--- conflicted
+++ resolved
@@ -1345,7 +1345,6 @@
 	java -jar /tmp/google-java-format-1.21.0-all-deps.jar -r --fix-imports-only  --skip-sorting-imports `find src/`
 
 
-<<<<<<< HEAD
 $(BUILD_DIR)/pmd.zip:
 	mkdir -p $(@D)
 	wget -O $@ https://github.com/pmd/pmd/releases/download/pmd_releases%2F7.3.0/pmd-dist-7.3.0-bin.zip
@@ -1360,7 +1359,9 @@
 #
 lint/pmd: $(BUILD_DIR)/pmd
 	$(BUILD_DIR)/pmd/pmd-bin-7.3.0/bin/pmd check -d src -R rulesets/java/quickstart.xml -f text
-=======
+
+
+
 ########
 # Begin : Fuzion Language Server
 ########
@@ -1417,5 +1418,4 @@
 
 ########
 # End : Fuzion Language Server
-########
->>>>>>> 3aeeeb77
+########