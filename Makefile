--- conflicted
+++ resolved
@@ -34,53 +34,6 @@
 JAVA_FILE_TOOLS_VERSION_IN =  $(SRC)/dev/flang/tools/Version.java.in
 JAVA_FILE_TOOLS_VERSION    =  $(BUILD_DIR)/generated/src/dev/flang/tools/Version.java
 
-<<<<<<< HEAD
-JAVA_FILES_UTIL           = $(wildcard $(SRC)/dev/flang/util/*.java          )
-JAVA_FILES_UTIL_UNICODE   = $(wildcard $(SRC)/dev/flang/util/unicode/*.java  )
-JAVA_FILES_AST            = $(wildcard $(SRC)/dev/flang/ast/*.java           )
-JAVA_FILES_PARSER         = $(wildcard $(SRC)/dev/flang/parser/*.java        )
-JAVA_FILES_IR             = $(wildcard $(SRC)/dev/flang/ir/*.java            )
-JAVA_FILES_MIR            = $(wildcard $(SRC)/dev/flang/mir/*.java           )
-JAVA_FILES_FE             = $(wildcard $(SRC)/dev/flang/fe/*.java            )
-JAVA_FILES_AIR            = $(wildcard $(SRC)/dev/flang/air/*.java           )
-JAVA_FILES_ME             = $(wildcard $(SRC)/dev/flang/me/*.java            )
-JAVA_FILES_FUIR           = $(wildcard $(SRC)/dev/flang/fuir/*.java          )
-JAVA_FILES_FUIR_CFG       = $(wildcard $(SRC)/dev/flang/fuir/cfg/*.java          )
-JAVA_FILES_OPT            = $(wildcard $(SRC)/dev/flang/opt/*.java           )
-JAVA_FILES_BE_INTERPRETER = $(wildcard $(SRC)/dev/flang/be/interpreter/*.java)
-JAVA_FILES_BE_C           = $(wildcard $(SRC)/dev/flang/be/c/*.java          )
-JAVA_FILES_BE_EFFECTS     = $(wildcard $(SRC)/dev/flang/be/effects/*.java    )
-JAVA_FILES_TOOLS          = $(wildcard $(SRC)/dev/flang/tools/*.java         ) $(JAVA_FILE_TOOLS_VERSION)
-JAVA_FILES_TOOLS_FZJAVA   = $(wildcard $(SRC)/dev/flang/tools/fzjava/*.java  )
-JAVA_FILES_MISC_LOGO      = $(wildcard $(SRC)/dev/flang/misc/logo/*.java     )
-
-JAVA_FILES_ALL = $(JAVA_FILES_UTIL) $(JAVA_FILES_UTIL_UNICODE)\
-                 $(JAVA_FILES_AST) $(JAVA_FILES_PARSER) $(JAVA_FILES_IR)\
-                 $(JAVA_FILES_MIR) $(JAVA_FILES_FE) $(JAVA_FILES_AIR)\
-                 $(JAVA_FILES_ME) $(JAVA_FILES_FUIR) $(JAVA_FILES_OPT)\
-                 $(JAVA_FILES_BE_INTERPRETER) $(JAVA_FILES_BE_C)\
-                 $(JAVA_FILES_TOOLS) $(JAVA_FILES_TOOLS_FZJAVA)\
-                 $(JAVA_FILES_MISC_LOGO)
-
-CLASS_FILES_UTIL           = $(CLASSES_DIR)/dev/flang/util/__marker_for_make__
-CLASS_FILES_UTIL_UNICODE   = $(CLASSES_DIR)/dev/flang/util/unicode/__marker_for_make__
-CLASS_FILES_AST            = $(CLASSES_DIR)/dev/flang/ast/__marker_for_make__
-CLASS_FILES_PARSER         = $(CLASSES_DIR)/dev/flang/parser/__marker_for_make__
-CLASS_FILES_IR             = $(CLASSES_DIR)/dev/flang/ir/__marker_for_make__
-CLASS_FILES_MIR            = $(CLASSES_DIR)/dev/flang/mir/__marker_for_make__
-CLASS_FILES_FE             = $(CLASSES_DIR)/dev/flang/fe/__marker_for_make__
-CLASS_FILES_AIR            = $(CLASSES_DIR)/dev/flang/air/__marker_for_make__
-CLASS_FILES_ME             = $(CLASSES_DIR)/dev/flang/me/__marker_for_make__
-CLASS_FILES_FUIR           = $(CLASSES_DIR)/dev/flang/fuir/__marker_for_make__
-CLASS_FILES_FUIR_CFG       = $(CLASSES_DIR)/dev/flang/fuir/cfg/__marker_for_make__
-CLASS_FILES_OPT            = $(CLASSES_DIR)/dev/flang/opt/__marker_for_make__
-CLASS_FILES_BE_INTERPRETER = $(CLASSES_DIR)/dev/flang/be/interpreter/__marker_for_make__
-CLASS_FILES_BE_C           = $(CLASSES_DIR)/dev/flang/be/c/__marker_for_make__
-CLASS_FILES_BE_EFFECTS     = $(CLASSES_DIR)/dev/flang/be/effects/__marker_for_make__
-CLASS_FILES_TOOLS          = $(CLASSES_DIR)/dev/flang/tools/__marker_for_make__
-CLASS_FILES_TOOLS_FZJAVA   = $(CLASSES_DIR)/dev/flang/tools/fzjava/__marker_for_make__
-CLASS_FILES_MISC_LOGO      = $(CLASSES_DIR)/dev/flang/misc/logo/__marker_for_make__
-=======
 JAVA_FILES_UTIL              = $(wildcard $(SRC)/dev/flang/util/*.java          )
 JAVA_FILES_UTIL_UNICODE      = $(wildcard $(SRC)/dev/flang/util/unicode/*.java  )
 JAVA_FILES_AST               = $(wildcard $(SRC)/dev/flang/ast/*.java           )
@@ -124,7 +77,6 @@
 CLASS_FILES_TOOLS_FZJAVA      = $(CLASSES_DIR)/dev/flang/tools/fzjava/__marker_for_make__
 CLASS_FILES_TOOLS_DOCS        = $(CLASSES_DIR)/dev/flang/tools/docs/__marker_for_make__
 CLASS_FILES_MISC_LOGO         = $(CLASSES_DIR)/dev/flang/misc/logo/__marker_for_make__
->>>>>>> df22778a
 
 JFREE_SVG_URL = https://repo1.maven.org/maven2/org/jfree/org.jfree.svg/5.0.1/org.jfree.svg-5.0.1.jar
 JARS_JFREE_SVG_JAR = $(BUILD_DIR)/jars/org.jfree.svg-5.0.1.jar
