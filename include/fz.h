/*

This file is part of the Fuzion language implementation.

The Fuzion language implementation is free software: you can redistribute it
and/or modify it under the terms of the GNU General Public License as published
by the Free Software Foundation, version 3 of the License.

The Fuzion language implementation is distributed in the hope that it will be
useful, but WITHOUT ANY WARRANTY; without even the implied warranty of
MERCHANTABILITY or FITNESS FOR A PARTICULAR PURPOSE.  See the GNU General Public
License for more details.

You should have received a copy of the GNU General Public License along with The
Fuzion language implementation.  If not, see <https://www.gnu.org/licenses/>.

*/

/*-----------------------------------------------------------------------
 *
 * Tokiwa Software GmbH, Germany
 *
 * Source of main include of Fuzion C backend.
 *
 *---------------------------------------------------------------------*/


#ifndef _FUZION_H
#define _FUZION_H 1

#include <stdlib.h>
#include <stdio.h>
#include <stdint.h>
#include <stdbool.h>

void * fzE_malloc_safe(size_t size);

void fzE_memset(void *dest, int ch, size_t sz);

void fzE_memcpy(void *restrict dest, const void *restrict src, size_t sz);

// make directory, return zero on success
int fzE_mkdir(const char *pathname);

// set environment variable, return zero on success
int fzE_setenv(const char *name, const char *value, int overwrite);

// unset environment variable, return zero on success
int fzE_unsetenv(const char *name);

void fzE_opendir(const char *pathname, int64_t * result);

char * fzE_readdir(intptr_t * dir);

int fzE_read_dir_has_next(intptr_t * dir);

int fzE_closedir(intptr_t * dir);

// 0 = blocking
// 1 = none_blocking
int fzE_set_blocking(int sockfd, int blocking);

// helper function to retrieve
// the last error that occurred.
int fzE_net_error(void);
<<<<<<< HEAD

// fuzion family number -> system family number
int get_family(int family);

// fuzion socket type number -> system socket type number
int get_socket_type(int socktype);

// fuzion protocol number -> system protocol number
int get_protocol(int protocol);
=======
>>>>>>> e48bafbb

// close a socket descriptor
int fzE_close(int sockfd);

// initialize a new socket for given
// family, socket_type, protocol
int fzE_socket(int family, int type, int protocol);

// create a new socket and bind to given host:port
// result[0] contains either an errorcode or a socket descriptor
// -1 error, 0 success
int fzE_bind(int family, int socktype, int protocol, char * host, char * port, int64_t * result);

// set the given socket to listening
// backlog = queuelength of pending connections
int fzE_listen(int sockfd, int backlog);

// accept a new connection
// blocks if socket is blocking
int fzE_accept(int sockfd);

// create connection for given parameters
// result[0] contains either an errorcode or a socket descriptor
// -1 error, 0 success
int fzE_connect(int family, int socktype, int protocol, char * host, char * port, int64_t * result);

// get the peer's ip address
// result is the length of the ip address written to buf
// might return useless information when called on udp socket
int fzE_get_peer_address(int sockfd, void * buf);

// get the peer's port
// result is the port number
// might return useless infomrmation when called on udp socket
unsigned short fzE_get_peer_port(int sockfd);

// read up to count bytes bytes from sockfd
// into buf. may block if socket is  set to blocking.
// return -1 on error or number of bytes read
int fzE_read(int sockfd, void * buf, size_t count);

// write buf to sockfd
// may block if socket is set to blocking.
// return error code or zero on success
int fzE_write(int sockfd, const void * buf, size_t count);

// returns -1 on error, size of file in bytes otherwise
long fzE_get_file_size(FILE* file);

/*
 * create a memory map of a file at an offset.
 * unix:    the offset must be a multiple of the page size, usually 4096 bytes.
 * windows: the offset must be a multiple of the memory allocation granularity, usually 65536 bytes
 *          see also, https://devblogs.microsoft.com/oldnewthing/20031008-00/?p=42223
 *
 * returns:
 *   - error   :  result[0]=-1 and NULL
 *   - success :  result[0]=0  and an address where the file was mapped to
 */
void * fzE_mmap(FILE * file, uint64_t offset, size_t size, int * result);

// unmap an address that was previously mapped by fzE_mmap
// -1 error, 0 success
int fzE_munmap(void * mapped_address, const int file_size);

/**
 * Perform bitwise comparison of two float values. This is used by
 * concur.atmic.compare_and_swap/set to compare floats. In particular, this
 * results is unequality of +0 and -0 and equality of NaN unless undefined bits
 * differ, etc.
 *
 * @param f1, f2 two float values
 *
 * @return true iff f1 and f2 are represented in memory by the same bit patternsx.
 */
bool fzE_bitwise_compare_float(float f1, float f2);

/**
 * Perform bitwise comparison of two double values. This is used by
 * concur.atmic.compare_and_swap/set to compare floats. In particular, this
 * results is unequality of +0 and -0 and equality of NaN unless undefined bits
 * differ, etc.
 *
 * @param d1, d2 two double values
 *
 * @return true iff d1 and d2 are represented in memory by the same bit patterns.
 */
bool fzE_bitwise_compare_double(double d1, double d2);

/**
 * returns a monotonically increasing timestamp.
 */
uint64_t fzE_nanotime(void);

/**
 * Sleep for `n` nano seconds.
 */
void fzE_nanosleep(uint64_t n);

/**
 * remove a file or path
 */
int fzE_rm(char * path);

/**
 * Get file status (resolves symbolic links)
 */
int fzE_stat(const char *pathname, int64_t * metadata);

/**
 * Get file status (does not resolve symbolic links)
 */
int fzE_lstat(const char *pathname, int64_t * metadata);

/**
 * Run plattform specific initialisation code
 */
void fzE_init(void);

/**
 * Start a new thread, returns a pointer to the thread.
 */
int64_t fzE_thread_create(void *(*code)(void *),
                          void *restrict);

/**
 * Join with a running thread.
 */
// NYI add return value
void fzE_thread_join(int64_t thrd);

/**
 * Global lock
 */
void fzE_lock(void);
void fzE_unlock(void);

/**
 * @param args array of process + arguments
 *
 * @param argsLen the length of args
 *
 * @param env array of environment variables to pass to the process, e.g. ["PATH=/usr/bin", "VAR1=some_value"]
 *
 * @param envLen the length of env
 *
 * @param result array to be filled with descriptors [process_id, std_in, std_out, std_err]
 *
 * @param args_str the process+arguments as a string
 *
 * @param env_str the environment variables, 0-terminated string of 0-terminated strings, e.g.: "PATH=/usr/bin\0VAR1=some_value\0\0"
 *
 * @return -1 error, 0 success
 */
int fzE_process_create(char * args[], size_t argsLen, char * env[], size_t envLen, int64_t * result, char * args_str, char * env_str);

/**
 * wait for process `p` to exit
 *
 * @return -1 error, >=0 exit code
 */
int32_t fzE_process_wait(int64_t p);

/**
 * read nbytes bytes into `buf` from pipe `desc`.
 *
 * @return -1 error, bytes read on success
 */
int fzE_pipe_read(int64_t desc, char * buf, size_t nbytes);

/**
 * write nbytes bytes from `buf` to pipe `desc`.
 *
 * @return -1 error, bytes written on success
 */
int fzE_pipe_write(int64_t desc, char * buf, size_t nbytes);

/**
 * close a pipe.
 *
 * @return -1 error, 0 success
 */
int fzE_pipe_close(int64_t desc);

/**
 * open a file
 *
 * @param file_name the files name
 *
 * @param open_results [file descriptor, error number]
 *
 * @param mode 0 read, 1 write, 2 append
 *
 */
void fzE_file_open(char * file_name, int64_t * open_results, int8_t mode);


#ifdef FUZION_LINK_JVM

#include <jni.h>

// definition of a struct for a jvm result
// in case of success v0 is used
// in case of exception v1 is used
typedef struct fzE_jvm_result fzE_jvm_result;
struct fzE_jvm_result
{
  int32_t fzTag;
  union
  {
    jvalue v0;
    jstring v1; // NYI should probably better be jthrowable
  }fzChoice;
};

// initialize the JVM
// executed once at the start of the application
void fzE_create_jvm(char * option_string);

// close the JVM.
void fzE_destroy_jvm(void);

// convert a jstring to a utf-8 byte array
const char * fzE_java_string_to_utf8_bytes(jstring jstr);

jvalue fzE_f32_to_java_object(double arg);
jvalue fzE_f64_to_java_object(float arg);
jvalue fzE_i8_to_java_object(int8_t arg);
jvalue fzE_i16_to_java_object(int16_t arg);
jvalue fzE_u16_to_java_object(uint16_t arg);
jvalue fzE_i32_to_java_object(int32_t arg);
jvalue fzE_i64_to_java_object(int64_t arg);
jvalue fzE_bool_to_java_object(bool arg);

// call a java constructor
fzE_jvm_result fzE_call_c0(jstring class_name, jstring signature, jvalue *args);
// call a java static method
fzE_jvm_result fzE_call_s0(jstring class_name, jstring name, jstring signature, jvalue *args);
// call a java virtual method
fzE_jvm_result fzE_call_v0(jstring class_name, jstring name, jstring signature, jobject thiz, jvalue *args);

// convert a 0-terminated utf8-bytes array to a jstring.
jvalue fzE_string_to_java_object(const void * utf8_bytes, int byte_length);

// test if jobj is null
bool fzE_java_object_is_null(jobject jobj);

// get length of the jarray
int32_t fzE_array_length(jarray array);
jvalue fzE_array_to_java_object0(jsize length, jvalue *args, const char * element_class_name);
// get element in array at index
jvalue fzE_array_get(jarray array, jsize index, const char *sig);

// get a non-static field on obj.
jvalue fzE_get_field0(jobject obj, jstring name, const char *sig);
// set a non-static field on obj.
jvalue fzE_set_field0(jobject obj, jstring name, jobject value, const char *sig);
// get a static field in class.
jvalue fzE_get_static_field0(jstring class_name, jstring name, const char *sig);
// set a static field in class.
jvalue fzE_set_static_field0(jstring class_name, jstring name, jobject value, const char *sig);

#endif


/**
 * initialize a mutex
 * @return NULL on error or pointer to mutex
 */
void *  fzE_mtx_init     (void);
/**
 * lock a mutex, undefined behaviour if mutex already locked by current thread
 * @return -1 on error, 0 on success
 */
int32_t fzE_mtx_lock     (void * mtx);
/**
 * lock a mutex, success if mutex already locked
 * @return -1 on error, 0 on success
 */
int32_t fzE_mtx_trylock  (void * mtx);
/**
 * unlock a mutex, undefined behaviour if mutex not locked by current thread
 * @return -1 on error, 0 on success
 */
int32_t fzE_mtx_unlock   (void * mtx);
/**
 * destroys the mutex
 */
void    fzE_mtx_destroy  (void * mtx);
/**
 * initialize a condition
 * @return NULL on error or pointer to condition
 */
void *  fzE_cnd_init     (void);
/**
 * unblocks one thread waiting on this condition
 * @return -1 on error, 0 on success
 */
int32_t fzE_cnd_signal   (void * cnd);
/**
 * unblocks all threads waiting on this condition
 * @return -1 on error, 0 on success
 */
int32_t fzE_cnd_broadcast(void * cnd);
/**
 * blocks thread until signal, broadcast or spurious wakeup
 * @return -1 on error, 0 on success
 */
int32_t fzE_cnd_wait     (void * cnd, void * mtx);
/**
 * destroys the condition
 */
void    fzE_cnd_destroy  (void * cnd);


#endif /* fz.h  */<|MERGE_RESOLUTION|>--- conflicted
+++ resolved
@@ -63,18 +63,6 @@
 // helper function to retrieve
 // the last error that occurred.
 int fzE_net_error(void);
-<<<<<<< HEAD
-
-// fuzion family number -> system family number
-int get_family(int family);
-
-// fuzion socket type number -> system socket type number
-int get_socket_type(int socktype);
-
-// fuzion protocol number -> system protocol number
-int get_protocol(int protocol);
-=======
->>>>>>> e48bafbb
 
 // close a socket descriptor
 int fzE_close(int sockfd);
