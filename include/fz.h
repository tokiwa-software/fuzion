/*

This file is part of the Fuzion language implementation.

The Fuzion language implementation is free software: you can redistribute it
and/or modify it under the terms of the GNU General Public License as published
by the Free Software Foundation, version 3 of the License.

The Fuzion language implementation is distributed in the hope that it will be
useful, but WITHOUT ANY WARRANTY; without even the implied warranty of
MERCHANTABILITY or FITNESS FOR A PARTICULAR PURPOSE.  See the GNU General Public
License for more details.

You should have received a copy of the GNU General Public License along with The
Fuzion language implementation.  If not, see <https://www.gnu.org/licenses/>.

*/

/*-----------------------------------------------------------------------
 *
 * Tokiwa Software GmbH, Germany
 *
 * Source of main include of Fuzion C backend.
 *
 *---------------------------------------------------------------------*/


#ifndef _FUZION_H
#define _FUZION_H 1

#include <stdlib.h>
#include <stdio.h>
#include <stdint.h>

void * fzE_malloc_safe(size_t size);

// make directory, return zero on success
int fzE_mkdir(const char *pathname);

// set environment variable, return zero on success
int fzE_setenv(const char *name, const char *value, int overwrite);

// unset environment variable, return zero on success
int fzE_unsetenv(const char *name);

void fzE_opendir(const char *pathname, int64_t * result);

char * fzE_readdir(intptr_t * dir);

int fzE_read_dir_has_next(intptr_t * dir);

int fzE_closedir(intptr_t * dir);

// 0 = blocking
// 1 = none_blocking
int fzE_set_blocking(int sockfd, int blocking);

// helper function to retrieve
// the last error that occurred.
int fzE_net_error();

// fuzion family number -> system family number
int get_family(int family);

// fuzion socket type number -> system socket type number
int get_socket_type(int socktype);

// fuzion protocol number -> system protocol number
int get_protocol(int protocol);

// close a socket descriptor
int fzE_close(int sockfd);

// initialize a new socket for given
// family, socket_type, protocol
int fzE_socket(int family, int type, int protocol);

// create a new socket and bind to given host:port
// result[0] contains either an errorcode or a socket descriptor
// -1 error, 0 success
int fzE_bind(int family, int socktype, int protocol, char * host, char * port, int64_t * result);

// set the given socket to listening
// backlog = queuelength of pending connections
int fzE_listen(int sockfd, int backlog);

// accept a new connection
// blocks if socket is blocking
int fzE_accept(int sockfd);

// create connection for given parameters
// result[0] contains either an errorcode or a socket descriptor
// -1 error, 0 success
int fzE_connect(int family, int socktype, int protocol, char * host, char * port, int64_t * result);

// get the peer's ip address
// result is the length of the ip address written to buf
// might return useless information when called on udp socket
int fzE_get_peer_address(int sockfd, void * buf);

// get the peer's port
// result is the port number
// might return useless infomrmation when called on udp socket
unsigned short fzE_get_peer_port(int sockfd);

// read up to count bytes bytes from sockfd
// into buf. may block if socket is  set to blocking.
// return -1 on error or number of bytes read
int fzE_read(int sockfd, void * buf, size_t count);

// write buf to sockfd
// may block if socket is set to blocking.
// return error code or zero on success
int fzE_write(int sockfd, const void * buf, size_t count);

// returns -1 on error, size of file in bytes otherwise
long fzE_get_file_size(FILE* file);

/*
 * create a memory map of a file at an offset.
 * unix:    the offset must be a multiple of the page size, usually 4096 bytes.
 * windows: the offset must be a multiple of the memory allocation granularity, usually 65536 bytes
 *          see also, https://devblogs.microsoft.com/oldnewthing/20031008-00/?p=42223
 *
 * returns:
 *   - error   :  result[0]=-1 and NULL
 *   - success :  result[0]=0  and an address where the file was mapped to
 */
void * fzE_mmap(FILE * file, off_t offset, size_t size, int * result);

// unmap an address that was previously mapped by fzE_mmap
// -1 error, 0 success
int fzE_munmap(void * mapped_address, const int file_size);

/**
 * Perform bitwise comparison of two float values. This is used by
 * concur.atmic.compare_and_swap/set to compare floats. In particular, this
 * results is unequality of +0 and -0 and equality of NaN unless undefined bits
 * differ, etc.
 *
 * @param f1, f2 two float values
 *
 * @return true iff f1 and f2 are represented in memory by the same bit patternsx.
 */
bool fzE_bitwise_compare_float(float f1, float f2);

/**
 * Perform bitwise comparison of two double values. This is used by
 * concur.atmic.compare_and_swap/set to compare floats. In particular, this
 * results is unequality of +0 and -0 and equality of NaN unless undefined bits
 * differ, etc.
 *
 * @param d1, d2 two double values
 *
 * @return true iff d1 and d2 are represented in memory by the same bit patterns.
 */
bool fzE_bitwise_compare_double(double d1, double d2);

/**
 * returns a monotonically increasing timestamp.
 */
uint64_t fzE_nanotime();

/**
 * Sleep for `n` nano seconds.
 */
void fzE_nanosleep(uint64_t n);

/**
 * remove a file or path
 */
int fzE_rm(char * path);

/**
 * Get file status (resolves symbolic links)
 */
int fzE_stat(const char *pathname, int64_t * metadata);

/**
 * Get file status (does not resolve symbolic links)
 */
int fzE_lstat(const char *pathname, int64_t * metadata);

/**
 * Run plattform specific initialisation code
 */
void fzE_init();

/**
 * Start a new thread, returns a pointer to the thread.
 */
int64_t fzE_thread_create(void* code, void* args);

/**
 * Join with a running thread.
 */
// NYI add return value
void fzE_thread_join(int64_t thrd);

/**
 * Global lock
 */
void fzE_lock();
void fzE_unlock();

<<<<<<< HEAD
#ifdef FUZION_LINK_JVM

#include <jni.h>

// definition of a struct for a jvm result
// in case of success v0 is used
// in case of exception v1 is used
typedef struct fzE_jvm_result fzE_jvm_result;
struct fzE_jvm_result
{
  int32_t fzTag;
  union
  {
    jvalue v0;
    jstring v1; // NYI should probably better be jthrowable
  }fzChoice;
};

// initialize the JVM
// executed once at the start of the application
void fzE_init_jvm();

// close the JVM.
void fzE_destroy_jvm();

// convert a jstring to a utf-8 byte array
const char * fzE_java_string_to_utf8_bytes(jstring jstr);

jvalue fzE_f32_to_java_object(double arg);
jvalue fzE_f64_to_java_object(float arg);
jvalue fzE_i8_to_java_object(int8_t arg);
jvalue fzE_i16_to_java_object(int16_t arg);
jvalue fzE_u16_to_java_object(uint16_t arg);
jvalue fzE_i32_to_java_object(int32_t arg);
jvalue fzE_i64_to_java_object(int64_t arg);
jvalue fzE_bool_to_java_object(bool arg);

// call a java constructor
fzE_jvm_result fzE_call_c0(jstring class_name, jstring signature, jvalue *args);
// call a java static method
fzE_jvm_result fzE_call_s0(jstring class_name, jstring name, jstring signature, jvalue *args);
// call a java virtual method
fzE_jvm_result fzE_call_v0(jstring class_name, jstring name, jstring signature, jobject thiz, jvalue *args);

// convert a 0-terminated utf8-bytes array to a jstring.
jvalue fzE_string_to_java_object(const void * utf8_bytes, int byte_length);

// test if jobj is null
bool fzE_java_object_is_null(jobject jobj);

// get length of the jarray
int32_t fzE_array_length(jarray array);
jvalue fzE_array_to_java_object0(jsize length, jvalue *args, char * element_class_name);
// get element in array at index
jvalue fzE_array_get(jarray array, jsize index, const char *sig);

// get a non-static field on obj.
jvalue fzE_get_field0(jobject obj, jstring name, const char *sig);
// get a static field in class.
jvalue fzE_get_static_field0(jstring class_name, jstring name, const char *sig);

#endif
=======
/**
 * @param args array of process + arguments
 *
 * @param argsLen the length of args
 *
 * @param env array of environment variables to pass to the process, e.g. ["PATH=/usr/bin", "VAR1=some_value"]
 *
 * @param envLen the length of env
 *
 * @param result array to be filled with descriptors [process_id, std_in, std_out, std_err]
 *
 * @param args_str the process+arguments as a string
 *
 * @param env_str the environment variables, 0-terminated string of 0-terminated strings, e.g.: "PATH=/usr/bin\0VAR1=some_value\0\0"
 *
 * @return -1 error, 0 success
 */
int fzE_process_create(char * args[], size_t argsLen, char * env[], size_t envLen, int64_t * result, char * args_str, char * env_str);

/**
 * wait for process `p` to exit
 *
 * @return -1 error, >=0 exit code
 */
int32_t fzE_process_wait(int64_t p);

/**
 * read nbytes bytes into `buf` from pipe `desc`.
 *
 * @return -1 error, bytes read on success
 */
int fzE_pipe_read(int64_t desc, char * buf, size_t nbytes);

/**
 * write nbytes bytes from `buf` to pipe `desc`.
 *
 * @return -1 error, bytes written on success
 */
int fzE_pipe_write(int64_t desc, char * buf, size_t nbytes);

/**
 * close a pipe.
 *
 * @return -1 error, 0 success
 */
int fzE_pipe_close(int64_t desc);

/**
 * open a file
 *
 * @param file_name the files name
 *
 * @param open_results [file descriptor, error number]
 *
 * @param mode 0 read, 1 write, 2 append
 *
 */
void fzE_file_open(char * file_name, int64_t * open_results, int8_t mode);
>>>>>>> d3f45ada


#endif /* fz.h  */<|MERGE_RESOLUTION|>--- conflicted
+++ resolved
@@ -203,7 +203,66 @@
 void fzE_lock();
 void fzE_unlock();
 
-<<<<<<< HEAD
+/**
+ * @param args array of process + arguments
+ *
+ * @param argsLen the length of args
+ *
+ * @param env array of environment variables to pass to the process, e.g. ["PATH=/usr/bin", "VAR1=some_value"]
+ *
+ * @param envLen the length of env
+ *
+ * @param result array to be filled with descriptors [process_id, std_in, std_out, std_err]
+ *
+ * @param args_str the process+arguments as a string
+ *
+ * @param env_str the environment variables, 0-terminated string of 0-terminated strings, e.g.: "PATH=/usr/bin\0VAR1=some_value\0\0"
+ *
+ * @return -1 error, 0 success
+ */
+int fzE_process_create(char * args[], size_t argsLen, char * env[], size_t envLen, int64_t * result, char * args_str, char * env_str);
+
+/**
+ * wait for process `p` to exit
+ *
+ * @return -1 error, >=0 exit code
+ */
+int32_t fzE_process_wait(int64_t p);
+
+/**
+ * read nbytes bytes into `buf` from pipe `desc`.
+ *
+ * @return -1 error, bytes read on success
+ */
+int fzE_pipe_read(int64_t desc, char * buf, size_t nbytes);
+
+/**
+ * write nbytes bytes from `buf` to pipe `desc`.
+ *
+ * @return -1 error, bytes written on success
+ */
+int fzE_pipe_write(int64_t desc, char * buf, size_t nbytes);
+
+/**
+ * close a pipe.
+ *
+ * @return -1 error, 0 success
+ */
+int fzE_pipe_close(int64_t desc);
+
+/**
+ * open a file
+ *
+ * @param file_name the files name
+ *
+ * @param open_results [file descriptor, error number]
+ *
+ * @param mode 0 read, 1 write, 2 append
+ *
+ */
+void fzE_file_open(char * file_name, int64_t * open_results, int8_t mode);
+
+
 #ifdef FUZION_LINK_JVM
 
 #include <jni.h>
@@ -266,66 +325,5 @@
 jvalue fzE_get_static_field0(jstring class_name, jstring name, const char *sig);
 
 #endif
-=======
-/**
- * @param args array of process + arguments
- *
- * @param argsLen the length of args
- *
- * @param env array of environment variables to pass to the process, e.g. ["PATH=/usr/bin", "VAR1=some_value"]
- *
- * @param envLen the length of env
- *
- * @param result array to be filled with descriptors [process_id, std_in, std_out, std_err]
- *
- * @param args_str the process+arguments as a string
- *
- * @param env_str the environment variables, 0-terminated string of 0-terminated strings, e.g.: "PATH=/usr/bin\0VAR1=some_value\0\0"
- *
- * @return -1 error, 0 success
- */
-int fzE_process_create(char * args[], size_t argsLen, char * env[], size_t envLen, int64_t * result, char * args_str, char * env_str);
-
-/**
- * wait for process `p` to exit
- *
- * @return -1 error, >=0 exit code
- */
-int32_t fzE_process_wait(int64_t p);
-
-/**
- * read nbytes bytes into `buf` from pipe `desc`.
- *
- * @return -1 error, bytes read on success
- */
-int fzE_pipe_read(int64_t desc, char * buf, size_t nbytes);
-
-/**
- * write nbytes bytes from `buf` to pipe `desc`.
- *
- * @return -1 error, bytes written on success
- */
-int fzE_pipe_write(int64_t desc, char * buf, size_t nbytes);
-
-/**
- * close a pipe.
- *
- * @return -1 error, 0 success
- */
-int fzE_pipe_close(int64_t desc);
-
-/**
- * open a file
- *
- * @param file_name the files name
- *
- * @param open_results [file descriptor, error number]
- *
- * @param mode 0 read, 1 write, 2 append
- *
- */
-void fzE_file_open(char * file_name, int64_t * open_results, int8_t mode);
->>>>>>> d3f45ada
-
 
 #endif /* fz.h  */