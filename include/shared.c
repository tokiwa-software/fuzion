--- conflicted
+++ resolved
@@ -953,21 +953,7 @@
 }
 
 
-<<<<<<< HEAD
-int64_t fzE_file_write(void * file, void * buf, int32_t size)
-=======
-int32_t fzE_file_read(void * file, void * buf, int32_t size)
-{
-  size_t result = fread(buf, 1, size, (FILE*)file);
-  return ferror((FILE*)file)!=0
-    ? -2
-    : result==0 && feof((FILE*)file)!=0
-    ? -1
-    : result;
-}
-
 int32_t fzE_file_write(void * file, void * buf, int32_t size)
->>>>>>> 51c94383
 {
   size_t result = fwrite(buf, 1, size, (FILE*)file);
   return ferror((FILE*)file)!=0
