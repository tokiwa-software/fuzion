/*

This file is part of the Fuzion language implementation.

The Fuzion language implementation is free software: you can redistribute it
and/or modify it under the terms of the GNU General Public License as published
by the Free Software Foundation, version 3 of the License.

The Fuzion language implementation is distributed in the hope that it will be
useful, but WITHOUT ANY WARRANTY; without even the implied warranty of
MERCHANTABILITY or FITNESS FOR A PARTICULAR PURPOSE.  See the GNU General Public
License for more details.

You should have received a copy of the GNU General Public License along with The
Fuzion language implementation.  If not, see <https://www.gnu.org/licenses/>.

*/

/*-----------------------------------------------------------------------
 *
 * Tokiwa Software GmbH, Germany
 *
 * Source of shared code of Fuzion C backend.
 *
 *---------------------------------------------------------------------*/

#ifdef GC_THREADS
#define GC_DONT_INCLUDE_WINDOWS_H
#include <gc.h>
#endif
#include <stdio.h>
#include <stdlib.h>
#include <stdint.h>
#include <stdbool.h>
#include <string.h>
#include <assert.h>
#include <stdatomic.h>
#include <time.h>


/**
 * Perform bitwise comparison of two float values. This is used by
 * concur.atmic.compare_and_swap/set to compare floats. In particular, this
 * results is unequality of +0 and -0 and equality of NaN unless undefined bits
 * differ, etc.
 *
 * @param f1, f2 two float values
 *
 * @return true iff f1 and f2 are represented in memory by the same bit patternsx.
 */
bool fzE_bitwise_compare_float(float f1, float f2)
{
  union
  {
    float f;
    int32_t bits;
  } v1, v2;
  v1.f = f1;
  v2.f = f2;
  return v1.bits == v2.bits;
}


/**
 * Perform bitwise comparison of two double values. This is used by
 * concur.atmic.compare_and_swap/set to compare floats. In particular, this
 * results is unequality of +0 and -0 and equality of NaN unless undefined bits
 * differ, etc.
 *
 * @param d1, d2 two double values
 *
 * @return true iff d1 and d2 are represented in memory by the same bit patterns.
 */
bool fzE_bitwise_compare_double(double d1, double d2)
{
  union
  {
    double d;
    int64_t bits;
  } v1, v2;
  v1.d = d1;
  v2.d = d2;
  return v1.bits == v2.bits;
}


void * fzE_malloc_safe(size_t size) {
#ifdef GC_THREADS
  void *p = GC_MALLOC(size);
#else
  void *p = malloc(size);
#endif
  if (p == NULL) {
    fprintf(stderr, "*** malloc(%zu) failed ***\n", size);
    exit(EXIT_FAILURE);
  }
  return p;
}


void fzE_free(void * ptr) {
#ifdef GC_THREADS
  GC_FREE(ptr);
#else
  free(ptr);
#endif
}


void fzE_memcpy(void *restrict dest, const void *restrict src, size_t sz){
  // NYI: UNDER DEVELOPMENT: use bounds checked version, e.g. memcpy_s
  memcpy(dest, src, sz);
}


#ifdef FUZION_LINK_JVM

#include <jni.h>

// global instance of the jvm
JavaVM *fzE_jvm                = NULL;
// thread local instance of the jvm environment
__thread JNIEnv *fzE_jni_env   = NULL;
_Bool jvm_running              = false;

// cached jclasses and jmethods which are frequently used

jclass fzE_class_float         = NULL;
jclass fzE_class_double        = NULL;
jclass fzE_class_byte          = NULL;
jclass fzE_class_short         = NULL;
jclass fzE_class_character     = NULL;
jclass fzE_class_integer       = NULL;
jclass fzE_class_long          = NULL;
jclass fzE_class_boolean       = NULL;

jmethodID fzE_float_valueof     = NULL;
jmethodID fzE_double_valueof    = NULL;
jmethodID fzE_byte_valueof      = NULL;
jmethodID fzE_short_valueof     = NULL;
jmethodID fzE_character_valueof = NULL;
jmethodID fzE_integer_valueof   = NULL;
jmethodID fzE_long_valueof      = NULL;
jmethodID fzE_boolean_valueof   = NULL;

jmethodID fzE_float_value       = NULL;
jmethodID fzE_double_value      = NULL;
jmethodID fzE_byte_value        = NULL;
jmethodID fzE_short_value       = NULL;
jmethodID fzE_character_value   = NULL;
jmethodID fzE_integer_value     = NULL;
jmethodID fzE_long_value        = NULL;
jmethodID fzE_boolean_value     = NULL;

// definition of a struct for a jvm result
// in case of success v0 is used
// in case of exception v1 is used
typedef struct fzE_jvm_result fzE_jvm_result;
struct fzE_jvm_result
{
  int32_t fzTag;
  union
  {
    jvalue v0;
    jstring v1; // NYI: UNDER DEVELOPMENT: should probably better be jthrowable
  }fzChoice;
};


// convert 0-terminated utf-8 to modified utf-8 as
// used by the JVM.
void utf8_to_mod_utf8(const char *utf8, char *mod_utf8) {

  uint8_t *ch = (uint8_t *)utf8;

  while (ch[0]) {
    if ((ch[0] & 0x80) == 0) {
      *mod_utf8++ = ch[0];
      ch += 1;
    } else if ((ch[0] & 0xE0) == 0xC0) {
      *mod_utf8++ = ch[0];
      *mod_utf8++ = ch[1];
      ch += 2;
    } else if ((ch[0] & 0xF0) == 0xE0) {
      *mod_utf8++ = ch[0];
      *mod_utf8++ = ch[1];
      *mod_utf8++ = ch[2];
      ch += 3;
    } else if ((ch[0] & 0xF8) == 0xF0) {
      // modified utf-8 supports only 3-byte encoding
      // need to transform:

      // https://docs.oracle.com/javase/specs/jvms/se17/html/jvms-4.html#jvms-4.4.7
      // table 4.15
      unsigned cp = (ch[0] & 0x07) << 18;
      cp += (ch[1] & 0x3F) << 12;
      cp += (ch[2] & 0x3F) << 6;

      *mod_utf8++ = 0xED;
      *mod_utf8++ = 0xA0 + (((cp >> 16) - 1) & 0x0F);
      *mod_utf8++ = 0x80 + ((cp >> 10) & 0x3F);

      *mod_utf8++ = 0xED;
      *mod_utf8++ = 0xB0 + ((cp >> 6) & 0x0F);
      *mod_utf8++ = ch[3];

      ch += 4;
    } else {
      fprintf(stderr, "Invalid UTF-8\n");
      exit(EXIT_FAILURE);
    }
  }
  *mod_utf8 = '\0';
}

// get jni-env for current thread
JNIEnv * getJNIEnv()
{
  if (!jvm_running)
    {
      printf("JVM has not been started via: `fuzion.jvm.use ...`\n");
      exit(EXIT_FAILURE);
    }

  assert(fzE_jvm != NULL);

  jint getEnvStat = (*fzE_jvm)->GetEnv(fzE_jvm, (void **)&fzE_jni_env, JNI_VERSION_10);
  if (getEnvStat == JNI_EDETACHED) {
    // NYI: UNDER DEVELOPMENT: DetachCurrentThread

    jint res = (*fzE_jvm)->AttachCurrentThread(fzE_jvm, (void **)&fzE_jni_env, NULL);

    assert(res == JNI_OK);
  }

  assert(fzE_jni_env != NULL);

  return fzE_jni_env;
}



static_assert(JNI_OK == 0, "assume JNI_OK to be zero.");
// initialize the JVM
// executed once at the start of the application
<<<<<<< HEAD
int32_t fzE_create_jvm(char * option_string) {
  fzE_lock();
  if (fzE_jvm != NULL){
    fzE_unlock();
    return 0;
  }

=======
int32_t fzE_create_jvm(void * options, int32_t len) {
>>>>>>> ad3ef4b0
  JavaVMInitArgs vm_args;

  JavaVMOption vm_options[len];
  for (int i = 0; i < len; i++)
  {
    vm_options[i].optionString = ((char **)options)[i];
  }

  vm_args.version = JNI_VERSION_21;
  vm_args.options = vm_options;
  vm_args.nOptions = len;

  int result = JNI_CreateJavaVM(&fzE_jvm, (void **)&fzE_jni_env, &vm_args);
  if (result != JNI_OK) {
    fzE_unlock();
    return result;
  }

  jvm_running = true;

  fzE_class_float  = (*getJNIEnv())->FindClass(getJNIEnv(), "java/lang/Float");
  fzE_class_double = (*getJNIEnv())->FindClass(getJNIEnv(), "java/lang/Double");
  fzE_class_byte  = (*getJNIEnv())->FindClass(getJNIEnv(), "java/lang/Byte");
  fzE_class_short  = (*getJNIEnv())->FindClass(getJNIEnv(), "java/lang/Short");
  fzE_class_character  = (*getJNIEnv())->FindClass(getJNIEnv(), "java/lang/Character");
  fzE_class_integer  = (*getJNIEnv())->FindClass(getJNIEnv(), "java/lang/Integer");
  fzE_class_long  = (*getJNIEnv())->FindClass(getJNIEnv(), "java/lang/Long");
  fzE_class_boolean  = (*getJNIEnv())->FindClass(getJNIEnv(), "java/lang/Boolean");

  fzE_float_valueof   = (*getJNIEnv())->GetStaticMethodID(getJNIEnv(), fzE_class_float, "valueOf", "(F)Ljava/lang/Float;");
  fzE_double_valueof = (*getJNIEnv())->GetStaticMethodID(getJNIEnv(), fzE_class_double, "valueOf", "(D)Ljava/lang/Double;");
  fzE_byte_valueof  = (*getJNIEnv())->GetStaticMethodID(getJNIEnv(), fzE_class_byte, "valueOf", "(B)Ljava/lang/Byte;");
  fzE_short_valueof  = (*getJNIEnv())->GetStaticMethodID(getJNIEnv(), fzE_class_short, "valueOf", "(S)Ljava/lang/Short;");
  fzE_character_valueof  = (*getJNIEnv())->GetStaticMethodID(getJNIEnv(), fzE_class_character, "valueOf", "(C)Ljava/lang/Character;");
  fzE_integer_valueof  = (*getJNIEnv())->GetStaticMethodID(getJNIEnv(), fzE_class_integer, "valueOf", "(I)Ljava/lang/Integer;");
  fzE_long_valueof  = (*getJNIEnv())->GetStaticMethodID(getJNIEnv(), fzE_class_long, "valueOf", "(J)Ljava/lang/Long;");
  fzE_boolean_valueof  = (*getJNIEnv())->GetStaticMethodID(getJNIEnv(), fzE_class_boolean, "valueOf", "(Z)Ljava/lang/Boolean;");

  fzE_float_value     = (*getJNIEnv())->GetMethodID(getJNIEnv(), fzE_class_float, "floatValue", "()F");
  fzE_double_value    = (*getJNIEnv())->GetMethodID(getJNIEnv(), fzE_class_double, "doubleValue", "()D");
  fzE_byte_value      = (*getJNIEnv())->GetMethodID(getJNIEnv(), fzE_class_byte, "byteValue", "()B");
  fzE_short_value     = (*getJNIEnv())->GetMethodID(getJNIEnv(), fzE_class_short, "shortValue", "()S");
  fzE_character_value = (*getJNIEnv())->GetMethodID(getJNIEnv(), fzE_class_character, "charValue", "()C");
  fzE_integer_value   = (*getJNIEnv())->GetMethodID(getJNIEnv(), fzE_class_integer, "intValue", "()I");
  fzE_long_value      = (*getJNIEnv())->GetMethodID(getJNIEnv(), fzE_class_long, "longValue", "()J");
  fzE_boolean_value   = (*getJNIEnv())->GetMethodID(getJNIEnv(), fzE_class_boolean, "booleanValue", "()Z");

  fzE_unlock();
  return 0;
}

// close the JVM.
void fzE_destroy_jvm(void)
{
  // NYI: BUG: does not work
  // JVM is not re-entrant, The JVM is not designed to be cleanly restarted within the same process.
  // (*fzE_jvm)->DestroyJavaVM(fzE_jvm);
}

// helper function to replace char `find`
// by `replace` in string `str`.
char* fzE_replace_char(const char* str, char find, char replace){
    size_t len = strlen(str);
    char * result = fzE_malloc_safe(len+1);
    fzE_memcpy(result, str, len+1);
    char *pos = strchr(result,find);
    while (pos) {
        *pos = replace;
        pos = strchr(pos,find);
    }
    return result;
}

// convert a jstring to a utf-8 byte array
// NYI: OPTIMIZATION: do conversion in C not via the JVM.
const char * fzE_java_string_to_utf8_bytes(jstring jstr)
{
  if (jstr == NULL)
    {
      return "--null--";
    }
  const jclass cls = (*getJNIEnv())->GetObjectClass(getJNIEnv(), jstr);
  const jmethodID getBytes = (*getJNIEnv())->GetMethodID(getJNIEnv(), cls, "getBytes", "(Ljava/lang/String;)[B");
  const jstring charsetName = (*getJNIEnv())->NewStringUTF(getJNIEnv(), "UTF-8");
  const jbyteArray arr = (jbyteArray) (*getJNIEnv())->CallObjectMethod(getJNIEnv(), jstr, getBytes, charsetName);
  (*getJNIEnv())->DeleteLocalRef(getJNIEnv(), charsetName);

  jbyte * bytes = (*getJNIEnv())->GetByteArrayElements(getJNIEnv(), arr, NULL);
  const jsize length = (*getJNIEnv())->GetArrayLength(getJNIEnv(), arr);
  char * result = fzE_malloc_safe(length);
  fzE_memcpy(result, bytes, length);

  (*getJNIEnv())->ReleaseByteArrayElements(getJNIEnv(), arr, bytes, JNI_ABORT);
  (*getJNIEnv())->DeleteLocalRef(getJNIEnv(), arr);

  return result;
}


// convert a jstring to modified utf-8 bytes
const char * fzE_java_string_to_modified_utf8(jstring jstr)
{
  assert ( jstr != NULL );
  const char * str = (*getJNIEnv())->GetStringUTFChars(getJNIEnv(), jstr, JNI_FALSE);
  jsize sz = (*getJNIEnv())->GetStringUTFLength(getJNIEnv(), jstr);
  char * result = fzE_malloc_safe(sz);
  fzE_memcpy(result, str, sz+1);
  (*getJNIEnv())->ReleaseStringUTFChars(getJNIEnv(), jstr, str);
  return result;
}


jvalue fzE_f32_to_java_object(double arg)
{
  return (jvalue){ .l = (*getJNIEnv())->CallStaticObjectMethod(getJNIEnv(), fzE_class_float, fzE_float_valueof, arg) };
}
jvalue fzE_f64_to_java_object(float arg)
{
  return (jvalue){ .l = (*getJNIEnv())->CallStaticObjectMethod(getJNIEnv(), fzE_class_double, fzE_double_valueof, arg) };
}
jvalue fzE_i8_to_java_object(int8_t arg)
{
  return (jvalue){ .l = (*getJNIEnv())->CallStaticObjectMethod(getJNIEnv(), fzE_class_byte, fzE_byte_valueof, arg) };
}
jvalue fzE_i16_to_java_object(int16_t arg)
{
  return (jvalue){ .l = (*getJNIEnv())->CallStaticObjectMethod(getJNIEnv(), fzE_class_short, fzE_short_valueof, arg) };
}
jvalue fzE_u16_to_java_object(uint16_t arg)
{
  return (jvalue){ .l = (*getJNIEnv())->CallStaticObjectMethod(getJNIEnv(), fzE_class_character, fzE_character_valueof, arg) };
}
jvalue fzE_i32_to_java_object(int32_t arg)
{
  return (jvalue){ .l = (*getJNIEnv())->CallStaticObjectMethod(getJNIEnv(), fzE_class_integer, fzE_integer_valueof, arg) };
}
jvalue fzE_i64_to_java_object(int64_t arg)
{
  return (jvalue){ .l = (*getJNIEnv())->CallStaticObjectMethod(getJNIEnv(), fzE_class_long, fzE_long_valueof, arg) };
}
jvalue fzE_bool_to_java_object(bool arg)
{
  return (jvalue){ .l = (*getJNIEnv())->CallStaticObjectMethod(getJNIEnv(), fzE_class_boolean, fzE_boolean_valueof, arg) };
}


// convert args that map to java primitives
jvalue *fzE_convert_args(const char *sig, jvalue *args) {
  int idx = 0;
  sig++;
  while (*sig != ')') {
    switch (*sig) {
    case 'F':
      args[idx].f = (*getJNIEnv())->CallFloatMethod(getJNIEnv(), args[idx].l, fzE_float_value);
      idx++;
      break;
    case 'D':
      args[idx].d = (*getJNIEnv())->CallDoubleMethod(getJNIEnv(), args[idx].l, fzE_double_value);
      idx++;
      break;
    case 'B':
      args[idx].b = (*getJNIEnv())->CallByteMethod(getJNIEnv(), args[idx].l, fzE_byte_value);
      idx++;
      break;
    case 'S':
      args[idx].s = (*getJNIEnv())->CallShortMethod(getJNIEnv(), args[idx].l, fzE_short_value);
      idx++;
      break;
    case 'C':
      args[idx].c = (*getJNIEnv())->CallCharMethod(getJNIEnv(), args[idx].l, fzE_character_value);
      idx++;
      break;
    case 'I':
      args[idx].i = (*getJNIEnv())->CallIntMethod(getJNIEnv(), args[idx].l, fzE_integer_value);
      idx++;
      break;
    case 'J':
      args[idx].j = (*getJNIEnv())->CallLongMethod(getJNIEnv(), args[idx].l, fzE_long_value);
      idx++;
      break;
    case 'Z':
      args[idx].z = (*getJNIEnv())->CallBooleanMethod(getJNIEnv(), args[idx].l, fzE_boolean_value);
      idx++;
      break;
    case '[':
      if (sig[1] != 'L')
        {
          idx++;
          sig++;
        }
      break;
    case 'L':
      idx++;
      while (*++sig != ';') {
      }
      break;
    default:
      // NYI: UNDER DEVELOPMENT: array
      printf("unhandled %c", *sig);
      exit(EXIT_FAILURE);
      break;
    }
    sig++;
  }
  return args;
}


// convert a 0-terminated utf8-bytes array to a jstring.
jvalue fzE_string_to_java_object(const void * utf8_bytes, int byte_length)
{
  // NYI: UNDER DEVELOPMENT: we don't really need 4*byte_length, see modifiedUtf8LengthOfUtf8:
  // https://github.com/openjdk/jdk/blob/eb9e754b3a439cc3ce36c2c9393bc8b250343844/src/java.instrument/share/native/libinstrument/EncodingSupport.c#L98
  char outstr[4*byte_length];
  utf8_to_mod_utf8(utf8_bytes, outstr);
  jvalue result = (jvalue){ .l = (*getJNIEnv())->NewStringUTF(getJNIEnv(), outstr) };
  return result;
}

// convert c-string to error result
fzE_jvm_result fzE_jvm_error(const char * str)
{
  jvalue jstr = fzE_string_to_java_object(str, strlen(str));
  return (fzE_jvm_result){ .fzTag = 1, .fzChoice = { .v1 = jstr.l } };
}


// convert jstring to error result
fzE_jvm_result fzE_jvm_not_found(jstring jstr)
{
  assert ( jstr != NULL );
  const char * s1 = "class not found: ";
  const char * s2 = fzE_java_string_to_utf8_bytes(jstr);
  size_t len1 = strlen(s1);
  size_t len2 = strlen(s2);

  char *result = fzE_malloc_safe(len1 + len2 + 1);

  strcpy(result, s1);
  strcat(result, s2);

  return fzE_jvm_error(result);
}


// return result, check for exception
// return exception if there is any
fzE_jvm_result fzE_return_result(jvalue jv)
{
  if ( (*getJNIEnv())->ExceptionCheck(getJNIEnv()) == JNI_FALSE )
  {
    return (fzE_jvm_result){ .fzTag = 0, .fzChoice = { .v0 = jv } };
  }
  else
  {
    jthrowable exc =  (*getJNIEnv())->ExceptionOccurred(getJNIEnv());
    assert (exc != NULL);
    jclass cl  = (*getJNIEnv())->FindClass(getJNIEnv(), "java/lang/Throwable");
    assert( cl != NULL );
    jmethodID mid = (*getJNIEnv())->GetMethodID(getJNIEnv(), cl, "getMessage", "()Ljava/lang/String;");
    assert( mid != NULL );
    jstring exc_message = (jstring) (*getJNIEnv())->CallObjectMethod(getJNIEnv(), exc, mid);
    (*getJNIEnv())->ExceptionClear(getJNIEnv());
    return (fzE_jvm_result){ .fzTag = 1, .fzChoice = { .v1 = exc_message } };
  }
}


// call a java constructor
fzE_jvm_result fzE_call_c0(jstring class_name, jstring signature, jvalue *args)
{
  const char * sig = fzE_java_string_to_modified_utf8(signature);
  jclass cl  = (*getJNIEnv())->FindClass(getJNIEnv(), fzE_replace_char(fzE_java_string_to_modified_utf8(class_name), '.', '/'));
  if (cl == NULL) { return fzE_jvm_not_found(class_name); }
  jmethodID mid = (*getJNIEnv())->GetMethodID(getJNIEnv(), cl, "<init>", sig);
  if (mid == NULL) { return fzE_jvm_not_found(class_name); }
  jvalue result = { .l = (*getJNIEnv())->NewObjectA(getJNIEnv(), cl, mid, fzE_convert_args(sig, args)) };

  return fzE_return_result(result);
}


// call a java static method
fzE_jvm_result fzE_call_s0(jstring class_name, jstring name, jstring signature, jvalue *args)
{
  const char * sig = fzE_java_string_to_modified_utf8(signature);
  jclass cl  = (*getJNIEnv())->FindClass(getJNIEnv(), fzE_replace_char(fzE_java_string_to_modified_utf8(class_name), '.', '/'));
  if (cl == NULL) { return fzE_jvm_not_found(class_name); }
  jmethodID mid = (*getJNIEnv())->GetStaticMethodID(getJNIEnv(), cl, fzE_java_string_to_modified_utf8(name), sig);
  if (mid == NULL) { return fzE_jvm_not_found(name); }
  const char * sig2 = sig;
  while (*sig2 != ')') {
    if (*sig2 == '\0') { return fzE_jvm_error("unexpected signature format"); }
    sig2++;
  }
  jvalue result;
  switch (sig2[1])
    {
      case 'B':
        result.b = (*getJNIEnv())->CallStaticByteMethodA(getJNIEnv(), cl, mid, fzE_convert_args(sig, args)); break;
      case 'C':
        result.c = (*getJNIEnv())->CallStaticCharMethodA(getJNIEnv(), cl, mid, fzE_convert_args(sig, args)); break;
      case 'S':
        result.s = (*getJNIEnv())->CallStaticShortMethodA(getJNIEnv(), cl, mid, fzE_convert_args(sig, args)); break;
      case 'I':
        result.i = (*getJNIEnv())->CallStaticIntMethodA(getJNIEnv(), cl, mid, fzE_convert_args(sig, args)); break;
      case 'J':
        result.j = (*getJNIEnv())->CallStaticLongMethodA(getJNIEnv(), cl, mid, fzE_convert_args(sig, args)); break;
      case 'F':
        result.f = (*getJNIEnv())->CallStaticFloatMethodA(getJNIEnv(), cl, mid, fzE_convert_args(sig, args)); break;
      case 'D':
        result.d = (*getJNIEnv())->CallStaticDoubleMethodA(getJNIEnv(), cl, mid, fzE_convert_args(sig, args)); break;
      case 'Z':
        result.z = (*getJNIEnv())->CallStaticBooleanMethodA(getJNIEnv(), cl, mid, fzE_convert_args(sig, args)); break;
      case 'V' :
        result.l = NULL;
        (*getJNIEnv())->CallStaticObjectMethodA(getJNIEnv(), cl, mid, fzE_convert_args(sig, args)); break;
      case 'L' :
      case '[' :
        result.l = (*getJNIEnv())->CallStaticObjectMethodA(getJNIEnv(), cl, mid, fzE_convert_args(sig, args)); break;
      default:
        assert(false);
    }

  return fzE_return_result(result);
}


// call a java virtual method
fzE_jvm_result fzE_call_v0(jstring class_name, jstring name, jstring signature, jobject thiz, jvalue *args)
{
  const char * sig = fzE_java_string_to_modified_utf8(signature);
  jclass cl  = (*getJNIEnv())->FindClass(getJNIEnv(), fzE_replace_char(fzE_java_string_to_modified_utf8(class_name), '.', '/'));
  if (cl == NULL) { return fzE_jvm_not_found(class_name); }
  jmethodID mid = (*getJNIEnv())->GetMethodID(getJNIEnv(), cl, fzE_java_string_to_modified_utf8(name), sig);
  if (mid == NULL) { return fzE_jvm_not_found(name); }
  const char * sig2 = sig;
  while (*sig2 != ')') {
    if (*sig2 == '\0') { return fzE_jvm_error("unexpected signature format"); }
    sig2++;
  }
  jvalue result;
  switch (sig2[1])
    {
      case 'B':
        result = (jvalue){ .b = (*getJNIEnv())->CallByteMethodA(getJNIEnv(), thiz, mid, fzE_convert_args(sig, args)) }; break;
      case 'C':
        result = (jvalue){ .c = (*getJNIEnv())->CallCharMethodA(getJNIEnv(), thiz, mid, fzE_convert_args(sig, args)) }; break;
      case 'S':
        result = (jvalue){ .s = (*getJNIEnv())->CallShortMethodA(getJNIEnv(), thiz, mid, fzE_convert_args(sig, args)) }; break;
      case 'I':
        result = (jvalue){ .i = (*getJNIEnv())->CallIntMethodA(getJNIEnv(), thiz, mid, fzE_convert_args(sig, args)) }; break;
      case 'J':
        result = (jvalue){ .j = (*getJNIEnv())->CallLongMethodA(getJNIEnv(), thiz, mid, fzE_convert_args(sig, args)) }; break;
      case 'F':
        result = (jvalue){ .f = (*getJNIEnv())->CallFloatMethodA(getJNIEnv(), thiz, mid, fzE_convert_args(sig, args)) }; break;
      case 'D':
        result = (jvalue){ .d = (*getJNIEnv())->CallDoubleMethodA(getJNIEnv(), thiz, mid, fzE_convert_args(sig, args)) }; break;
      case 'Z':
        result = (jvalue){ .z = (*getJNIEnv())->CallBooleanMethodA(getJNIEnv(), thiz, mid, fzE_convert_args(sig, args)) }; break;
      case 'V':
        result.l = NULL;
        (*getJNIEnv())->CallObjectMethodA(getJNIEnv(), thiz, mid, fzE_convert_args(sig, args)); break;
      case 'L' :
      case '[' :
        result = (jvalue){ .l = (*getJNIEnv())->CallObjectMethodA(getJNIEnv(), thiz, mid, fzE_convert_args(sig, args)) }; break;
      default:
        assert(false);
    }

  return fzE_return_result(result);
}



// test if jobj is null
bool fzE_java_object_is_null(jobject jobj)
{
  return (*getJNIEnv())->IsSameObject(getJNIEnv(), jobj, NULL);
}


// get length of the jarray
int32_t fzE_array_length(jarray array)
{
  assert (array != NULL);
  return (*getJNIEnv())->GetArrayLength(getJNIEnv(), array);
}


jvalue fzE_array_to_java_object0(jsize length, jvalue *args, const char * element_class_name)
{
  if (strcmp(element_class_name, "Z") == 0 )
  {
    jarray result = (*getJNIEnv())->NewBooleanArray(getJNIEnv(), length);
    const jboolean f[] = {JNI_FALSE};
    const jboolean t[] = {JNI_TRUE};
    for (int i = 0; i < length; i++)
      {
        (*getJNIEnv())->SetBooleanArrayRegion(getJNIEnv(), result, i, 1, ((int32_t *)args)[i] ? t : f);
      }
    return (jvalue){ .l = result };
  }
  else if (strcmp(element_class_name, "B") == 0 )
  {
    jarray result = (*getJNIEnv())->NewByteArray(getJNIEnv(), length);
    (*getJNIEnv())->SetByteArrayRegion(getJNIEnv(), result, 0, length, (jbyte *) args);
    return (jvalue){ .l = result };
  }
  else if (strcmp(element_class_name, "S") == 0 )
  {
    jarray result = (*getJNIEnv())->NewShortArray(getJNIEnv(), length);
    (*getJNIEnv())->SetShortArrayRegion(getJNIEnv(), result, 0, length, (jshort *) args);
    return (jvalue){ .l = result };
  }
  else if (strcmp(element_class_name, "C") == 0 )
  {
    jarray result = (*getJNIEnv())->NewCharArray(getJNIEnv(), length);
    (*getJNIEnv())->SetCharArrayRegion(getJNIEnv(), result, 0, length, (jchar *) args);
    return (jvalue){ .l = result };
  }
  else if (strcmp(element_class_name, "I") == 0 )
  {
    jarray result = (*getJNIEnv())->NewIntArray(getJNIEnv(), length);
    (*getJNIEnv())->SetIntArrayRegion(getJNIEnv(), result, 0, length, (jint *) args);
    return (jvalue){ .l = result };
  }
  else if (strcmp(element_class_name, "J") == 0 )
  {
    jarray result = (*getJNIEnv())->NewLongArray(getJNIEnv(), length);
    (*getJNIEnv())->SetLongArrayRegion(getJNIEnv(), result, 0, length, (jlong *) args);
    return (jvalue){ .l = result };
  }
  else if (strcmp(element_class_name, "F") == 0 )
  {
    jarray result = (*getJNIEnv())->NewFloatArray(getJNIEnv(), length);
    (*getJNIEnv())->SetFloatArrayRegion(getJNIEnv(), result, 0, length, (jfloat *) args);
    return (jvalue){ .l = result };
  }
  else if (strcmp(element_class_name, "D") == 0 )
  {
    jarray result = (*getJNIEnv())->NewDoubleArray(getJNIEnv(), length);
    (*getJNIEnv())->SetDoubleArrayRegion(getJNIEnv(), result, 0, length, (jdouble *) args);
    return (jvalue){ .l = result };
  }
  else
  {
    jclass cl = (*getJNIEnv())->FindClass(getJNIEnv(), element_class_name);
    // NYI: UNDER DEVELOPMENT: crash more gracefully
    assert( cl != NULL );
    jobjectArray result = (*getJNIEnv())->NewObjectArray(getJNIEnv(), length, cl, NULL);
    for (jsize i = 0; i < length; i++)
      {
        (*getJNIEnv())->SetObjectArrayElement(getJNIEnv(), result, i, ((jobject *) args)[i]);
      }
    return (jvalue){ .l = result };
  }
}


// get element in array at index
jvalue fzE_array_get(jarray array, jsize index, const char *sig)
{
  switch (sig[0])
    {
      case 'B':
        return (jvalue){ .b = (*getJNIEnv())->GetByteArrayElements(getJNIEnv(), array, JNI_FALSE)[index] };
      case 'C':
        return (jvalue){ .c = (*getJNIEnv())->GetCharArrayElements(getJNIEnv(), array, JNI_FALSE)[index] };
      case 'S':
        return (jvalue){ .s = (*getJNIEnv())->GetShortArrayElements(getJNIEnv(), array, JNI_FALSE)[index] };
      case 'I':
        return (jvalue){ .i = (*getJNIEnv())->GetIntArrayElements(getJNIEnv(), array, JNI_FALSE)[index] };
      case 'J':
        return (jvalue){ .j = (*getJNIEnv())->GetLongArrayElements(getJNIEnv(), array, JNI_FALSE)[index] };
      case 'F':
        return (jvalue){ .f = (*getJNIEnv())->GetFloatArrayElements(getJNIEnv(), array, JNI_FALSE)[index] };
      case 'D':
        return (jvalue){ .d = (*getJNIEnv())->GetDoubleArrayElements(getJNIEnv(), array, JNI_FALSE)[index] };
      case 'Z':
        return (jvalue){ .z = (*getJNIEnv())->GetBooleanArrayElements(getJNIEnv(), array, JNI_FALSE)[index] };
      default:
        return (jvalue){ .l = (*getJNIEnv())->GetObjectArrayElement(getJNIEnv(), array, index) };
    }
}


// get a non-static field on obj.
jvalue fzE_get_field0(jobject obj, jstring name, const char *sig)
{
  jclass cl = (*getJNIEnv())->GetObjectClass(getJNIEnv(), obj);
  assert( cl != NULL );
  jfieldID fieldID = (*getJNIEnv())->GetFieldID(getJNIEnv(), cl, fzE_java_string_to_modified_utf8(name), sig);
  // NYI: UNDER DEVELOPMENT: crash more gracefully
  assert( fieldID != NULL );
  switch (sig[0])
    {
      case 'B':
        return (jvalue){ .b = (*getJNIEnv())->GetByteField(getJNIEnv(), obj, fieldID) };
      case 'C':
        return (jvalue){ .c = (*getJNIEnv())->GetCharField(getJNIEnv(), obj, fieldID) };
      case 'S':
        return (jvalue){ .s = (*getJNIEnv())->GetShortField(getJNIEnv(), obj, fieldID) };
      case 'I':
        return (jvalue){ .i = (*getJNIEnv())->GetIntField(getJNIEnv(), obj, fieldID) };
      case 'J':
        return (jvalue){ .j = (*getJNIEnv())->GetLongField(getJNIEnv(), obj, fieldID) };
      case 'F':
        return (jvalue){ .f = (*getJNIEnv())->GetFloatField(getJNIEnv(), obj, fieldID) };
      case 'D':
        return (jvalue){ .d = (*getJNIEnv())->GetDoubleField(getJNIEnv(), obj, fieldID) };
      case 'Z':
        return (jvalue){ .z = (*getJNIEnv())->GetBooleanField(getJNIEnv(), obj, fieldID) };
      default:
        return (jvalue){ .l = (*getJNIEnv())->GetObjectField(getJNIEnv(), obj, fieldID) };
    }
}


// set a non-static field on obj.
void fzE_set_field0(jobject obj, jstring name, jvalue value, const char *sig)
{
  jclass cl = (*getJNIEnv())->GetObjectClass(getJNIEnv(), obj);
  assert( cl != NULL );
  jfieldID fieldID = (*getJNIEnv())->GetFieldID(getJNIEnv(), cl, fzE_java_string_to_modified_utf8(name), sig);
  // NYI: UNDER DEVELOPMENT: crash more gracefully
  assert( fieldID != NULL );
  switch (sig[0])
    {
      case 'B':
        (*getJNIEnv())->SetByteField(getJNIEnv(), obj, fieldID, value.b);
        break;
      case 'C':
        (*getJNIEnv())->SetCharField(getJNIEnv(), obj, fieldID, value.c);
        break;
      case 'S':
        (*getJNIEnv())->SetShortField(getJNIEnv(), obj, fieldID, value.s);
        break;
      case 'I':
        (*getJNIEnv())->SetIntField(getJNIEnv(), obj, fieldID, value.i);
        break;
      case 'J':
        (*getJNIEnv())->SetLongField(getJNIEnv(), obj, fieldID, value.j);
        break;
      case 'F':
        (*getJNIEnv())->SetFloatField(getJNIEnv(), obj, fieldID, value.f);
        break;
      case 'D':
        (*getJNIEnv())->SetDoubleField(getJNIEnv(), obj, fieldID, value.d);
        break;
      case 'Z':
        (*getJNIEnv())->SetBooleanField(getJNIEnv(), obj, fieldID, value.z);
        break;
      default:
        (*getJNIEnv())->SetObjectField(getJNIEnv(), obj, fieldID, value.l);
        break;
    }
}


// get a static field in class.
jvalue fzE_get_static_field0(jstring class_name, jstring name, const char *sig)
{
  jclass cl  = (*getJNIEnv())->FindClass(getJNIEnv(), fzE_replace_char(fzE_java_string_to_modified_utf8(class_name), '.', '/'));
  assert( cl != NULL );
  jfieldID fieldID = (*getJNIEnv())->GetStaticFieldID(getJNIEnv(), cl, fzE_java_string_to_modified_utf8(name), sig);
  // NYI: UNDER DEVELOPMENT: crash more gracefully
  assert( fieldID != NULL );
  switch (sig[0])
    {
      case 'B':
        return (jvalue){ .b = (*getJNIEnv())->GetStaticByteField(getJNIEnv(), cl, fieldID) };
      case 'C':
        return (jvalue){ .c = (*getJNIEnv())->GetStaticCharField(getJNIEnv(), cl, fieldID) };
      case 'S':
        return (jvalue){ .s = (*getJNIEnv())->GetStaticShortField(getJNIEnv(), cl, fieldID) };
      case 'I':
        return (jvalue){ .i = (*getJNIEnv())->GetStaticIntField(getJNIEnv(), cl, fieldID) };
      case 'J':
        return (jvalue){ .j = (*getJNIEnv())->GetStaticLongField(getJNIEnv(), cl, fieldID) };
      case 'F':
        return (jvalue){ .f = (*getJNIEnv())->GetStaticFloatField(getJNIEnv(), cl, fieldID) };
      case 'D':
        return (jvalue){ .d = (*getJNIEnv())->GetStaticDoubleField(getJNIEnv(), cl, fieldID) };
      case 'Z':
        return (jvalue){ .z = (*getJNIEnv())->GetStaticBooleanField(getJNIEnv(), cl, fieldID) };
      default:
        return (jvalue){ .l = (*getJNIEnv())->GetStaticObjectField(getJNIEnv(), cl, fieldID) };
    }
}


// set a static field in class.
void fzE_set_static_field0(jstring class_name, jstring name, jvalue value, const char *sig)
{
  jclass cl  = (*getJNIEnv())->FindClass(getJNIEnv(), fzE_replace_char(fzE_java_string_to_modified_utf8(class_name), '.', '/'));
  assert( cl != NULL );
  jfieldID fieldID = (*getJNIEnv())->GetStaticFieldID(getJNIEnv(), cl, fzE_java_string_to_modified_utf8(name), sig);
  // NYI: UNDER DEVELOPMENT: crash more gracefully
  assert( fieldID != NULL );
  switch (sig[0])
    {
      case 'B':
        (*getJNIEnv())->SetStaticByteField(getJNIEnv(), cl, fieldID, value.b);
        break;
      case 'C':
        (*getJNIEnv())->SetStaticCharField(getJNIEnv(), cl, fieldID, value.c);
        break;
      case 'S':
        (*getJNIEnv())->SetStaticShortField(getJNIEnv(), cl, fieldID, value.s);
        break;
      case 'I':
        (*getJNIEnv())->SetStaticIntField(getJNIEnv(), cl, fieldID, value.i);
        break;
      case 'J':
        (*getJNIEnv())->SetStaticLongField(getJNIEnv(), cl, fieldID, value.j);
        break;
      case 'F':
        (*getJNIEnv())->SetStaticFloatField(getJNIEnv(), cl, fieldID, value.f);
        break;
      case 'D':
        (*getJNIEnv())->SetStaticDoubleField(getJNIEnv(), cl, fieldID, value.d);
        break;
      case 'Z':
        (*getJNIEnv())->SetStaticBooleanField(getJNIEnv(), cl, fieldID, value.z);
        break;
      default:
        (*getJNIEnv())->SetStaticObjectField(getJNIEnv(), cl, fieldID, value.l);
        break;
    }
}

#endif


/**
 * get a unique id > 0
 */
uint64_t fzE_unique_id()
{
  static atomic_uint_least64_t last_id = 0;
  return ++last_id;
}


extern inline uint8_t fzE_mapped_buffer_get(void * addr, int64_t idx)
{
  return ((uint8_t *)addr)[idx];
}

extern inline void fzE_mapped_buffer_set(void * addr, int64_t idx, uint8_t x)
{
  ((uint8_t *)addr)[idx] = x;
}

extern inline void * fzE_null(void)
{
  return NULL;
}

extern inline int fzE_is_null(void * p)
{
  return p == NULL
    ? 0
    : -1;
}
<|MERGE_RESOLUTION|>--- conflicted
+++ resolved
@@ -243,17 +243,13 @@
 static_assert(JNI_OK == 0, "assume JNI_OK to be zero.");
 // initialize the JVM
 // executed once at the start of the application
-<<<<<<< HEAD
-int32_t fzE_create_jvm(char * option_string) {
+int32_t fzE_create_jvm(void * options, int32_t len) {
   fzE_lock();
   if (fzE_jvm != NULL){
     fzE_unlock();
     return 0;
   }
 
-=======
-int32_t fzE_create_jvm(void * options, int32_t len) {
->>>>>>> ad3ef4b0
   JavaVMInitArgs vm_args;
 
   JavaVMOption vm_options[len];
