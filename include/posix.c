--- conflicted
+++ resolved
@@ -955,14 +955,12 @@
   return kill(pid, sig);
 }
 
-<<<<<<< HEAD
 int32_t fzE_path_max(void)
 {
   return PATH_MAX;
 }
-=======
+
 int64_t fzE_page_size(void)
 {
   return sysconf(_SC_PAGESIZE);
-}
->>>>>>> cf03d139
+}