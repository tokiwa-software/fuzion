--- conflicted
+++ resolved
@@ -1128,16 +1128,14 @@
   return -1;
 }
 
-<<<<<<< HEAD
 int32_t fzE_path_max(void)
 {
   return MAX_PATH;
 }
-=======
+
 int64_t fzE_page_size(void)
 {
   SYSTEM_INFO sys_info;
   GetSystemInfo(&sys_info);
   return (int64_t)(uint64_t)sys_info.dwPageSize;
-}
->>>>>>> cf03d139
+}