--- conflicted
+++ resolved
@@ -1,23 +1,16 @@
 
---CURDIR--/test_local_mutate_neg.fz:50:14: error 1: Failed to verify that effect 'test_local_mutate_neg.test_sum.sum#1.m' is installed in current environment.
+--CURDIR--/test_local_mutate_neg.fz:63:14: error 1: Failed to verify that effect 'test_local_mutate_neg.test_sum.sum#1.m' is installed in current environment.
         s := m.env.new 0
 -------------^^^^^
 Callchain that lead to this point:
 
-effect environment '--empty--' for call to 'test_local_mutate_neg.type.test_sum.type.sum#1.type.m.type.from_env' at --CURDIR--/test_local_mutate_neg.fz:50:14:
+effect environment '--empty--' for call to 'test_local_mutate_neg.type.test_sum.type.sum#1.type.m.type.from_env' at --CURDIR--/test_local_mutate_neg.fz:63:14:
         s := m.env.new 0
 -------------^^^^^
-<<<<<<< HEAD
 effect environment '--empty--' for call to 'test_local_mutate_neg.test_sum.sum#1.count' at --CURDIR--/test_local_mutate_neg.fz:69:36:
         say "inside m.go: count = {count}"
 -----------------------------------^^^^^
-effect environment '--empty--' for call to 'test_local_mutate_neg.test_sum.sum#1' at --CURDIR--/test_local_mutate_neg.fz:114:5:
-=======
-effect environment '--empty--' for call to 'test_local_mutate_neg.test_sum.sum#1.count' at --CURDIR--/test_local_mutate_neg.fz:79:11:
-      say count    # *** will cause compile-time an error, requires m to be installed
-----------^^^^^
 effect environment '--empty--' for call to 'test_local_mutate_neg.test_sum.sum#1' at --CURDIR--/test_local_mutate_neg.fz:113:5:
->>>>>>> 2dfcd62b
     sum l0
 ----^^^^^^
 effect environment '--empty--' for call to 'test_local_mutate_neg.test_sum' at --CURDIR--/test_local_mutate_neg.fz:115:3:
