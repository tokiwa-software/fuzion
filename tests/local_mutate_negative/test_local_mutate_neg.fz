--- conflicted
+++ resolved
@@ -67,10 +67,6 @@
 
         say "inside m.go: s.get = {s.get}"
         say "inside m.go: count = {count}"
-<<<<<<< HEAD
-
-=======
->>>>>>> e1b7b32d
 
       say "using m.go and count: {m.go ()->count}"
 
