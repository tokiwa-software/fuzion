# This file is part of the Fuzion language implementation.
#
# The Fuzion language implementation is free software: you can redistribute it
# and/or modify it under the terms of the GNU General Public License as published
# by the Free Software Foundation, version 3 of the License.
#
# The Fuzion language implementation is distributed in the hope that it will be
# useful, but WITHOUT ANY WARRANTY; without even the implied warranty of
# MERCHANTABILITY or FITNESS FOR A PARTICULAR PURPOSE.  See the GNU General Public
# License for more details.
#
# You should have received a copy of the GNU General Public License along with The
# Fuzion language implementation.  If not, see <https://www.gnu.org/licenses/>.


# -----------------------------------------------------------------------
#
#  Tokiwa Software GmbH, Germany
#
#  Source code of Fuzion test testLists
#
#  Author: Fridtjof Siebert (siebert@tokiwa.software)
#
# -----------------------------------------------------------------------

testLists is
  List(T type) is
    xb is say "B.xb"
    Node (
      el T,
      n, p OptNode) ref : Any is

    Nil is
    OptNode : choice Node Nil is

<<<<<<< HEAD
    h := mut OptNode Nil
    add(e T) is
      h <- Node e h Nil

    print => print h.get
=======
    h OptNode := Nil
    add(e T) =>
      set h := Node e h Nil

    print =>
      // for   -- NYI: must update i in the loop prolog
      i := h;
      while (i ? Node => { true } | Nil => false)   // NYI: This screams for recursion
        match i
          n Node =>
              say "print el in loop: {n.el}"
              set i := n.n
          Nil =>
>>>>>>> 585e98b2

    print(on) =>
      match on
        n Node =>
            say "print el in recursion: {n.el}"
            print n.n
        Nil =>

    size => size h.get

    size(on) =>
      match on
        n Node => 1 + size n.n
        Nil    => 0

  li List i32 := List i32
  li.add 3
  li.add 4
  li.add 5
  li.add 6
  li.add 7
  li.add 8
  li.add 9
  li.print
  say "size: {li.size}"

  Complex(real, imag i32) is

  lc List Complex := List Complex
  lc.add (Complex 3 4)
  lc.add (Complex 4 5)
  lc.add (Complex 5 6)
  lc.add (Complex 7 8)
  lc.print
  say "size: {lc.size}"<|MERGE_RESOLUTION|>--- conflicted
+++ resolved
@@ -33,27 +33,11 @@
     Nil is
     OptNode : choice Node Nil is
 
-<<<<<<< HEAD
     h := mut OptNode Nil
-    add(e T) is
+    add(e T) =>
       h <- Node e h Nil
 
     print => print h.get
-=======
-    h OptNode := Nil
-    add(e T) =>
-      set h := Node e h Nil
-
-    print =>
-      // for   -- NYI: must update i in the loop prolog
-      i := h;
-      while (i ? Node => { true } | Nil => false)   // NYI: This screams for recursion
-        match i
-          n Node =>
-              say "print el in loop: {n.el}"
-              set i := n.n
-          Nil =>
->>>>>>> 585e98b2
 
     print(on) =>
       match on
