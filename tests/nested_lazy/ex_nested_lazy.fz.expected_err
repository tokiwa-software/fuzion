
<<<<<<< HEAD
--CURDIR--/ex_nested_lazy.fz:49:14: error 1: Incompatible types when passing argument in a call
  say (lazy1 x1)
-------------^
Actual type for argument #1 'f' does not match expected type.
In call to          : 'ex_nested_lazy.lazy1'
expected formal type: 'Function (Lazy i32)'
actual type found   : 'ref i32'
assignable to       : 'Any',
                      'ref equatable',
                      'ref has_hash',
                      'ref has_interval',
                      'ref has_partial_order',
                      'ref has_total_order',
                      'ref i32',
                      'ref integer',
                      'ref numeric',
                      'ref wrapping_integer'
for value assigned  : 'box(ex_nested_lazy.this.x1.call)'
To solve this, you could change the type of the target 'f' to 'ref i32' or convert the type of the assigned value to 'Function (Lazy i32)'.


--CURDIR--/ex_nested_lazy.fz:39:18: error 2: Incompatible types in assignment
  say (lazy0 ()->42)
-----------------^
assignment to field : 'ex_nested_lazy.#fun1.call.result'
expected formal type: 'Function i32'
actual type found   : 'ref i32'
assignable to       : 'Any',
                      'ref equatable',
                      'ref has_hash',
                      'ref has_interval',
                      'ref has_partial_order',
                      'ref has_total_order',
                      'ref i32',
                      'ref integer',
                      'ref numeric',
                      'ref wrapping_integer'
=======
[32m--CURDIR--/ex_nested_lazy.fz:49:14:[39m [1;31merror 1[0m[1m: Incompatible types when passing argument in a call[0m
[34m  say (lazy1 x1)
[33m-------------^[0m
Actual type for argument #1 '[35mf[39m' does not match expected type.
In call to          : '[35mex_nested_lazy.lazy1[39m'
expected formal type: '[33mFunction (Lazy i32)[39m'
actual type found   : '[33mref i32[39m'
assignable to       : '[33mAny[39m',
                      '[33mproperty.ref equatable[39m',
                      '[33mproperty.ref hashable[39m',
                      '[33mproperty.ref orderable[39m',
                      '[33mproperty.ref partially_orderable[39m',
                      '[33mref has_interval[39m',
                      '[33mref i32[39m',
                      '[33mref integer[39m',
                      '[33mref numeric[39m',
                      '[33mref wrapping_integer[39m'
for value assigned  : '[36mbox(ex_nested_lazy.this.x1.call)[39m'
To solve this, you could change the type of the target '[36mf[39m' to '[33mref i32[39m' or convert the type of the assigned value to '[33mFunction (Lazy i32)[39m'.


[32m--CURDIR--/ex_nested_lazy.fz:39:18:[39m [1;31merror 2[0m[1m: Incompatible types in assignment[0m
[34m  say (lazy0 ()->42)
[33m-----------------^[0m
assignment to field : '[35mex_nested_lazy.#fun1.call.result[39m'
expected formal type: '[33mFunction i32[39m'
actual type found   : '[33mref i32[39m'
assignable to       : '[33mAny[39m',
                      '[33mproperty.ref equatable[39m',
                      '[33mproperty.ref hashable[39m',
                      '[33mproperty.ref orderable[39m',
                      '[33mproperty.ref partially_orderable[39m',
                      '[33mref has_interval[39m',
                      '[33mref i32[39m',
                      '[33mref integer[39m',
                      '[33mref numeric[39m',
                      '[33mref wrapping_integer[39m'
>>>>>>> e1e000d1
for value assigned  : 
{
  box(42)
}

To solve this, you could change the type of the target 'ex_nested_lazy.#fun1.call.result' to 'ref i32' or convert the type of the assigned value to 'Function i32'.


<<<<<<< HEAD
--CURDIR--/ex_nested_lazy.fz:47:18: error 3: Incompatible types in assignment
  say (lazy1 ()->42)
-----------------^
assignment to field : 'ex_nested_lazy.#fun3.call.result'
expected formal type: 'Lazy i32'
actual type found   : 'ref i32'
assignable to       : 'Any',
                      'ref equatable',
                      'ref has_hash',
                      'ref has_interval',
                      'ref has_partial_order',
                      'ref has_total_order',
                      'ref i32',
                      'ref integer',
                      'ref numeric',
                      'ref wrapping_integer'
=======
[32m--CURDIR--/ex_nested_lazy.fz:47:18:[39m [1;31merror 3[0m[1m: Incompatible types in assignment[0m
[34m  say (lazy1 ()->42)
[33m-----------------^[0m
assignment to field : '[35mex_nested_lazy.#fun3.call.result[39m'
expected formal type: '[33mLazy i32[39m'
actual type found   : '[33mref i32[39m'
assignable to       : '[33mAny[39m',
                      '[33mproperty.ref equatable[39m',
                      '[33mproperty.ref hashable[39m',
                      '[33mproperty.ref orderable[39m',
                      '[33mproperty.ref partially_orderable[39m',
                      '[33mref has_interval[39m',
                      '[33mref i32[39m',
                      '[33mref integer[39m',
                      '[33mref numeric[39m',
                      '[33mref wrapping_integer[39m'
>>>>>>> e1e000d1
for value assigned  : 
{
  box(42)
}

To solve this, you could change the type of the target 'ex_nested_lazy.#fun3.call.result' to 'ref i32' or convert the type of the assigned value to 'Lazy i32'.

3 errors.<|MERGE_RESOLUTION|>--- conflicted
+++ resolved
@@ -1,5 +1,4 @@
 
-<<<<<<< HEAD
 --CURDIR--/ex_nested_lazy.fz:49:14: error 1: Incompatible types when passing argument in a call
   say (lazy1 x1)
 -------------^
@@ -8,11 +7,11 @@
 expected formal type: 'Function (Lazy i32)'
 actual type found   : 'ref i32'
 assignable to       : 'Any',
-                      'ref equatable',
-                      'ref has_hash',
+                      'property.ref equatable',
+                      'property.ref hashable',
+                      'property.ref orderable',
+                      'property.ref partially_orderable',
                       'ref has_interval',
-                      'ref has_partial_order',
-                      'ref has_total_order',
                       'ref i32',
                       'ref integer',
                       'ref numeric',
@@ -28,54 +27,15 @@
 expected formal type: 'Function i32'
 actual type found   : 'ref i32'
 assignable to       : 'Any',
-                      'ref equatable',
-                      'ref has_hash',
+                      'property.ref equatable',
+                      'property.ref hashable',
+                      'property.ref orderable',
+                      'property.ref partially_orderable',
                       'ref has_interval',
-                      'ref has_partial_order',
-                      'ref has_total_order',
                       'ref i32',
                       'ref integer',
                       'ref numeric',
                       'ref wrapping_integer'
-=======
-[32m--CURDIR--/ex_nested_lazy.fz:49:14:[39m [1;31merror 1[0m[1m: Incompatible types when passing argument in a call[0m
-[34m  say (lazy1 x1)
-[33m-------------^[0m
-Actual type for argument #1 '[35mf[39m' does not match expected type.
-In call to          : '[35mex_nested_lazy.lazy1[39m'
-expected formal type: '[33mFunction (Lazy i32)[39m'
-actual type found   : '[33mref i32[39m'
-assignable to       : '[33mAny[39m',
-                      '[33mproperty.ref equatable[39m',
-                      '[33mproperty.ref hashable[39m',
-                      '[33mproperty.ref orderable[39m',
-                      '[33mproperty.ref partially_orderable[39m',
-                      '[33mref has_interval[39m',
-                      '[33mref i32[39m',
-                      '[33mref integer[39m',
-                      '[33mref numeric[39m',
-                      '[33mref wrapping_integer[39m'
-for value assigned  : '[36mbox(ex_nested_lazy.this.x1.call)[39m'
-To solve this, you could change the type of the target '[36mf[39m' to '[33mref i32[39m' or convert the type of the assigned value to '[33mFunction (Lazy i32)[39m'.
-
-
-[32m--CURDIR--/ex_nested_lazy.fz:39:18:[39m [1;31merror 2[0m[1m: Incompatible types in assignment[0m
-[34m  say (lazy0 ()->42)
-[33m-----------------^[0m
-assignment to field : '[35mex_nested_lazy.#fun1.call.result[39m'
-expected formal type: '[33mFunction i32[39m'
-actual type found   : '[33mref i32[39m'
-assignable to       : '[33mAny[39m',
-                      '[33mproperty.ref equatable[39m',
-                      '[33mproperty.ref hashable[39m',
-                      '[33mproperty.ref orderable[39m',
-                      '[33mproperty.ref partially_orderable[39m',
-                      '[33mref has_interval[39m',
-                      '[33mref i32[39m',
-                      '[33mref integer[39m',
-                      '[33mref numeric[39m',
-                      '[33mref wrapping_integer[39m'
->>>>>>> e1e000d1
 for value assigned  : 
 {
   box(42)
@@ -84,7 +44,6 @@
 To solve this, you could change the type of the target 'ex_nested_lazy.#fun1.call.result' to 'ref i32' or convert the type of the assigned value to 'Function i32'.
 
 
-<<<<<<< HEAD
 --CURDIR--/ex_nested_lazy.fz:47:18: error 3: Incompatible types in assignment
   say (lazy1 ()->42)
 -----------------^
@@ -92,33 +51,15 @@
 expected formal type: 'Lazy i32'
 actual type found   : 'ref i32'
 assignable to       : 'Any',
-                      'ref equatable',
-                      'ref has_hash',
+                      'property.ref equatable',
+                      'property.ref hashable',
+                      'property.ref orderable',
+                      'property.ref partially_orderable',
                       'ref has_interval',
-                      'ref has_partial_order',
-                      'ref has_total_order',
                       'ref i32',
                       'ref integer',
                       'ref numeric',
                       'ref wrapping_integer'
-=======
-[32m--CURDIR--/ex_nested_lazy.fz:47:18:[39m [1;31merror 3[0m[1m: Incompatible types in assignment[0m
-[34m  say (lazy1 ()->42)
-[33m-----------------^[0m
-assignment to field : '[35mex_nested_lazy.#fun3.call.result[39m'
-expected formal type: '[33mLazy i32[39m'
-actual type found   : '[33mref i32[39m'
-assignable to       : '[33mAny[39m',
-                      '[33mproperty.ref equatable[39m',
-                      '[33mproperty.ref hashable[39m',
-                      '[33mproperty.ref orderable[39m',
-                      '[33mproperty.ref partially_orderable[39m',
-                      '[33mref has_interval[39m',
-                      '[33mref i32[39m',
-                      '[33mref integer[39m',
-                      '[33mref numeric[39m',
-                      '[33mref wrapping_integer[39m'
->>>>>>> e1e000d1
 for value assigned  : 
 {
   box(42)
