# This file is part of the Fuzion language implementation.
#
# The Fuzion language implementation is free software: you can redistribute it
# and/or modify it under the terms of the GNU General Public License as published
# by the Free Software Foundation, version 3 of the License.
#
# The Fuzion language implementation is distributed in the hope that it will be
# useful, but WITHOUT ANY WARRANTY; without even the implied warranty of
# MERCHANTABILITY or FITNESS FOR A PARTICULAR PURPOSE.  See the GNU General Public
# License for more details.
#
# You should have received a copy of the GNU General Public License along with The
# Fuzion language implementation.  If not, see <https://www.gnu.org/licenses/>.


# -----------------------------------------------------------------------
#
#  Tokiwa Software GmbH, Germany
#
#  Source code of Fuzion example test_equals.fz
#
#  Author: Fridtjof Siebert (siebert@tokiwa.software)
#
# -----------------------------------------------------------------------

# test_equals tests the equality relation for some standard types and the
# definition of user-defined equality relations
#
test_equals =>

  # compare two strings using string.equality directly
  #
  eq1(a, b String) => String.equality a b

  # compare two strings using equals without type inference for the type
  # parameter
  #
  eq2(a, b String) => equals String a b

  # compare two strings using equals with type inference for the type
  # parameter
  #
  eq3(a, b String) => equals a b

  # compare two strings using infix = without infix syntax and without
  # type inference for the type parameter
  #
  eq4(a, b String) => infix = String a b

  # compare two strings using infix = without infix syntax and with type
  # inference for the type parameter
  #
  eq5(a, b String) => infix = a b

  # compare two strings using infix = with infix syntax and with type
  # inference for the type parameter
  #
  eq6(a, b String) => a = b

  say "comparing A and B {eq1 "A" "B"}"
  say "comparing A and A {eq1 "A" "A"}"
  say "comparing A and B {eq2 "A" "B"}"
  say "comparing A and A {eq2 "A" "A"}"
  say "comparing A and B {eq3 "A" "B"}"
  say "comparing A and A {eq3 "A" "A"}"
  say "comparing A and B {eq4 "A" "B"}"
  say "comparing A and A {eq4 "A" "A"}"
  say "comparing A and B {eq5 "A" "B"}"
  say "comparing A and A {eq5 "A" "A"}"
  say "comparing A and B {eq6 "A" "B"}"
  say "comparing A and A {eq6 "A" "A"}"

  # create some colored text:
  #
  red_cat  := test_equals_types.colored_text test_equals_types.red  "cat".utf8
  blue_cat := test_equals_types.colored_text test_equals_types.blue "cat".utf8
  red_dog  := test_equals_types.colored_text test_equals_types.red  "dog".utf8
  blue_dog := test_equals_types.colored_text test_equals_types.blue "dog".utf8

  say "comparing red cat and blue cat as strings: {eq3 red_cat blue_cat}"
  say "comparing red cat and blue dog as strings: {eq3 red_cat blue_dog}"
  say "comparing red cat and blue cat as Has_color: {test_equals_types.eq_color red_cat blue_cat}"
  say "comparing blue cat and blue dog as Has_color: {test_equals_types.eq_color blue_cat blue_dog}"
  say "comparing red cat and blue cat as colored_text: {equals red_cat blue_cat}"
  say "comparing red cat and red cat as colored_text: {equals red_cat red_cat}"
  say "comparing red cat and blue cat as colored_text: {infix = red_cat blue_cat}"
  say "comparing red cat and red cat as colored_text: {infix = red_cat red_cat}"
  say "comparing red cat and blue cat as colored_text: {red_cat = blue_cat}"
  say "comparing red cat and red cat as colored_text: {red_cat = red_cat}"
  say "comparing red cat, blue cat and blue dog as colored_text: {red_cat = blue_cat = blue_dog}"
  say "comparing blue dog, blue dog and blue dog as colored_text: {blue_dog = blue_dog = blue_dog}"
  say "comparing red dog, blue dog and blue dog as colored_text: {red_dog = blue_dog = blue_dog}"
  say "comparing blue dog, blue dog and blue cat as colored_text: {blue_dog = blue_dog = blue_cat}"
  say "comparing red dog, red dog, red dog and red dog as colored_text: {red_dog = red_dog = red_dog = red_dog}"
  say "comparing red cat, red dog, red dog and red dog as colored_text: {red_cat = red_dog = red_dog = red_dog}"
  say "comparing red dog, red cat, red dog and red dog as colored_text: {red_dog = red_cat = red_dog = red_dog}"
  say "comparing red dog, red dog, red cat and red dog as colored_text: {red_dog = red_dog = red_cat = red_dog}"
  say "comparing red dog, red dog, red dog and red cat as colored_text: {red_dog = red_dog = red_dog = red_cat}"


test_equals

test_equals_types is

  # define a color choice type:
  #
<<<<<<< HEAD
  color : choice of red, blue is
=======
  red.
  blue.
  color : choice red blue is
>>>>>>> 25d9e0a3

  # Has_color provides an equality relation for instances that provide
  # a 'col' feature
  #
  Has_color ref : property.equatable is

    # the color of this instance
    #
    col color => abstract

    # equality relation comparing the value produced by 'col'
    #
    public fixed redef type.equality(a, b test_equals_types.Has_color) =>

      # NYI: There is currently no easy way to compare choice types, so we do exhaustive
      # matches:
      #
      match a.col
        test_equals_types.red  => match b.col
                              test_equals_types.red  => true
                              *                      => false
        test_equals_types.blue => match b.col
                              test_equals_types.blue => true
                              *                => false

  # compare two instances of Has_color
  #
  eq_color(a, b Has_color) => infix = a b

  # a colored_text is a string with an associated color:
  #
  colored_text(

    # the color
    redef col color,

    # the string
    public redef utf8 Sequence u8)

   : Has_color, String, property.equatable is

    # equality relation comparing color and strings
    #
    public fixed redef type.equality(a, b test_equals_types.colored_text) =>
      (test_equals_types.eq_color a b &&
       String.equality       a b   )<|MERGE_RESOLUTION|>--- conflicted
+++ resolved
@@ -104,13 +104,9 @@
 
   # define a color choice type:
   #
-<<<<<<< HEAD
-  color : choice of red, blue is
-=======
-  red.
-  blue.
+  red is
+  blue is
   color : choice red blue is
->>>>>>> 25d9e0a3
 
   # Has_color provides an equality relation for instances that provide
   # a 'col' feature
