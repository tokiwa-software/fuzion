--- conflicted
+++ resolved
@@ -24,11 +24,7 @@
 # -----------------------------------------------------------------------
 
 ctrie_test is
-<<<<<<< HEAD
-  ctrie := container.c_trie i32 String
-=======
-  ctrie := (C_Trie i32 String).type.empty
->>>>>>> 1d914998
+  ctrie := (container.C_Trie i32 String).type.empty
 
   all := container.ps_set 0..100
   removed := container.ps_set 0..100:2
