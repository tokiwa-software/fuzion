a is
  x => "a.x defined in module A"

  # make sure a.fum references type features derived from types from base.fum
  #
  q =>
    say (Types.get fuzion.java)
<<<<<<< HEAD
    say (Types.get fuzion.java.JavaVoid)
    say (Types.get fuzion.java.JavaObject)
    say (Types.get fuzion.java.JavaString)
    say (Types.get (fuzion.java.Array bool))
    say (Types.get (fuzion.java.Array i32))
=======
    say (Types.get fuzion.java.java_void)
    say (Types.get fuzion.java.Java_Object)

# NYI: see #461: following lines, when uncommented, show problems related to #461
#
#    say (Types.get fuzion.java.Java_String)
#    say (Types.get (fuzion.java.Array bool))
#    say (Types.get (fuzion.java.Array i32))
>>>>>>> 014813ac
<|MERGE_RESOLUTION|>--- conflicted
+++ resolved
@@ -5,19 +5,8 @@
   #
   q =>
     say (Types.get fuzion.java)
-<<<<<<< HEAD
-    say (Types.get fuzion.java.JavaVoid)
-    say (Types.get fuzion.java.JavaObject)
-    say (Types.get fuzion.java.JavaString)
-    say (Types.get (fuzion.java.Array bool))
-    say (Types.get (fuzion.java.Array i32))
-=======
     say (Types.get fuzion.java.java_void)
     say (Types.get fuzion.java.Java_Object)
-
-# NYI: see #461: following lines, when uncommented, show problems related to #461
-#
-#    say (Types.get fuzion.java.Java_String)
-#    say (Types.get (fuzion.java.Array bool))
-#    say (Types.get (fuzion.java.Array i32))
->>>>>>> 014813ac
+    say (Types.get fuzion.java.Java_String)
+    say (Types.get (fuzion.java.Array bool))
+    say (Types.get (fuzion.java.Array i32))