--- conflicted
+++ resolved
@@ -102,15 +102,9 @@
 ---------^^^
 
 
-<<<<<<< HEAD
---CURDIR--/partial_application_negative.fz:72:20: error 10: Ambiguity between direct and partially applied call target
+--CURDIR--/partial_application_negative.fz:72:21: error 12: Ambiguity between direct and partially applied call target
   _ i32->String := ambig2 4711     // 9. should flag an error: ambiguous call to implicit ambig2.call (1 argument) or partially applied ambig2 (2 arguments)
 -------------------^^^^^^
-=======
---CURDIR--/partial_application_negative.fz:72:21: error 12: Ambiguity between direct and partially applied call target
-  a2 i32->String := ambig2 4711     // 9. should flag an error: ambiguous call to implicit ambig2.call (1 argument) or partially applied ambig2 (2 arguments)
---------------------^^^^^^
->>>>>>> 1254d93b
 This call can be resolved in two ways, either as a direct call to 'partial_application_negative.ambig2' declared at --CURDIR--/partial_application_negative.fz:66:3:
   ambig2 Unary String i32 => x->"#$x#"
 --^^^^^^
