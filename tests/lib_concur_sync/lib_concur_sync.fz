--- conflicted
+++ resolved
@@ -35,13 +35,8 @@
 
         b := concur.thread.spawn ()->
           say "Thread sleeping"
-<<<<<<< HEAD
-          time.nano.sleep (time.durations.ms 100)
+          time.nano.sleep (time.duration.ms 100)
           cnd.synchronized ()->
-=======
-          time.nano.sleep (time.duration.ms 100)
-          mtx.synchronized ()->
->>>>>>> f550081d
             say "Thread sending signal"
             check cnd.signal
 
@@ -67,13 +62,8 @@
 
         b := concur.thread.spawn ()->
           say "Thread sleeping"
-<<<<<<< HEAD
-          time.nano.sleep (time.durations.ms 100)
+          time.nano.sleep (time.duration.ms 100)
           cnd.synchronized ()->
-=======
-          time.nano.sleep (time.duration.ms 100)
-          mtx.synchronized ()->
->>>>>>> f550081d
             say "Thread sending broadcast"
             check cnd.broadcast
 
