--- conflicted
+++ resolved
@@ -23,17 +23,10 @@
 
 i18n_test is
 
-<<<<<<< HEAD
     #formates given date and currency after Japanese-format
     main ! internationalization.provide =>
         say "{internationalization.provide.env.date 30 5 2024}"
         say "{internationalization.provide.env.currency (300000)}"
 
-=======
-    # formats given date using Japanese-format
-    main ! internationalization.provide =>
-        say "{internationalization.provide.env.date 30 5 2024}"
->>>>>>> 3dd0d824
-
     internationalization.provide.instate internationalization.japanese ()->{main}
 
