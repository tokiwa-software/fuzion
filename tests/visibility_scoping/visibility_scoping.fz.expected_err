--- conflicted
+++ resolved
@@ -55,54 +55,33 @@
 In call: 't'
 
 
-<<<<<<< HEAD
---CURDIR--/visibility_scoping.fz:92:10: error 7: Could not find called feature
+--CURDIR--/visibility_scoping.fz:95:10: error 8: Could not find called feature
     a => ttt # should flag an error: feature not found
-=======
---CURDIR--/visibility_scoping.fz:95:10: error 8: Could not find called feature
-    d := ttt # should flag an error: feature not found
->>>>>>> 1254d93b
 ---------^^^
 Feature not found: 'ttt' (no arguments)
 Target feature: 'visibility_scoping.test6.a'
 In call: 'ttt'
 
 
-<<<<<<< HEAD
---CURDIR--/visibility_scoping.fz:95:10: error 8: Could not find called feature
+--CURDIR--/visibility_scoping.fz:92:10: error 9: Could not find called feature
     _ := ttt # should flag an error: feature not found
-=======
---CURDIR--/visibility_scoping.fz:92:10: error 9: Could not find called feature
-    a => ttt # should flag an error: feature not found
->>>>>>> 1254d93b
 ---------^^^
 Feature not found: 'ttt' (no arguments)
 Target feature: 'visibility_scoping.test6'
 In call: 'ttt'
 
 
-<<<<<<< HEAD
---CURDIR--/visibility_scoping.fz:96:10: error 9: Could not find called feature
+--CURDIR--/visibility_scoping.fz:96:10: error 10: Could not find called feature
     _ := tt   # should flag an error: feature not found
-=======
---CURDIR--/visibility_scoping.fz:96:10: error 10: Could not find called feature
-    e := tt   # should flag an error: feature not found
->>>>>>> 1254d93b
 ---------^^
 Feature not found: 'tt' (no arguments)
 Target feature: 'visibility_scoping.test6'
 In call: 'tt'
 
 
-<<<<<<< HEAD
---CURDIR--/visibility_scoping.fz:97:10: error 10: Could not find called feature
+--CURDIR--/visibility_scoping.fz:97:11: error 11: Could not find called feature
     _ := t   # should flag an error: feature not found
 ---------^
-=======
---CURDIR--/visibility_scoping.fz:97:11: error 11: Could not find called feature
-    f0 := t   # should flag an error: feature not found
-----------^
->>>>>>> 1254d93b
 Feature not found: 't' (no arguments)
 Target feature: 'visibility_scoping.test6'
 In call: 't'
