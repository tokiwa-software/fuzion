--- conflicted
+++ resolved
@@ -1,16 +1,9 @@
 
-error 1: Trying to replace effect 'reg_issue4592.My_Eff2' that is not yet installed: 
-<<<<<<< HEAD
-call 'reg_issue4592.type.My_Eff2.type.replace0#1' at {base.fum}/effect.fz:279:5:
-    replace0 e
-----^^^^^^^^^^
-effect environment '--empty--' for call to 'reg_issue4592.type.My_Eff2.type.replace0#1' at {base.fum}/effect.fz:279:5:
-=======
+error 1: Trying to replace effect 'reg_issue4592.My_Eff2' that is not yet installed:
 call 'reg_issue4592.type.My_Eff2.type.replace0#1' at {base.fum}/effect.fz:284:5:
     replace0 e
 ----^^^^^^^^^^
 effect environment 'reg_issue4592.My_Eff' for call to 'reg_issue4592.type.My_Eff2.type.replace0#1' at {base.fum}/effect.fz:284:5:
->>>>>>> 04f94f73
     replace0 e
 ----^^^^^^^^^^
 
