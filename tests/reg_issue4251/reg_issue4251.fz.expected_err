
--CURDIR--/reg_issue4251.fz:26:6: error 1: Different count of arguments needed when calling feature
(say <| (.map **2)) <| (2..10:2)
-----^^
Feature not found: 'infix/infix_right <|' (3 arguments)
Target feature: 'universe'
In call: '(say <| (.map **2))'
<<<<<<< HEAD
To solve this, you might change the actual number of arguments to match the feature 'infix_right <|'  (2 type arguments, 2 value arguments) at {base.fum}/pipes.fz:162:8:
public infix_right <| (A, R type, f A->R, a A) R =>
-------^^^^^^^^^^^^^^
To call 'infix_right <|' you must provide 4 arguments. The type arguments may be omitted or `_` may be used in place of a type argument.

=======
This call was created automatically by partial application. To solve this, you might want to use an explicit lambda expression of the form '( a0 -> ..code using a0..)'.
>>>>>>> 3d6cf438

one error.<|MERGE_RESOLUTION|>--- conflicted
+++ resolved
@@ -5,14 +5,6 @@
 Feature not found: 'infix/infix_right <|' (3 arguments)
 Target feature: 'universe'
 In call: '(say <| (.map **2))'
-<<<<<<< HEAD
-To solve this, you might change the actual number of arguments to match the feature 'infix_right <|'  (2 type arguments, 2 value arguments) at {base.fum}/pipes.fz:162:8:
-public infix_right <| (A, R type, f A->R, a A) R =>
--------^^^^^^^^^^^^^^
-To call 'infix_right <|' you must provide 4 arguments. The type arguments may be omitted or `_` may be used in place of a type argument.
-
-=======
 This call was created automatically by partial application. To solve this, you might want to use an explicit lambda expression of the form '( a0 -> ..code using a0..)'.
->>>>>>> 3d6cf438
 
 one error.