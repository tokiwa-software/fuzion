--- conflicted
+++ resolved
@@ -26,12 +26,8 @@
 stdintest =>
 
   lm : mutate is
-<<<<<<< HEAD
-  say (lm ! ()->((io.stdin lm).try unit ()->
-=======
-  lm.instate_self ()->
-    (io.stdin lm).instate_self ()->
->>>>>>> 1cb66094
+  lm ! ()->
+    (io.stdin lm) ! ()->
 
       read(n i32) => (io.buffered.read_string lm n)
       read_line => io.buffered.read_line lm ? str String => str | io.end_of_file => ""
