# This file is part of the Fuzion language implementation.
#
# The Fuzion language implementation is free software: you can redistribute it
# and/or modify it under the terms of the GNU General Public License as published
# by the Free Software Foundation, version 3 of the License.
#
# The Fuzion language implementation is distributed in the hope that it will be
# useful, but WITHOUT ANY WARRANTY; without even the implied warranty of
# MERCHANTABILITY or FITNESS FOR A PARTICULAR PURPOSE.  See the GNU General Public
# License for more details.
#
# You should have received a copy of the GNU General Public License along with The
# Fuzion language implementation.  If not, see <https://www.gnu.org/licenses/>.


# -----------------------------------------------------------------------
#
#  Tokiwa Software GmbH, Germany
#
#  Source code of Fuzion test reg_issue3527
#
# -----------------------------------------------------------------------

reg_issue3527 =>

  _ := sieve_cache String 3

  sieve_cache(T type : property.hashable, capacity u64) is

    Node(val T) ref is
      _ concur.atomic (option Node) := concur.atomic (option Node) nil

<<<<<<< HEAD
    cache := (lock_free.Map T Node).type.empty
    head  := concur.atomic (option Node) nil
=======
    _ := (lock_free.map T Node).type.empty
    _ := concur.atomic (option Node) nil
>>>>>>> ed5a503c
<|MERGE_RESOLUTION|>--- conflicted
+++ resolved
@@ -30,10 +30,5 @@
     Node(val T) ref is
       _ concur.atomic (option Node) := concur.atomic (option Node) nil
 
-<<<<<<< HEAD
-    cache := (lock_free.Map T Node).type.empty
-    head  := concur.atomic (option Node) nil
-=======
-    _ := (lock_free.map T Node).type.empty
-    _ := concur.atomic (option Node) nil
->>>>>>> ed5a503c
+    _ := (lock_free.Map T Node).type.empty
+    _ := concur.atomic (option Node) nil