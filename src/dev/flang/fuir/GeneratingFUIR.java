/*

This file is part of the Fuzion language implementation.

The Fuzion language implementation is free software: you can redistribute it
and/or modify it under the terms of the GNU General Public License as published
by the Free Software Foundation, version 3 of the License.

The Fuzion language implementation is distributed in the hope that it will be
useful, but WITHOUT ANY WARRANTY; without even the implied warranty of
MERCHANTABILITY or FITNESS FOR A PARTICULAR PURPOSE.  See the GNU General Public
License for more details.

You should have received a copy of the GNU General Public License along with The
Fuzion language implementation.  If not, see <https://www.gnu.org/licenses/>.

*/

/*-----------------------------------------------------------------------
 *
 * Tokiwa Software GmbH, Germany
 *
 * Source of class GeneratingFUIR
 *
 *---------------------------------------------------------------------*/

package dev.flang.fuir;

import java.nio.charset.StandardCharsets;

import java.util.Arrays;
import java.util.Map;
import java.util.TreeMap;
import java.util.TreeSet;

import dev.flang.ast.AbstractAssign;
import dev.flang.ast.AbstractBlock;
import dev.flang.ast.AbstractCall;
import dev.flang.ast.AbstractCurrent;
import dev.flang.ast.AbstractFeature;
import dev.flang.ast.AbstractMatch;
import dev.flang.ast.AbstractType;
import dev.flang.ast.Box;
import dev.flang.ast.Constant;
import dev.flang.ast.Expr;
import dev.flang.ast.InlineArray;
import dev.flang.ast.NumLiteral;
import dev.flang.ast.Tag;
import dev.flang.ast.Types;
import dev.flang.ast.Universe;

import dev.flang.fe.FrontEnd;
import dev.flang.fe.LibraryFeature;
import dev.flang.fe.LibraryModule;

import dev.flang.mir.MIR;

import dev.flang.util.Errors;
import dev.flang.util.FuzionConstants;
import dev.flang.util.FuzionOptions;
import dev.flang.util.IntArray;
import dev.flang.util.IntMap;
import dev.flang.util.List;
import dev.flang.util.Pair;
import dev.flang.util.SourcePosition;


/**
 * An implementation of FUIR that generates clazzes on demand from module files.
 * This is used to run DFA for monomorphization.
 *
 * @author Fridtjof Siebert (siebert@tokiwa.software)
 */
public class GeneratingFUIR extends FUIR
{


  /*----------------------------  constants  ----------------------------*/


  static final int[] NO_CLAZZ_IDS = new int[0];


  /**
   * property- or env-var-controlled flag to enable debug output whenever a
   * new clazz is created.
   *
   * To enable this, use fz with
   *
   *   dev_flang_fuir_GeneratingFUIR_SHOW_NEW_CLAZZES=true
   */
  static final boolean SHOW_NEW_CLAZZES = FuzionOptions.boolPropertyOrEnv("dev.flang.fuir.GeneratingFUIR.SHOW_NEW_CLAZZES");


  /**
   * Flag to enable caching for result of clazzResultClazz.
   *
   * NYI: OPTIMIZATION: Should be checked if this is actually beneficial for
   * analysis of larger code bases.
   */
  static final boolean CACHE_RESULT_CLAZZ = true;


  /**
   * Flag to enable caching for result of clazzArgClazz and clazzArgCount.
   *
   * NYI: OPTIMIZATION: Should be checked if this is actually beneficial for
   * analysis of larger code bases.
   */
  static final boolean CACHE_ARG_CLAZZES = true;


  /**
   * pre-allocated value for empty entry in _argClazzes
   */
  private static final int[] NO_ARGS = new int[0];


  /*----------------------------  variables  ----------------------------*/


  private final FrontEnd _fe;

  private final TreeMap<Clazz, Clazz> _clazzesTM;


  /**
   * For each site, this gives the clazz id of the clazz that contains the code at that site.
   */
  private final IntArray _siteClazzes;


  /**
   * For each site s, the cached result of accessedClazz(s), box*Clazz(s), matchStaticSubject(), etc.
   */
  private final IntMap<Object> _siteClazzCache;


  /**
   * For each site s, the cached result of accessTargetClazz(s)
   */
  private final IntMap<Clazz> _accessedTarget;


  /**
   * For each site s, the actual results of lookup called for a dynamic site.
   * This is returned as the result of accessedClazzes().
   */
  final IntMap<int[]> _accessedClazzes;


  final LibraryModule _mainModule;


  private final int _mainClazz;
  private final int _universe;
  Clazz universe() { return id2clazz(_universe); }


  private final List<Clazz> _clazzes;


  /**
   * For all clazzes, map clazzId2num(cl) to the clazz's result clazz id.
   *
   * Used only if CACHE_RESULT_CLAZZ is true.
   */
  private int[] _resultClazzes;


  /**
   * For all clazzes, map clazzId2num(cl) to the clazz's argument clazz ids.
   *
   * Used only if CACHE_ARG_CLAZZES is true.
   */
  private int[][] _argClazzes;


  private final List<List<AbstractCall>> _inh;


  private final Clazz[] _specialClazzes;

  private final Map<AbstractType, Clazz> _clazzesForTypes;

  protected boolean _lookupDone;

  /*--------------------------  constructors  ---------------------------*/


  /**
   * Create FUIR from given Clazz instance.
   */
  public GeneratingFUIR(FrontEnd fe, MIR mir)
  {
    _fe = fe;
    _lookupDone = false;
    _clazzesTM = new TreeMap<Clazz, Clazz>();
    _siteClazzes = new IntArray();
    _siteClazzCache = new IntMap<>();
    _accessedClazzes = new IntMap<>();
    _accessedTarget = new IntMap<>();
    _mainModule = fe.mainModule();
    _clazzes = new List<>();
    if (CACHE_RESULT_CLAZZ)
      {
        _resultClazzes = new int[256];
        Arrays.fill(_resultClazzes, NO_CLAZZ);
      }
    else
      {
        _resultClazzes = null;
      }
    if (CACHE_ARG_CLAZZES)
      {
        _argClazzes = new int[256][];
      }
    else
      {
        _argClazzes = null;
      }
    _specialClazzes = new Clazz[SpecialClazzes.values().length];
    _universe  = newClazz(null, mir.universe().selfType(), -1)._id;
    doesNeedCode(_universe);
    _mainClazz = newClazz(mir.main().selfType())._id;
    doesNeedCode(_mainClazz);
    _inh = new List<>();
    _clazzesForTypes = new TreeMap<>();
  }


  /**
   * Clone this FUIR such that modifications can be made by optimizers.  An heir
   * of FUIR can use this to redefine methods.
   *
   * @param original the original FUIR instance that we are cloning.
   */
  protected GeneratingFUIR(GeneratingFUIR original)
  {
    super(original);
    _fe = original._fe;
    original._lookupDone = true;
    _lookupDone = true;
    _clazzesTM = original._clazzesTM;
    _siteClazzes = original._siteClazzes;
    _siteClazzCache = original._siteClazzCache;
    _accessedClazzes = original._accessedClazzes;
    _accessedTarget = original._accessedTarget;
    _mainModule = original._mainModule;
    _mainClazz = original._mainClazz;
    _universe = original._universe;
    _clazzes = original._clazzes;
    _resultClazzes = original._resultClazzes;
    _argClazzes = original._argClazzes;
    _specialClazzes = original._specialClazzes;
    _inh = original._inh;
    _clazzesForTypes = original._clazzesForTypes;
    _accessedCode = original._accessedCode;
    _accessedSites = original._accessedSites;
  }


  /*-----------------------------  methods  -----------------------------*/



  Clazz newClazz(AbstractType t)
  {
    var o = t.outer();
    return newClazz(o == null ? null : newClazz(o), t, -1);
  }
  Clazz newClazz(Clazz outerR, AbstractType actualType, int select)
  {
    Clazz result;

    var outer = outerR;
    Clazz o = outerR;
    var ao = actualType.feature().outer();
    while (o != null)
      {
        if (actualType.isRef().yes() && ao != null && ao.inheritsFrom(o.feature()) && outer.isRef().no())
          {
            outer = o;  // short-circuit outer relation if suitable outer was found
          }

        if (o._type.compareTo(actualType) == 0 &&
            // example where the following logic is relevant:
            // `((Unary i32 i32).compose i32).#fun`
            // here `compose i32` is not a constructor but a normal routine.
            // `compose i32` does not define a type. Thus it will not lead
            // to a recursive value type.
            actualType.feature().definesType() &&
            actualType != Types.t_ERROR &&
            // a recursive outer-relation

            // This is a little ugly: we do not want outer to be a value
            // type in the source code (see tests/inheritance_negative for
            // reasons why), but we are fine if outer is an 'artificial'
            // value type that is created by Clazz.asValue(), since these
            // will never be instantiated at runtime but are here only for
            // the convenience of the backend.
            //
            // So instead of testing !o.isRef() we use
            // !o._type.feature().isThisRef().
            !o._type.feature().isRef() &&
            !o._type.feature().isIntrinsic())
          {  // but a recursive chain of value types is not permitted

            // NYI: recursive chain of value types should be detected during
            // types checking phase!
            StringBuilder chain = new StringBuilder();
            chain.append("1: "+actualType+" at "+actualType.declarationPos().show()+"\n");
            int i = 2;
            Clazz c = outer;
            while (c._type.compareTo(actualType) != 0)
              {
                chain.append(""+i+": "+c._type+" at "+c._type.declarationPos().show()+"\n");
                c = c._outer;
                i++;
              }
            chain.append(""+i+": "+c._type+" at "+c._type.declarationPos().show()+"\n");
            Errors.error(actualType.declarationPos(),
                         "Recursive value type is not allowed",
                         "Value type " + actualType + " equals type of outer feature.\n"+
                         "The chain of outer types that lead to this recursion is:\n"+
                         chain + "\n" +
                         "To solve this, you could add a 'ref' after the arguments list at "+o._type.feature().pos().show());
          }
        o = o._outer;
      }

    var t = actualType;

    // normalize outer to be value in case t describes a field
    outerR = t.feature().isField() ? outerR.asValue() : outerR;
    var cl = new Clazz(this, outerR, t, select);
    var existing = _clazzesTM.get(cl);
    if (existing != null)
      {
        result = existing;
      }
    else
      {
        if (CHECKS) check
          (!_lookupDone);

        result = cl;
        var fuirId = CLAZZ_BASE + _clazzes.size();
        _clazzes.add(cl);

        if (CHECKS) check
          (_clazzes.get(clazzId2num(fuirId)) == cl);

        if (CACHE_RESULT_CLAZZ && _clazzes.size() > _resultClazzes.length)
          {
            var rc = _resultClazzes;
            _resultClazzes = new int[rc.length * 3];
            Arrays.fill(_resultClazzes, NO_CLAZZ);
            System.arraycopy(rc, 0, _resultClazzes, 0, rc.length);
          }
        if (CACHE_RESULT_CLAZZ && _clazzes.size() > _argClazzes.length)
          {
            var ac = _argClazzes;
            _argClazzes = new int[ac.length * 3][];
            System.arraycopy(ac, 0, _argClazzes, 0, ac.length);
          }
        _clazzesTM.put(cl, cl);

        if (outerR != null)
          {
            outerR.addInner(result);
          }

        var s = SpecialClazzes.c_NOT_FOUND;
        if (cl.isRef().yes() == cl.feature().isRef())  // not an boxed or explicit value clazz
          {
            // NYI: OPTIMIZATION: Avoid creating all feature qualified names!
            s = switch (cl.feature().qualifiedName())
              {
              case FuzionConstants.ANY_NAME    -> SpecialClazzes.c_Any         ;
              case FuzionConstants.I8_NAME     -> SpecialClazzes.c_i8          ;
              case FuzionConstants.I16_NAME    -> SpecialClazzes.c_i16         ;
              case FuzionConstants.I32_NAME    -> SpecialClazzes.c_i32         ;
              case FuzionConstants.I64_NAME    -> SpecialClazzes.c_i64         ;
              case FuzionConstants.U8_NAME     -> SpecialClazzes.c_u8          ;
              case FuzionConstants.U16_NAME    -> SpecialClazzes.c_u16         ;
              case FuzionConstants.U32_NAME    -> SpecialClazzes.c_u32         ;
              case FuzionConstants.U64_NAME    -> SpecialClazzes.c_u64         ;
              case FuzionConstants.F32_NAME    -> SpecialClazzes.c_f32         ;
              case FuzionConstants.F64_NAME    -> SpecialClazzes.c_f64         ;
              case FuzionConstants.UNIT_NAME   -> SpecialClazzes.c_unit        ;
              case "void"                      -> SpecialClazzes.c_void        ;
              case "bool"                      -> SpecialClazzes.c_bool        ;
              case "true_"                     -> SpecialClazzes.c_true_       ;
              case "false_"                    -> SpecialClazzes.c_false_      ;
              case "const_string"              -> SpecialClazzes.c_const_string;
              case FuzionConstants.STRING_NAME -> SpecialClazzes.c_String      ;
              case "error"                     -> SpecialClazzes.c_error       ;
              case "fuzion"                    -> SpecialClazzes.c_fuzion      ;
              case "fuzion.sys"                -> SpecialClazzes.c_fuzion_sys  ;
              case "fuzion.sys.Pointer"        -> SpecialClazzes.c_sys_ptr     ;
              default                          -> SpecialClazzes.c_NOT_FOUND   ;
              };
            if (s != SpecialClazzes.c_NOT_FOUND)
              {
                _specialClazzes[s.ordinal()] = result;
              }
          }
        cl._specialClazzId = s;
        if (SHOW_NEW_CLAZZES) System.out.println("NEW CLAZZ "+cl);
        cl.init(fuirId);

        result.registerAsHeir();

        // backends require the value variant for all ref clazzes, so we make
        // sure we have the value clazz as well:
        var ignore = clazzAsValue(result._id);
      }
    return result;
  }


  protected Clazz id2clazz(int cl)
  {
    if (PRECONDITIONS) require
      (cl >= CLAZZ_BASE,
       cl < CLAZZ_BASE + _clazzes.size());

    return _clazzes.get(cl - CLAZZ_BASE);
  }
  private Clazz clazz(int cl)
  {
    if (PRECONDITIONS) require
      (cl == NO_CLAZZ || cl >= CLAZZ_BASE,
       cl == NO_CLAZZ || cl < CLAZZ_BASE + _clazzes.size());

    return cl == NO_CLAZZ ? null : _clazzes.get(cl - CLAZZ_BASE);
  }


  private static List<AbstractCall> NO_INH = new List<>();
  static { NO_INH.freeze(); }


  /**
   * Determine the result clazz of an Expr.
   *
   * @param inh the inheritance chain that brought the code here (in case it is
   * an inlined inherits call).
   */
  Clazz clazz(Expr e, Clazz outerClazz, List<AbstractCall> inh)
  {
    Clazz result;
    if (e instanceof AbstractBlock b)
      {
        Expr resExpr = b.resultExpression();
        result = resExpr != null ? clazz(resExpr, outerClazz, inh)
                                 : id2clazz(clazz(SpecialClazzes.c_unit));
      }

    else if (e instanceof Box b)
      {
        result = outerClazz.handDown(b.type(), inh);
      }

    else if (e instanceof AbstractCall c)
      {
        var tclazz = clazz(c.target(), outerClazz, inh);
        if (!tclazz.isVoidType())
          {
            var at = outerClazz.handDownThroughInheritsCalls(c.actualTypeParameters(), inh);
            var typePars = outerClazz.actualGenerics(at);
            result = tclazz.lookupCall(c, typePars).resultClazz();
          }
        else
          {
            result = tclazz;
          }
      }

    else if (e instanceof AbstractCurrent)
      {
        result = outerClazz;
      }

    else if (e instanceof AbstractMatch m)
      {
        result = outerClazz.handDown(m.type(), inh);
      }

    else if (e instanceof Universe)
      {
        result = id2clazz(_universe);
      }

    else if (e instanceof Constant c)
      {
        result = outerClazz.handDown(c.type(), inh);
      }

    else if (e instanceof Tag tg)
      {
        result = outerClazz.handDown(tg._taggedType, inh);
      }

    else if (e instanceof InlineArray ia)
      {
        result = outerClazz.handDown(ia.type(), inh);
      }

    else
      {
        if (!Errors.any())
          {
            throw new Error("" + e + " "+ e.getClass() + " should no longer exist at runtime");
          }

        result = error();
      }

    if (POSTCONDITIONS) ensure
      (result != null);

    return result;
  }


  /*----------------  get clazz to be used in case of an error  -----------------*/


  Clazz error()
  {
    if (PRECONDITIONS) require
      (Errors.any());

    return _clazzes.get(clazz(SpecialClazzes.c_void));  // NYI: UNDER DEVELOPMENT: have a dedicated clazz for this?
  }


  /*----------------  methods to convert type to clazz  -----------------*/


  /**
   * clazz
   *
   * @return
   */
  Clazz type2clazz(AbstractType thiz)
  {
    if (PRECONDITIONS) require
      (Errors.any() || !thiz.dependsOnGenerics(),
       !thiz.isThisType());

    var result = _clazzesForTypes.get(thiz);
    if (result == null)
      {
        var ot = thiz.outer();
        var oc = ot != null ? type2clazz(ot) : null;
        result = newClazz(oc, thiz, -1);
        _clazzesForTypes.put(thiz, result);
      }

    if (POSTCONDITIONS) ensure
      (Errors.any() || thiz.isRef() == result._type.isRef());

    return result;
  }


  /*------------------------  accessing classes  ------------------------*/


  /**
   * The clazz ids form a contiguous range of integers. This method gives the
   * smallest clazz id.  Together with {@code lastClazz}, this permits iteration.
   *
   * @return a valid clazz id such that for all clazz ids id: result {@literal <=} id.
   */
  @Override
  public int firstClazz()
  {
    return CLAZZ_BASE;
  }


  /**
   * The clazz ids form a contiguous range of integers. This method gives the
   * largest clazz id.  Together with {@code firstClazz}, this permits iteration.
   *
   * @return a valid clazz id such that for all clazz ids id: result >= id.
   */
  @Override
  public int lastClazz()
  {
    return CLAZZ_BASE + _clazzes.size() - 1;
  }


  /**
   * id of the main clazz.
   *
   * @return a valid clazz id
   */
  @Override
  public int mainClazz()
  {
    return _mainClazz;
  }


  /**
   * Return the kind of this clazz ( Routine, Field, Intrinsic, Abstract, ...)
   */
  @Override
  public FeatureKind clazzKind(int cl)
  {
    if (PRECONDITIONS) require
      (cl >= CLAZZ_BASE,
       cl < CLAZZ_BASE + _clazzes.size());

    var c = id2clazz(cl);
    return c.clazzKind();
  }


  /**
   * Return the base name of this clazz, i.e., the name excluding the outer
   * clazz' name and excluding the actual type parameters
   *
   * @return String like {@code "Set"} if {@code cl} corresponds to {@code container.Set u32}.
   */
  @Override
  public String clazzBaseName(int cl)
  {
    if (PRECONDITIONS) require
      (cl >= CLAZZ_BASE,
       cl < CLAZZ_BASE + _clazzes.size());

    var c = id2clazz(cl);
    var res = c.feature().featureName().baseName();
    res = res + c._type.generics()
      .toString(" ", " ", "", t -> t.asStringWrapped(false));
    return res;
  }



  /**
   * Get the clazz of the result of calling a clazz
   *
   * @param cl a clazz id, must not be Choice
   *
   * @return clazz id of cl's result
   */
  @Override
  public int clazzResultClazz(int cl)
  {
    if (PRECONDITIONS) require
      (cl >= CLAZZ_BASE,
       cl < CLAZZ_BASE + _clazzes.size());

    int res = NO_CLAZZ;
    if (CACHE_RESULT_CLAZZ && _resultClazzes.length > clazzId2num(cl))
      {
        res = _resultClazzes[clazzId2num(cl)];
        if (res == NO_CLAZZ)
          {
            res = id2clazz(cl).resultClazz()._id;
            _resultClazzes[clazzId2num(cl)] = res;
          }
      }
    else
      {
        res = id2clazz(cl).resultClazz()._id;
      }
    return res;
  }


  /**
   * The original qualified name of the feature this clazz was
   * created from, ignoring any inheritance into new clazzes.
   *
   * @param cl a clazz
   *
   * @return its original name, e.g. 'Array.getel' instead of
   * 'const_string.getel'
   */
  @Override
  public String clazzOriginalName(int cl)
  {
    if (PRECONDITIONS) require
      (cl >= CLAZZ_BASE,
       cl < CLAZZ_BASE + _clazzes.size());

    var cc = id2clazz(cl);
    return cc.feature().qualifiedName();
  }


  /**
   * String representation of clazz, for creation of unique type names.
   *
   * @param cl a clazz id.
   */
  @Override
  public String clazzAsString(int cl)
  {
    if (PRECONDITIONS) require
      (cl == NO_CLAZZ || cl >= CLAZZ_BASE,
       cl == NO_CLAZZ || cl < CLAZZ_BASE + _clazzes.size());

    return cl == NO_CLAZZ
      ? "-- no clazz --"
      : id2clazz(cl).asString(false);
  }


  /**
   * human readable String representation of clazz, for stack traces and debugging.
   *
   * @param cl a clazz id.
   */
  @Override
  public String clazzAsStringHuman(int cl)
  {
    if (PRECONDITIONS) require
      (cl >= CLAZZ_BASE,
       cl < CLAZZ_BASE + _clazzes.size());

    var c = id2clazz(cl);
    return c.asString(true);
  }


  /**
   * Get the outer clazz of the given clazz.
   *
   * @param cl a clazz id
   *
   * @return clazz id of cl's outer clazz, -1 if cl is universe or a value-less
   * type.
   */
  @Override
  public int clazzOuterClazz(int cl)
  {
    if (PRECONDITIONS) require
      (cl >= CLAZZ_BASE,
       cl < CLAZZ_BASE + _clazzes.size());

    var c = id2clazz(cl);
    var o = c._outer;
    return o == null ? NO_CLAZZ : o._id;
  }


  /*------------------------  accessing fields  ------------------------*/


  /**
   * Number of value fields in clazz {@code cl}, including argument value fields,
   * inherited fields, artificial fields like outer refs.
   *
   * @param cl a clazz id
   *
   * @return number of value fields in {@code cl}
   */
  @Override
  public int clazzFieldCount(int cl)
  {
    if (PRECONDITIONS) require
      (cl >= CLAZZ_BASE,
       cl < CLAZZ_BASE + _clazzes.size());

    return id2clazz(cl).fields().length;
  }


  /**
   * Return the field #i in the given clazz
   *
   * @param cl a clazz id
   *
   * @param i the field number
   *
   * @return the clazz id of the field
   */
  @Override
  public int clazzField(int cl, int i)
  {
    if (PRECONDITIONS) require
      (cl >= CLAZZ_BASE,
       cl < CLAZZ_BASE + _clazzes.size(),
       0 <= i,
       i < clazzFieldCount(cl));

    return id2clazz(cl).fields()[i]._id;
  }


  /**
   * Is the given field clazz a reference to an outer feature?
   *
   * @param cl a clazz id of kind Field
   *
   * @return true for automatically generated references to outer instance
   */
  @Override
  public boolean clazzIsOuterRef(int cl)
  {
    if (PRECONDITIONS) require
      (cl >= CLAZZ_BASE,
       cl < CLAZZ_BASE + _clazzes.size());

    return id2clazz(cl).feature().isOuterRef();
  }


  /*------------------------  accessing choices  -----------------------*/


  /**
   * For a choice type, the number of entries to choose from.
   *
   * @param cl a clazz id
   *
   * @return -1 if cl is not a choice clazz, the number of choice entries
   * otherwise.  May be 0 for the void choice.
   */
  @Override
  public int clazzChoiceCount(int cl)
  {
    if (PRECONDITIONS) require
      (cl >= CLAZZ_BASE,
       cl < CLAZZ_BASE + _clazzes.size());

    var c = id2clazz(cl);
    return switch (c.feature().kind())
      {
      case Choice -> c.choiceGenerics().size();
      default     -> -1;
      };
  }


  /**
   * Return the choice #i in the given choice clazz
   *
   * @param cl a clazz id
   *
   * @param i the choice number
   *
   * @return the clazz id of the choice type, or void clazz if the clazz is
   * never instantiated and hence does not need to be taken care for.
   */
  @Override
  public int clazzChoice(int cl, int i)
  {
    if (PRECONDITIONS) require
      (cl >= CLAZZ_BASE,
       cl < CLAZZ_BASE + _clazzes.size(),
       i >= 0 && i < clazzChoiceCount(cl));

    var cc = id2clazz(cl);
    var cg = cc.choiceGenerics().get(i);
    var res = cg.isRef().yes()     ||
              cg.isInstantiatedChoice() ? cg
                                        : id2clazz(clazz(SpecialClazzes.c_void));
    return res._id;
  }


  /*------------------------  inheritance  -----------------------*/


  /**
   * Get all heirs of given clazz that are instantiated.
   *
   * @param cl a clazz id
   *
   * @return an array of the clazz id's of all heirs for cl that are
   * instantiated, including cl itself, provided that cl is instantiated.
   */
  @Override
  public int[] clazzInstantiatedHeirs(int cl)
  {
    if (PRECONDITIONS) require
      (cl >= CLAZZ_BASE,
       cl < CLAZZ_BASE + _clazzes.size());

    if (!clazzIsRef(cl))
      {
        // NYI: this is sometimes (e.g. in tests/inheritance) called for non-ref
        // clazzes. Check what this is needed for, seems not to make not so much
        // sense.
      }

    var c = id2clazz(cl);
    var result = new List<Clazz>();
    for (var h : c.heirs())
      {
        if (h.isInstantiatedChoice())
          {
            result.add(h);
          }
      }
    var res = new int[result.size()];
    for (var i = 0; i < result.size(); i++)
      {
        res[i] = result.get(i)._id;
        if (CHECKS) check
          (res[i] != -1);
      }
    return res;
  }


  /*-------------------------  routines  -------------------------*/


  /**
   * Get an array of argument clazzes required for a call to this clazz.
   *
   * This does not perform caching of the result.
   *
   * @param cl clazz id
   *
   * @return array of the result types of the arguments expected by cl
   */
  private int[] clazzArgs0(int cl)
  {
    if (PRECONDITIONS) require
      (cl >= CLAZZ_BASE,
       cl < CLAZZ_BASE + _clazzes.size(),
       CACHE_ARG_CLAZZES);

    var c = id2clazz(cl);
    return
      switch (clazzKind(cl))
        {
        case Routine,
             Intrinsic,
             Abstract,
             Native ->
               {
                 var af = c.argumentFields();
                 var res = new int[af.length];
                 for (var i = 0; i < af.length; i++)
                   {
                     res[i] = af[i].resultClazz()._id;
                   }
                 yield res;
               }
        case Field,
             Choice -> NO_ARGS;
        };
  }


  /**
   * Get an array of argument clazzes required for a call to this clazz.
   *
   * This does perform caching of the result, it is used by clazzArgCount and
   * clazzArgClazz in case CACHE_ARG_CLAZZES is true.
   *
   * @param cl clazz id
   *
   * @return array of the result types of the arguments expected by cl
   */
  private int[] clazzArgs(int cl)
  {
    if (PRECONDITIONS) require
      (cl >= CLAZZ_BASE,
       cl < CLAZZ_BASE + _clazzes.size(),
       CACHE_ARG_CLAZZES);

    var res = _argClazzes[clazzId2num(cl)];
    if (res == null)
      {
        res = clazzArgs0(cl);
        _argClazzes[clazzId2num(cl)] = res;
      }
    return res;
  }



  /**
   * Get the number of arguments required for a call to this clazz.
   *
   * @param cl clazz id
   *
   * @return number of arguments expected by cl, 0 if none or if clazz cl can
   * not be called (is a choice type)
   */
  @Override
  public int clazzArgCount(int cl)
  {
    if (PRECONDITIONS) require
      (cl >= CLAZZ_BASE,
       cl < CLAZZ_BASE + _clazzes.size());

    if (CACHE_ARG_CLAZZES)
      {
        return clazzArgs(cl).length;
      }
    else
      {
        var c = id2clazz(cl);
        return
          switch (clazzKind(cl))
            {
            case Routine,
                 Intrinsic,
                 Abstract,
                 Native -> c.argumentFields().length;
            case Field,
                 Choice -> 0;
            };
      }
  }


  /**
   * Get the clazz id of the given argument of clazz cl
   *
   * @param cl clazz id
   *
   * @param arg argument number 0, 1, .. clazzArgCount(cl)-1
   *
   * @return clazz id of the argument or -1 if no such argument exists (the
   * argument is unused).
   */
  @Override
  public int clazzArg(int cl, int arg)
  {
    if (PRECONDITIONS) require
      (cl >= CLAZZ_BASE,
       cl < CLAZZ_BASE + _clazzes.size(),
       arg >= 0,
       arg < clazzArgCount(cl));

    var c = id2clazz(cl);
    var af = c.argumentFields()[arg];
    return af._id;
  }


  /**
   * Get the id of the result field of a given clazz.
   *
   * @param cl a clazz id
   *
   * @return id of cl's result field or NO_CLAZZ if f has no result field (NYI: or a
   * result field that contains no data)
   */
  @Override
  public int clazzResultField(int cl)
  {
    if (PRECONDITIONS) require
      (cl >= CLAZZ_BASE,
       cl < CLAZZ_BASE + _clazzes.size());

    var c = id2clazz(cl);
    var r = c.resultField();
    return r == null ? NO_CLAZZ : r._id;
  }


  /**
   * If a clazz's instance contains an outer ref field, return this field.
   *
   * @param cl a clazz id
   *
   * @return clazz id of cl's outer ref field or -1 if no such field exists.
   */
  @Override
  public int clazzOuterRef(int cl)
  {
    if (PRECONDITIONS) require
      (cl >= CLAZZ_BASE,
       cl < CLAZZ_BASE + _clazzes.size());

    var c = id2clazz(cl);
    var or = c.outerRef();
    return or == null || c._outer.isUnitType() ? NO_CLAZZ : or._id;
  }


  /**
   * For recording which site and clazzes are used.
   * Used when serializing the FUIR.
   */
  protected TreeSet<Integer> _accessedSites = new TreeSet<>();
  protected TreeSet<Integer> _accessedCode = new TreeSet<>();
  @Override
  protected Object getExpr(int s)
  {
    _accessedSites.add(s);
    return super.getExpr(s);
  }


  /**
   * Get access to the code of a clazz of kind Routine
   *
   * @param cl a clazz id
   *
   * @return a site id referring to cl's code
   */
  @Override
  public int clazzCode(int cl)
  {
    if (PRECONDITIONS) require
      (cl >= CLAZZ_BASE,
       cl < CLAZZ_BASE + _clazzes.size(),
       Errors.any() ||
       !_lookupDone ||
       clazzNeedsCode(cl) ||
       cl == clazz_const_string() ||
       cl == clazz_const_string_utf8_data() ||
       cl == clazz_array_u8() ||
       cl == clazz_fuzionSysArray_u8() ||
       cl == clazz_fuzionSysArray_u8_data() ||
       cl == clazz_fuzionSysArray_u8_length()
       );

    _accessedCode.add(cl);

    var c = id2clazz(cl);
    var result = c._code;
    if (result == NO_SITE && !_lookupDone)
      {
        c.doesNeedCode();
        result = addCode(cl, c);
        c._code = result;
      }
    return result;
  }


  int addCode(int cl, Clazz c)
  {
    var code = new List<Object>();
    var inhe = new List<List<AbstractCall>>();
    addCode(cl, c, code, inhe, c.feature(), NO_INH);
    check
      (code.size() == inhe.size(),
       _allCode.size() == _inh.size());
    var result = addCode(code);
    _inh.addAll(inhe);
    _inh.add(null);
    check
      (_allCode.size() == _inh.size());
    while (_siteClazzes.size() < _allCode.size())
      {
        _siteClazzes.add(cl);
      }
    check
      (_allCode.size() == _siteClazzes.size());
    return result;
  }

  void addCode(int cl, Clazz c, List<Object> code, List<List<AbstractCall>> inhe, LibraryFeature ff, List<AbstractCall> inh)
  {
    if (!clazzIsVoidType(cl))
      {
        for (var p: ff.inherits())
          {
            var pf = (LibraryFeature) p.calledFeature();
            var of = pf.outerRef();
            Clazz or = (of == null) ? null : c.lookup(of);
            var needsOuterRef = (or != null && (!or.resultClazz().isUnitType()));
            toStack(code, p.target(), !needsOuterRef /* dump result if not needed */);
            while (inhe.size() < code.size()) { inhe.add(inh); }
            while (_inh.size() < _allCode.size()) { _inh.add(inh); }
            if (needsOuterRef)
              {
                code.add(ExprKind.Current);
                code.add(or);  // field clazz means assignment to field
              }
            if (CHECKS) check
              (p.actuals().size() == p.calledFeature().valueArguments().size());

            AbstractFeature cf = pf;
            var n = p.actuals().size();
            var argFields = new Clazz[n];
            for (var i = 0; i < n; i++)
              {
                if (i >= cf.valueArguments().size())
                  {
                    if (CHECKS) check
                      (Errors.any());
                  }
                else
                  {
                    var cfa = cf.valueArguments().get(i);
                    argFields[i] = c.lookupNeeded(cfa);
                  }
              }
            for (var i = 0; i < p.actuals().size(); i++)
              {
                var a = p.actuals().get(i);
                toStack(code, a);
                while (inhe.size() < code.size()) { inhe.add(inh); }
                while (_inh.size() < _allCode.size()) { _inh.add(inh); }
                code.add(ExprKind.Current);
                // Field clazz means assign value to that field
                code.add(argFields[i]);
              }

            var inh1 = new List<AbstractCall>();
            inh1.add(p);
            inh1.addAll(inh);
            addCode(cl, c, code, inhe, pf, inh1);
          }
        toStack(code, ff.code());
        while (inhe.size() < code.size()) { inhe.add(inh); }
        while (_inh.size() < _allCode.size()) { _inh.add(inh); }
      }
  }


  /**
   * Does the backend need to generate code for this clazz since it might be
   * called at runtime.  This is true for all features that are called directly
   * or dynamically in a 'normal' call, i.e., not in an inheritance call.
   *
   * An inheritance call is inlined since it works on a different instance, the
   * instance of the heir class.  Consequently, a clazz resulting from an
   * inheritance call does not need code for itself.
   */
  @Override
  public boolean clazzNeedsCode(int cl)
  {
    if (PRECONDITIONS) require
      (cl >= CLAZZ_BASE,
       cl < CLAZZ_BASE + _clazzes.size());

    var c = id2clazz(cl);
    return c.needsCode();
  }


  void doesNeedCode(int cl)
  {
    if (PRECONDITIONS) require
      (cl >= CLAZZ_BASE,
       cl < CLAZZ_BASE + _clazzes.size());

    var c = id2clazz(cl);
    c.doesNeedCode();
  }


  /*-----------------------  constructors  -----------------------*/


  /**
   * Is the given clazz a ref clazz?
   *
   * @param cl a constructor clazz id
   *
   * @return true for non-value-type clazzes
   */
  @Override
  public boolean clazzIsRef(int cl)
  {
    if (PRECONDITIONS) require
      (cl >= CLAZZ_BASE,
       cl < CLAZZ_BASE + _clazzes.size());

    var c = id2clazz(cl);
    return c.isRef().yes();
  }


  /**
   * Is the given clazz a ref clazz that contains a boxed value type?
   *
   * @return true for boxed value-type clazz
   */
  @Override
  public boolean clazzIsBoxed(int cl)
  {
    if (PRECONDITIONS) require
      (cl >= CLAZZ_BASE,
       cl < CLAZZ_BASE + _clazzes.size());

    var c = id2clazz(cl);
    return c.isRef().yes() && !c.feature().isRef();
  }


  /**
   * For a reference clazz, obtain the corresponding value clazz.
   *
   * @param cl a clazz id
   *
   * @return clazz id of corresponding value clazz.
   */
  @Override
  public int clazzAsValue(int cl)
  {
    if (PRECONDITIONS) require
      (cl >= CLAZZ_BASE,
       cl < CLAZZ_BASE + _clazzes.size());

    var cc = id2clazz(cl);
    var vcc = cc.asValue();

    if (CHECKS) check
      (!vcc.isRef().yes());

    var vc = vcc._id;

    if (POSTCONDITIONS) ensure
      (!clazzIsRef(vc));

    return vc;
  }


  /*--------------------------  cotypes  -------------------------*/


  /**
   * For a clazz that represents a Fuzion type such as 'i32.type', return the
   * corresponding name of the type such as 'i32'.  This value is returned by
   * intrinsic {@code Type.name}.
   *
   * @param cl a clazz id of a cotype
   *
   * @return the name of the type represented by instances of cl, using UTF8 encoding.
   */
  @Override
  public byte[] clazzTypeName(int cl)
  {
    if (PRECONDITIONS) require
      (cl >= CLAZZ_BASE,
       cl < CLAZZ_BASE + _clazzes.size());

    var c = id2clazz(cl);
    return (c.feature().isCotype()
      ? c.typeName()
      : "-- clazzTypeName called on none cotype --")
        .getBytes(StandardCharsets.UTF_8);
  }


  /**
   * If cl is a type parameter, return the type parameter's actual type.
   *
   * @param cl a clazz id
   *
   * @return if cl is a type parameter, clazz id of cl's actual type or -1 if cl
   * is not a type parameter.
   */
  @Override
  public int clazzTypeParameterActualType(int cl)
  {
    if (PRECONDITIONS) require
      (cl >= CLAZZ_BASE,
       cl < CLAZZ_BASE + _clazzes.size());

    var cc = id2clazz(cl);
    return cc.feature().isTypeParameter() ? cc.typeParameterActualType()._id
                                          : NO_CLAZZ;
  }


  /*----------------------  special clazzes  ---------------------*/


  /**
   * Obtain SpecialClazz from a given clazz.
   *
   * @param cl a clazz id
   *
   * @return the corresponding SpecialClazz or c_NOT_FOUND if cl is not a
   * special clazz.
   */
  @Override
  public SpecialClazzes getSpecialClazz(int cl)
  {
    if (PRECONDITIONS) require
      (cl >= CLAZZ_BASE,
       cl < CLAZZ_BASE + _clazzes.size());

    var c = id2clazz(cl);
    return c._specialClazzId;
  }


  /**
   * Get the id of the given special clazz.
   *
   * @param s the special clazz we are looking for
   */
  Clazz specialClazz(SpecialClazzes s)
  {
    if (PRECONDITIONS) require
      (s != SpecialClazzes.c_NOT_FOUND);

    var result = _specialClazzes[s.ordinal()];
    if (result == null && !_lookupDone)
      {
        if (s == SpecialClazzes.c_universe)
          {
            result = id2clazz(_universe);
          }
        else
          {
            var o = clazz(s._outer);
            var oc = id2clazz(o);
            var of = oc.feature();
            var f = (LibraryFeature) of.get(of._libModule, s._name, s._argCount);
            result = newClazz(oc, f.selfType(), -1);
            if (CHECKS) check
              (f.isRef() == (result.isRef().yes()));
          }
        _specialClazzes[s.ordinal()] = result;
      }
    return result;
  }


  /**
   * Get the id of the given special clazz.
   *
   * @param s the special clazz we are looking for
   */
  @Override
  public int clazz(SpecialClazzes s)
  {
    if (PRECONDITIONS) require
      (s != SpecialClazzes.c_NOT_FOUND);

    var sc = specialClazz(s);
    return sc == null ? NO_CLAZZ : sc._id;
  }


  /**
   * Get the id of clazz ref const_string
   *
   * @return the id of ref const_string or -1 if that clazz was not created.
   */
  @Override
  public int clazz_ref_const_string()
  {
    var cc = id2clazz(clazz_const_string());
    return cc.asRef()._id;
  }


  /**
   * On {@code cl} lookup field {@code Java_Ref}
   *
   * @param cl Java_Object or inheriting from Java_Object
   *
   */
  @Override
  public int lookupJavaRef(int cl)
  {
    if (PRECONDITIONS) require
      (cl >= CLAZZ_BASE,
       cl < CLAZZ_BASE + _clazzes.size());

    return id2clazz(cl).lookupNeeded(Types.resolved.f_fuzion_Java_Object_Ref)._id;
  }


  /**
   * For a clazz that is an heir of 'Function', find the corresponding inner
   * clazz for 'call'.  This is used for code generation of intrinsic
   * 'abortable' that has to create code to call 'call'.
   *
   * @param cl index of a clazz that is an heir of 'Function'.
   *
   * @return the index of the requested {@code Function.call} feature's clazz.
   */
  @Override
  public int lookupCall(int cl)
  {
    if (PRECONDITIONS) require
      (cl >= CLAZZ_BASE,
       cl < CLAZZ_BASE + _clazzes.size());

    return lookupCall(cl, !_lookupDone);
  }


  /**
   * For a clazz that is an heir of 'Function', find the corresponding inner
   * clazz for 'call'.  This is used for code generation of intrinsic
   * 'abortable' that has to create code to call 'call'.
   *
   * @param cl index of a clazz that is an heir of 'Function'.
   *
   * @param markAsCalled true to mark the result as called
   *
   * @return the index of the requested {@code Function.call} feature's clazz.
   */
  public int lookupCall(int cl, boolean markAsCalled)
  {
    if (PRECONDITIONS) require
      (cl >= CLAZZ_BASE,
       cl < CLAZZ_BASE + _clazzes.size());

    var cc = id2clazz(cl);

    return (markAsCalled ? cc.lookupNeeded(Types.resolved.f_Function_call)
                         : cc.lookup      (Types.resolved.f_Function_call))._id;
  }


  /**
   * For a clazz that is an heir of 'effect', find the corresponding inner
   * clazz for 'finally'.  This is used for code generation of intrinsic
   * 'instate0' that has to create code to call 'effect.finally'.
   *
   * @param cl index of a clazz that is an heir of 'effect'.
   *
   * @return the index of the requested {@code effect.finally} feature's clazz.
   */
  @Override
  public int lookup_static_finally(int cl)
  {
    if (PRECONDITIONS) require
      (cl >= CLAZZ_BASE,
       cl < CLAZZ_BASE + _clazzes.size());

    return id2clazz(cl).lookupNeeded(Types.resolved.f_effect_static_finally)._id;
  }


  /**
   * For a clazz of concur.atomic, lookup the inner clazz of the value field.
   *
   * @param cl index of a clazz representing cl's value field
   *
   * @return the index of the requested {@code concur.atomic.value} field's clazz.
   */
  @Override
  public int lookupAtomicValue(int cl)
  {
    if (PRECONDITIONS) require
      (cl >= CLAZZ_BASE,
       cl < CLAZZ_BASE + _clazzes.size());

    return id2clazz(cl).lookupNeeded(Types.resolved.f_concur_atomic_v)._id;
  }


  /**
   * For a clazz of array, lookup the inner clazz of the internal_array field.
   *
   * @param cl index of a clazz {@code array T} for some type parameter {@code T}
   *
   * @return the index of the requested {@code array.internal_array} field's clazz.
   */
  @Override
  public int lookup_array_internal_array(int cl)
  {
    if (PRECONDITIONS) require
      (cl >= CLAZZ_BASE,
       cl < CLAZZ_BASE + _clazzes.size(),
       id2clazz(cl).feature() == Types.resolved.f_array);

    return id2clazz(cl).lookupNeeded(Types.resolved.f_array_internal_array)._id;
  }


  /**
   * For a clazz of {@code fuzion.sys.internal_array}, lookup the inner clazz of the
   * data field.
   *
   * @param cl index of a clazz {@code fuzion.sys.internal_array T} for some type parameter {@code T}
   *
   * @return the index of the requested {@code fuzion.sys.internal_array.data} field's clazz.
   */
  @Override
  public int lookup_fuzion_sys_internal_array_data(int cl)
  {
    if (PRECONDITIONS) require
      (cl >= CLAZZ_BASE,
       cl < CLAZZ_BASE + _clazzes.size(),
       id2clazz(cl).feature() == Types.resolved.f_fuzion_sys_array);

    return id2clazz(cl).lookupNeeded(Types.resolved.f_fuzion_sys_array_data)._id;
  }


  /**
   * For a clazz of {@code fuzion.sys.internal_array}, lookup the inner clazz of the
   * length field.
   *
   * @param cl index of a clazz {@code fuzion.sys.internal_array T} for some type parameter {@code T}
   *
   * @return the index of the requested {@code fuzion.sys.internal_array.length} field's clazz.
   */
  @Override
  public int lookup_fuzion_sys_internal_array_length(int cl)
  {
    if (PRECONDITIONS) require
      (cl >= CLAZZ_BASE,
       cl < CLAZZ_BASE + _clazzes.size(),
       id2clazz(cl).feature() == Types.resolved.f_fuzion_sys_array);

    return id2clazz(cl).lookupNeeded(Types.resolved.f_fuzion_sys_array_length)._id;
  }


  /**
   * For a clazz of error, lookup the inner clazz of the msg field.
   *
   * @param cl index of a clazz {@code error}
   *
   * @return the index of the requested {@code error.msg} field's clazz.
   */
  @Override
  public int lookup_error_msg(int cl)
  {
    if (PRECONDITIONS) require
      (cl >= CLAZZ_BASE,
       cl < CLAZZ_BASE + _clazzes.size());

    return id2clazz(cl).lookupNeeded(Types.resolved.f_error_msg)._id;
  }


  /*---------------------------  types  --------------------------*/


  /**
   * Is there just one single value of this class, so this type is essentially a
   * C/Java {@code void} type?
   *
   * NOTE: This is false for Fuzion's {@code void} type!
   */
  @Override
  public boolean clazzIsUnitType(int cl)
  {
    if (PRECONDITIONS) require
      (cl >= CLAZZ_BASE,
       cl < CLAZZ_BASE + _clazzes.size());

    return id2clazz(cl).isUnitType();
  }



  /**
   * Add entries of type ExprKind created from the given expression (and its
   * nested expressions) to list l. pop the result in case dumpResult==true.
   *
   * @param l list of ExprKind that should be extended by s's expressions
   *
   * @param e a expression.
   *
   * @param dumpResult flag indicating that we are not interested in the result.
   */
  @Override
  protected void toStack(List<Object> l, Expr e, boolean dumpResult)
  {
    if (isConst(e) && !dumpResult)
      {
        l.add(e.asCompileTimeConstant());
      }
    else
      {
        super.toStack(l, e, dumpResult);
      }
  }


  /**
   * Is this a compile-time constant?
   *
   * @param o an Object from the IR-Stack.
   *
   * @return true iff {@code o} is an Expr and can be turned into a compile-time constant.
   */
  private boolean isConst(Object o)
  {
    return o instanceof InlineArray iai && isConst(iai)
        || o instanceof Constant
        || o instanceof AbstractCall ac && isConst(ac)
        || o instanceof AbstractBlock ab && ab._expressions.size() == 1 && isConst(ab.resultExpression());
  }


  /**
   * Can this array be turned into a compile-time constant?
   */
  private boolean isConst(InlineArray ia)
  {
    return
      !ia.type().dependsOnGenerics() &&
      !ia.type().containsThisType() &&
      // some backends have special handling for array void.
      !ia.elementType().isVoid() &&
      ia._elements
        .stream()
        .allMatch(el -> {
          var s = new List<>();
          super.toStack(s, el);
          return s
            .stream()
            .allMatch(x -> isConst(x));
        });
  }


  /**
   * Can this call be turned into a constant?
   *
   * @param ac the call to be analyzed.
   *
   * @return true iff the call is suitable to be turned into
   * a compile time constant.
   */
  private boolean isConst(AbstractCall ac)
  {
    var result =
      !ac.isInheritanceCall() &&
      ac.calledFeature().isConstructor() &&
      // contains no fields
      ac.calledFeature().code().containsOnlyDeclarations() &&
      // we are calling a value type feature
      ac.calledFeature().selfType().isRef().no() &&
      // only features without args and no fields may be inherited
      ac.calledFeature().inherits().stream().allMatch(c -> c.calledFeature().arguments().isEmpty() && c.calledFeature().code().containsOnlyDeclarations()) &&
      // no unit   // NYI we could allow units that does not contain declarations
      ac.actuals().size() > 0 &&
      ac.actuals().stream().allMatch(x -> isConst(x));

    if (result)
      {
        var s = new List<>();
        super.toStack(s, ac, false);
        result = s
          .stream()
          .allMatch(x -> x == ac || isConst(x));
      }
    return result;
  }




  /*----------------------  type parameters  ---------------------*/


  /**
   * Get the id of an actual generic parameter of a given clazz.
   *
   * @param cl a clazz id
   *
   * @param gix index of the generic parameter
   *
   * @return id of cl's actual generic parameter #gix
   */
  @Override
  public int clazzActualGeneric(int cl, int gix)
  {
    var cc = id2clazz(cl);
    return cc.actualTypeParameters()[gix]._id;
  }



  protected int[] clazzActualGenerics(int cl)
  {
    var cc = id2clazz(cl);
    var generics = cc.actualTypeParameters();
    var result = new int[generics.length];
    for (int gix = 0; gix < result.length; gix++)
      {
        result[gix] = generics[gix]._id;
      }
    return result;
  }



  /*---------------------  analysis results  ---------------------*/


  /**
   * Determine the lifetime of the instance of a call to clazz cl.
   *
   * @param cl a clazz id of any kind
   *
   * @return A conservative estimate of the lifespan of cl's instance.
   * Undefined if a call to cl does not create an instance, Call if it is
   * guaranteed that the instance is inaccessible after the call returned.
   */
  @Override
  public LifeTime lifeTime(int cl)
  {
    throw new Error("NYI");
  }


  /*--------------------------  accessing code  -------------------------*/


  /**
   * Get the clazz id at the given site
   *
   * @param s a site, may be !withinCode(s), i.e., this may be used on
   * {@code clazzCode(cl)} if the code is empty.
   *
   * @return the clazz id that code at site s belongs to.
   */
  @Override
  public int clazzAt(int s)
  {
    if (PRECONDITIONS) require
      (s >= SITE_BASE,
       s < SITE_BASE + _allCode.size());

    _accessedSites.add(s);

    return _siteClazzes.get(s - SITE_BASE);
  }


  /**
   * Create a String representation of a site for debugging purposes:
   *
   * @param s a site or NO_SITE
   *
   * @return a String describing site
   */
  @Override
  public String siteAsString(int s)
  {
    String res;
    if (s == NO_SITE)
      {
        res = "** NO_SITE **";
      }
    else if (s >= SITE_BASE && (s - SITE_BASE < _allCode.size()))
      {
        var cl = clazzAt(s);
        var p = sitePos(s);
        res = clazzAsString(cl) + "(" + clazzArgCount(cl) + " args)" + (p == null ? "" : " at " + sitePos(s).show());
      }
    else
      {
        res = "ILLEGAL site " + s;
      }
    return res;

  }


  /**
   * Get the expr at the given site
   *
   * @param s site
   */
  @Override
  public ExprKind codeAt(int s)
  {
    if (PRECONDITIONS) require
      (s >= SITE_BASE,
       s < SITE_BASE + _allCode.size(),
       withinCode(s));

    var e = getExpr(s);
    var result = e instanceof Clazz  ? ExprKind.Assign /* Clazz represents the field we assign a value to */
                                     : exprKind(e);
    if (result == null)
      {
        Errors.fatal(sitePos(s),
                     "Expr `" + e.getClass() + "` not supported in FUIR.codeAt", "Expression class: " + e.getClass());
        result = ExprKind.Current; // keep javac from complaining.
      }
    return result;
  }


  /**
   * For an instruction of type ExprKind.Tag at site s, return a pair of the type of the
   * original value and the new type of the tagged value.
   *
   * @param s a code site for an Env instruction.
   *
   * @return pair of untagged and tagged types.
   */
  private Pair<Clazz,Clazz> tagValueAndResultClazz(int s)
  {
    if (PRECONDITIONS) require
      (s >= SITE_BASE,
       s < SITE_BASE + _allCode.size(),
       withinCode(s),
       codeAt(s) == ExprKind.Tag);

    var res = (Pair<Clazz,Clazz>) _siteClazzCache.get(s);
    if (res == null && !_lookupDone)
      {
<<<<<<< HEAD
        if (CHECKS) check
          (!_lookupDone || true);
=======
>>>>>>> 2d5892ec
        var cl = clazzAt(s);
        var outerClazz = clazz(cl);
        var t = (Tag) getExpr(s);
        Clazz vc = clazz(t._value, outerClazz, _inh.get(s - SITE_BASE));
        var tc = outerClazz.handDown(t._taggedType, _inh.get(s - SITE_BASE));
        tc.instantiatedChoice(t);
        res = new Pair<>(vc, tc);
        _siteClazzCache.put(s, res);
      }
    return res;
  }



  /**
   * For an instruction of type ExprKind.Tag at site s, return the type of the
   * original value that will be tagged.
   *
   * @param s a code site for an Env instruction.
   *
   * @return the original type, i.e., for {@code o option i32 := 42}, this is {@code i32}.
   */
  @Override
  public int tagValueClazz(int s)
  {
    if (PRECONDITIONS) require
      (s >= SITE_BASE,
       s < SITE_BASE + _allCode.size(),
       withinCode(s),
       codeAt(s) == ExprKind.Tag);

    return tagValueAndResultClazz(s).v0()._id;
  }


  /**
   * For an instruction of type ExprKind.Tag at site s, return the type of the
   * original value that will be tagged.
   *
   * @param s a code site for an Env instruction.
   *
   * @return the new choice type, i.e., for {@code o option i32 := 42}, this is
   * {@code option i32}.
   */
  @Override
  public int tagNewClazz(int s)
  {
    if (PRECONDITIONS) require
      (s >= SITE_BASE,
       s < SITE_BASE + _allCode.size(),
       withinCode(s),
       codeAt(s) == ExprKind.Tag);

    return tagValueAndResultClazz(s).v1()._id;
  }


  /**
   * For an instruction of type ExprKind.Tag at site s, return the number of the
   * choice. This will be the same number as the tag number used in a match.
   *
   * @param s a code site for an Env instruction.
   *
   * @return the tag number, i.e., for {@code o choice a b i32 c d := 42}, this is
   * {@code 2}.
   */
  @Override
  public int tagTagNum(int s)
  {
    if (PRECONDITIONS) require
      (s >= SITE_BASE,
       s < SITE_BASE + _allCode.size(),
       withinCode(s),
       codeAt(s) == ExprKind.Tag);

    var t = (Tag) getExpr(s);
    return t.tagNum();
  }


  /**
   * For an instruction of type ExprKind.Box at site s, return the original type
   * of the value that is to be boxed and the new reference type.
   *
   * @param s a code site for a Box instruction.
   *
   * @return a pair consisting of the original type and the new boxed type
   */
  private Pair<Clazz,Clazz> boxValueAndResultClazz(int s)
  {
    if (PRECONDITIONS) require
      (s >= SITE_BASE,
       s < SITE_BASE + _allCode.size(),
       withinCode(s),
       codeAt(s) == ExprKind.Box);

    var res = (Pair<Clazz,Clazz>) _siteClazzCache.get(s);
    if (res == null && !_lookupDone)
      {
        var cl = clazzAt(s);
        var outerClazz = id2clazz(cl);
        var b = (Box) getExpr(s);
        Clazz vc = clazz(b._value, outerClazz, _inh.get(s - SITE_BASE));
        var rc = outerClazz.handDown(b.type(), _inh.get(s - SITE_BASE));
        if (rc.isRef().yes() &&
            outerClazz.feature() != Types.resolved.f_type_as_value) // NYI: ugly special case
          {
            rc = vc.asRef();
          }
        else
          {
            rc = vc;
          }
        res = new Pair<>(vc, rc);
        _siteClazzCache.put(s, res);
      }
    return res;
  }


  /**
   * For an instruction of type ExprKind.Box at site s, return the original type
   * of the value that is to be boxed.
   *
   * @param s a code site for a Box instruction.
   *
   * @return the original type of the value to be boxed.
   */
  @Override
  public int boxValueClazz(int s)
  {
    if (PRECONDITIONS) require
      (s >= SITE_BASE,
       s < SITE_BASE + _allCode.size(),
       withinCode(s),
       codeAt(s) == ExprKind.Box);

    return boxValueAndResultClazz(s).v0()._id;
  }


  /**
   * For an instruction of type ExprKind.Box at site s, return the new reference
   * type of the value that is to be boxed.
   *
   * @param s a code site for a Box instruction.
   *
   * @return the new reference type of the value to be boxed.
   */
  @Override
  public int boxResultClazz(int s)
  {
    if (PRECONDITIONS) require
      (s >= SITE_BASE,
       s < SITE_BASE + _allCode.size(),
       withinCode(s),
       codeAt(s) == ExprKind.Box);

    return boxValueAndResultClazz(s).v1()._id;
  }


  /**
   * Get the code for a comment expression.  This is used for debugging.
   *
   * @param s site of the comment
   */
  @Override
  public String comment(int s)
  {
    throw new Error("NYI");
  }


  /**
   * Get the inner clazz for a non dynamic access or the static clazz of a dynamic
   * access.
   *
   * @param s site of the access
   *
   * @return the clazz that has to be accessed or -1 if the access is an
   * assignment to a field that is unused, so the assignment is not needed.
   */
  @Override
  public int accessedClazz(int s)
  {
    if (PRECONDITIONS) require
      (s >= SITE_BASE,
       s < SITE_BASE + _allCode.size(),
       withinCode(s),
       codeAt(s) == ExprKind.Call   ||
       codeAt(s) == ExprKind.Assign    );

    var res = _siteClazzCache.get(s);
    if (res == null && !_lookupDone)
      {
        res = accessedClazz(s, null);
        if (res == null)
          {
            res = this;  // using `this` for `null`.
          }
        _siteClazzCache.put(s, res);
      }
    return res instanceof Clazz rc ? rc._id : NO_CLAZZ;
  }


  private Clazz accessedClazz(int s, Clazz tclazz)
  {
    if (PRECONDITIONS) require
      (s >= SITE_BASE,
       s < SITE_BASE + _allCode.size(),
       withinCode(s),
       codeAt(s) == ExprKind.Call   ||
       codeAt(s) == ExprKind.Assign    );

    var cl = clazzAt(s);
    var outerClazz = id2clazz(cl);
    var e = getExpr(s);

    var innerClazz = switch (e)
      {
      case AbstractCall   call -> calledInner(call, outerClazz, tclazz, _inh.get(s - SITE_BASE));
      case AbstractAssign a    -> assignedField(outerClazz, tclazz, a, _inh.get(s - SITE_BASE));
      case Clazz          fld  -> fld;
      default                  -> { throw new Error("accessedClazz found unexpected Expr " + (e == null ? e : e.getClass()) + "."); }
      };
    return innerClazz == null ? null : innerClazz;
  }


  public Clazz calledTarget(AbstractCall c, Clazz outerClazz, List<AbstractCall> inh)
  {
    if (PRECONDITIONS) require
      (Errors.any() || c.calledFeature() != null && c.target() != null);

    if (c.calledFeature() == null  || c.target() == null)
      {
        return error();  // previous errors, give up
      }

    return clazz(c.target(), outerClazz, inh);
  }


  public Clazz calledInner(AbstractCall c, Clazz outerClazz, Clazz explicitTarget, List<AbstractCall> inh)
  {
    if (PRECONDITIONS) require
      (Errors.any() || c.calledFeature() != null && c.target() != null);

    if (c.calledFeature() == null  || c.target() == null)
      {
        return error();  // previous errors, give up
      }

    var tclazz = explicitTarget == null
      ? calledTarget(c, outerClazz, inh)
      : explicitTarget;

    Clazz innerClazz = null;
    var cf      = c.calledFeature();
    var callToOuterRef = c.target().isCallToOuterRef();
    var dynamic = c.isDynamic() && (tclazz.isRef().yes() || callToOuterRef);
    var needsCode = !dynamic || explicitTarget != null;
    var typePars = outerClazz.actualGenerics(c.actualTypeParameters());
    // NYI: HACK
    // can happen e.g. in compile_time_type_casts
    // since toStack currently puts illegal code in _allCode
    // because it does not consider the context, yet
    if (tclazz.isVoidType() || !tclazz.feature().inheritsFrom(cf.outer()))
      {
        return null;
      }
    if (!tclazz.isVoidType())
      {
        innerClazz = tclazz.lookup(new FeatureAndActuals(cf, typePars), c.select(), c.isInheritanceCall());
        if (c.calledFeature() == Types.resolved.f_Type_infix_colon)
          {
            var T = innerClazz.actualTypeParameters()[0];
            cf = T._type.constraintAssignableFrom(tclazz._type.generics().get(0))
              ? Types.resolved.f_Type_infix_colon_true
              : Types.resolved.f_Type_infix_colon_false;
            innerClazz = tclazz.lookup(new FeatureAndActuals(cf, typePars), -1, c.isInheritanceCall());
          }
        if (needsCode)
          {
            innerClazz.doesNeedCode();
          }

        if (innerClazz.resultClazz()._showErrorIfCallResult_ != null &&
            innerClazz.clazzKind() == FeatureKind.Routine &&
            !innerClazz.feature().isConstructor())
          {
            innerClazz.resultClazz()._showErrorIfCallResult_.accept(c);
          }
      }
    return innerClazz == null ? error() : innerClazz;
  }



  private Clazz assignedField(Clazz outerClazz, Clazz tclazz, AbstractAssign a, List<AbstractCall> inh)
  {
    if (tclazz == null)
      {
        tclazz = clazz(a._target, outerClazz, inh);
        // target clazz of an assignment is always the value counterpart, even
        // if `tclazz` is a `ref` that itself is never instantiated.
        //
        // NYI: CLEANUP: We might reconsider this and permit `ref` here the same
        // way that `ref` can be the target to a call that reads a
        // field. Currently, back-ends (JVM) rely on this being a value, though.
        tclazz = tclazz.asValue();
      }
    var fc = tclazz.lookup(a._assignedField);
    if (fc.resultClazz().isUnitType())
      {
        fc = null;
      }
    return fc;
  }


  /**
   * Get the type of an assigned value. This returns the type even if the
   * assigned field has been removed and accessedClazz() returns -1.
   *
   * @param s site of the assignment
   *
   * @return the type of the assigned value.
   */
  @Override
  public int assignedType(int s)
  {
    if (PRECONDITIONS) require
      (s >= SITE_BASE,
       s < SITE_BASE + _allCode.size(),
       withinCode(s),
       codeAt(s) == ExprKind.Assign    );

    var cl = clazzAt(s);
    var outerClazz = id2clazz(cl);
    var e = getExpr(s);
    var field = switch (e)
      {
      case AbstractAssign a   ->
      {
        Clazz sClazz = clazz(a._target, outerClazz, _inh.get(s - SITE_BASE));
        var vc = sClazz.asValue();
        yield vc.lookup(a._assignedField);
      }
      case Clazz          fld -> fld;
      default                 -> { throw new Error("assignedType found unexpected Expr " + (e == null ? e : e.getClass()) + "."); }
      };

    return field.resultClazz()._id;
  }


  private void addToAccessedClazzes(int s, int tclazz, int innerClazz)
  {
    var a = _accessedClazzes.get(s);
    if (a == null)
      {
        _accessedClazzes.put(s, new int[] { tclazz, innerClazz});
      }
    else
      {
        var found = false;
        for (var i=0; i < a.length && !found; i+=2)
          {
            if (a[i] == tclazz)
              {
                if (CHECKS) check
                  (a[i+1] == innerClazz);
                found = true;
              }
          }
        if (!found)
          {
            if (CHECKS) check
              (!_lookupDone);

            var n = new int[a.length+2];
            System.arraycopy(a, 0, n, 0, a.length);
            n[a.length  ] = tclazz;
            n[a.length+1] = innerClazz;
            _accessedClazzes.put(s, n);
          }
      }
  }


  /**
   * Get the possible inner clazzes for a dynamic call or assignment to a field
   *
   * @param s site of the access
   *
   * @return an array with an even number of element pairs with accessed target
   * clazzes at even indices followed by the corresponding inner clazz of the
   * feature to be accessed for this target.
   */
  private int[] accessedClazzesDynamic(int s)
  {
    if (PRECONDITIONS) require
      (s >= SITE_BASE,
       s < SITE_BASE + _allCode.size(),
       withinCode(s),
       codeAt(s) == ExprKind.Call   ||
       codeAt(s) == ExprKind.Assign    ,
       accessIsDynamic(s));

    var result = _accessedClazzes.get(s);
    if (result == null)
      {
        result = NO_CLAZZ_IDS;
      }
    return result;
  }

  /**
   * Get the possible inner clazzes for a call or assignment to a field
   *
   * @param s site of the access
   *
   * @return an array with an even number of element pairs with accessed target
   * clazzes at even indices followed by the corresponding inner clazz of the
   * feature to be accessed for this target.
   */
  @Override
  public int[] accessedClazzes(int s)
  {
    if (PRECONDITIONS) require
      (s >= SITE_BASE,
       s < SITE_BASE + _allCode.size(),
       withinCode(s),
       codeAt(s) == ExprKind.Call   ||
       codeAt(s) == ExprKind.Assign    );

    int[] result;
    if (accessIsDynamic(s))
      {
        result = accessedClazzesDynamic(s);
      }
    else
      {
        var innerClazz = accessedClazz(s);
        var tt = clazzOuterClazz(innerClazz);
        result = clazzNeedsCode(innerClazz) ? new int[] { tt, innerClazz }
                                            : new int[0];
      }
    return result;
  }


  /**
   * Get the possible inner clazz for a call or assignment to a field with given
   * target clazz.
   *
   * This is used to feed information back from static analysis tools like DFA
   * to the GeneratingFUIR such that the given target will be added to the
   * targets / inner clazzes tuples returned by accessedClazzes.
   *
   * @param s site of the access
   *
   * @param tclazz the target clazz of the access.
   *
   * @return the accessed inner clazz or NO_CLAZZ in case that does not exist,
   * i.e., an abstract feature is missing.
   */
  public int lookup(int s, int tclazz)
  {
    if (PRECONDITIONS) require
      (s >= SITE_BASE,
       s < SITE_BASE + _allCode.size(),
       withinCode(s),
       codeAt(s) == ExprKind.Call   ||
       codeAt(s) == ExprKind.Assign    ,
       tclazz >= CLAZZ_BASE &&
       tclazz < CLAZZ_BASE  + _clazzes.size());

    int innerClazz;
    if (accessIsDynamic(s))
      {
        var inner = accessedClazz(s, id2clazz(tclazz));
        innerClazz = inner == null ? NO_CLAZZ : inner._id;
        if (inner != null)
          {
            addToAccessedClazzes(s, tclazz, innerClazz);
          }
      }
    else
      {
        innerClazz = accessedClazz(s);
        if (CHECKS) check
          (Errors.any() || tclazz == clazzOuterClazz(innerClazz) || clazzAsValue(tclazz) == clazzOuterClazz(innerClazz));
      }
    if (innerClazz != NO_CLAZZ)
      {
        innerClazz = switch (clazzKind(innerClazz))
          {
          case Routine, Intrinsic, Native, Field -> innerClazz;
          case Abstract, Choice -> NO_CLAZZ;
          };
      }
    if (innerClazz != NO_CLAZZ && codeAt(s) == ExprKind.Call)
      {
        doesNeedCode(innerClazz);
      }

    return innerClazz;
  }


  /**
   * Inform the FUIR instance that lookup for new clazzes is finished.  This
   * means that clazzIsUnitType will be able to produce correct results since no
   * more features will be added.
   */
  @Override
  public void lookupDone()
  {
    if (CHECKS) check
      (!_lookupDone);

    // NYI: lookupDone before layout
    // _lookupDone = true;

    // NYI: UNDER DEVELOPMENT: layout phase creates new clazzes, which is why we cannot iterate like this. Need to check why and remove this!
    //
    // for(var c : _clazzes)
    for (var i = 0; i < _clazzes.size(); i++)
      {
        var c = _clazzes.get(i);
        c.layoutAndHandleCycle();
      }

    _lookupDone = true;
  }


  /**
   * Is an access to a feature (assignment, call) dynamic?
   *
   * @param s site of the access
   *
   * @return true iff the assignment or call requires dynamic binding depending
   * on the actual target type.
   */
  @Override
  public boolean accessIsDynamic(int s)
  {
    if (PRECONDITIONS) require
      (s >= SITE_BASE,
       s < SITE_BASE + _allCode.size(),
       withinCode(s),
       codeAt(s) == ExprKind.Assign ||
       codeAt(s) == ExprKind.Call  );

    var cl = clazzAt(s);
    var outerClazz = id2clazz(cl);
    var e = getExpr(s);
    var res = switch (e)
      {
      case AbstractAssign ass  -> id2clazz(accessTargetClazz(s)).isRef().yes();
      case Clazz          arg  -> outerClazz.isRef().yes() && !arg.feature().isOuterRef(); // assignment to arg field in inherits call (dynamic if outerClazz is ref)
                                                                                    // or to outer ref field (not dynamic)
      case AbstractCall   call -> id2clazz(accessTargetClazz(s)).isRef().yes();
      default                  -> { throw new Error("accessIsDynamic found unexpected Expr " + (e == null ? e : e.getClass()) + "."); }
      };
    return res;
  }


  /**
   * Get the target (outer) clazz of a feature access
   *
   * @param s site of the access
   *
   * @return index of the static outer clazz of the accessed feature.
   */
  @Override
  public int accessTargetClazz(int s)
  {
    if (PRECONDITIONS) require
      (s >= SITE_BASE,
       s < SITE_BASE + _allCode.size(),
       withinCode(s),
       codeAt(s) == ExprKind.Assign ||
       codeAt(s) == ExprKind.Call  );

    var tclazz = _accessedTarget.get(s);
    if (tclazz == null)
      {
        var cl = clazzAt(s);
        var outerClazz = id2clazz(cl);
        var e = getExpr(s);
        tclazz = switch (e)
          {
          case AbstractAssign ass  -> clazz(ass._target, outerClazz, _inh.get(s - SITE_BASE)); // NYI: This should be the same as assignedField._outer
          case Clazz          arg  -> outerClazz; // assignment to arg field in inherits call, so outer clazz is current instance
          case AbstractCall   call -> calledTarget(call, outerClazz, _inh.get(s - SITE_BASE));
          default                  -> { throw new Error("accessTargetClazz found unexpected Expr " + (e == null ? e : e.getClass()) + "."); }
          };
        _accessedTarget.put(s, tclazz);
      }

    return tclazz._id;
  }


  /**
   * For an intermediate command of type ExprKind.Const, return its clazz.
   *
   * Currently, the clazz is one of bool, i8, i16, i32, i64, u8, u16, u32, u64,
   * f32, f64, or const_string. This will be extended by value instances without
   * refs, choice instances with tag, arrays, etc.
   *
   * @param s site of the constant
   */
  @Override
  public int constClazz(int s)
  {
    if (PRECONDITIONS) require
      (s >= SITE_BASE,
       s < SITE_BASE + _allCode.size(),
       withinCode(s),
       codeAt(s) == ExprKind.Const);

    var res = (Clazz) _siteClazzCache.get(s);
    if (res == null && !_lookupDone)
      {
        var cl = clazzAt(s);
        var cc = id2clazz(cl);
        var outerClazz = cc;
        var ac = (Constant) getExpr(s);
        res = switch (ac.origin())
          {
          case Constant     c -> clazz(c, outerClazz, _inh.get(s - SITE_BASE));
          case AbstractCall c -> calledInner(c, outerClazz, null, _inh.get(s - SITE_BASE));
          case InlineArray  ia -> outerClazz.handDown(ia.type(),  _inh.get(s - SITE_BASE));
          default -> throw new Error("constClazz origin of unknown class " + ac.origin().getClass());
          };
        _siteClazzCache.put(s, res);
      }

    return res._id;
  }


  /**
   * For an intermediate command of type ExprKind.Const, return the constant
   * data using little endian encoding, i.e, 0x12345678 -> { 0x78, 0x56, 0x34, 0x12 }.
   */
  @Override
  public byte[] constData(int s)
  {
    if (PRECONDITIONS) require
      (s >= SITE_BASE,
       s < SITE_BASE + _allCode.size(),
       withinCode(s),
       codeAt(s) == ExprKind.Const);

    var ic = getExpr(s);
    return ((Constant) ic).data();
  }


  /**
   * For a match expression, get the static clazz of the subject.
   *
   * @param s site of the match
   *
   * @return clazz id of type of the subject
   */
  @Override
  public int matchStaticSubject(int s)
  {
    if (PRECONDITIONS) require
      (s >= SITE_BASE,
       s < SITE_BASE + _allCode.size(),
       withinCode(s),
       codeAt(s) == ExprKind.Match);

    var rc = (Clazz) _siteClazzCache.get(s);
    if (rc == null && !_lookupDone)
      {
        var cl = clazzAt(s);
        var cc = id2clazz(cl);
        var outerClazz = cc;
        var m = (AbstractMatch) getExpr(s);
        rc = clazz(m.subject(), outerClazz, _inh.get(s - SITE_BASE));
        _siteClazzCache.put(s, rc);
      }
    return rc == null ? NO_CLAZZ : rc._id;
  }


  /**
   * For a match expression, get the field of a given case
   *
   * @param s site of the match
   *
   * @param cix index of the case in the match
   *
   * @return clazz id of field the value in this case is assigned to, -1 if this
   * case does not have a field or the field is unused.
   */
  @Override
  public int matchCaseField(int s, int cix)
  {
    if (PRECONDITIONS) require
      (s >= SITE_BASE,
       s < SITE_BASE + _allCode.size(),
       withinCode(s),
       codeAt(s) == ExprKind.Match);

    var cl = clazzAt(s);
    var cc = id2clazz(cl);
    var outerClazz = cc;
    var m = (AbstractMatch) getExpr(s);
    var mc = m.cases().get(cix);
    var f = mc.field();
    var result = NO_CLAZZ;
    if (f != null)
      {
        // NYI: Check if this works for a case that is part of an inherits clause, do
        // we need to store in outerClazz.outer?
        result = outerClazz.lookup(f)._id;
      }
    return result;
  }


  /**
   * For a match expression, get the tags matched by a given case
   *
   * @param s site of the match
   *
   * @param cix index of the case in the match
   *
   * @return array of tag numbers this case matches
   */
  @Override
  public int[] matchCaseTags(int s, int cix)
  {
    if (PRECONDITIONS) require
      (s >= SITE_BASE,
       s < SITE_BASE + _allCode.size(),
       withinCode(s),
       codeAt(s) == ExprKind.Match);

    var m = (AbstractMatch) getExpr(s);
    var mc = m.cases().get(cix);
    var ts = mc.types();
    var f = mc.field();
    int nt = f != null ? 1 : ts.size();
    var resultL = new List<Integer>();
    int tag = 0;
    for (var cg : m.subject().type().choiceGenerics())
      {
        for (int tix = 0; tix < nt; tix++)
          {
            var t = f != null ? f.resultType() : ts.get(tix);
            if (t.isAssignableFromWithoutTagging(cg))
              {
                resultL.add(tag);
              }
          }
        tag++;
      }
    var result = new int[resultL.size()];
    for (int i = 0; i < result.length; i++)
      {
        result[i] = resultL.get(i);
      }

    if(POSTCONDITIONS) ensure
      (result.length > 0);

    return result;
  }


  /**
   * For a match expression, get the code associated with a given case
   *
   * @param s site of the match
   *
   * @param cix index of the case in the match
   *
   * @return code block for the case
   */
  @Override
  public int matchCaseCode(int s, int cix)
  {
    if (PRECONDITIONS) require
      (s >= SITE_BASE,
       s < SITE_BASE + _allCode.size(),
       withinCode(s),
       codeAt(s) == ExprKind.Match);

    var me = getExpr(s);
    var e = getExpr(s + 1 + cix);

    if (me instanceof AbstractMatch m &&
        m.subject() instanceof AbstractCall sc)
      {
        var c = m.cases().get(cix);
        var cf = sc.calledFeature();
        if (cf == Types.resolved.f_Type_infix_colon_true  ||
            cf == Types.resolved.f_Type_infix_colon_false ||
            cf == Types.resolved.f_Type_infix_colon          )
          {
            var outer = id2clazz(clazzAt(s));
            var innerClazz = calledInner(sc, outer, null, _inh.get(s - SITE_BASE));
            var tclazz = innerClazz._outer;
            var T = innerClazz.actualTypeParameters()[0];
            var pos = cf == Types.resolved.f_Type_infix_colon_true ||
              cf == Types.resolved.f_Type_infix_colon  &&
              T._type.constraintAssignableFrom(tclazz._type.generics().get(0));
            var tf = pos ? Types.resolved.f_TRUE : Types.resolved.f_FALSE;
            if (!c.types().stream().anyMatch(x->x.compareTo(tf.selfType())==0))
              {
                return NO_SITE;
              }
          }
      }

    return ((NumLiteral) e).intValue().intValueExact();
  }


  /**
   * @return If the expression has only been found to result in void.
   */
  @Override
  public boolean alwaysResultsInVoid(int s)
  {
    return false;
  }


  /**
   * Get the source code position of an expr at the given index if it is available.
   *
   * @param s site of an expression
   *
   * @return the source code position or null if not available.
   */
  @Override
  public SourcePosition sitePos(int s)
  {
    if (PRECONDITIONS) require
      (s == NO_SITE || s >= SITE_BASE,
       s == NO_SITE || withinCode(s));

    SourcePosition result = SourcePosition.notAvailable;
    if (s != NO_SITE)
      {
        var e = getExpr(s);
        result = (e instanceof Expr expr) ? expr.pos() :
                 (e instanceof Clazz z)   ? z._type.declarationPos()  /* implicit assignment to argument field */
                                          : null;
      }
    return result;
  }


  /*-----------------  convenience methods for effects  -----------------*/


  /**
   * Is cl one of the intrinsics in effect that changes the effect in
   * the current environment?
   *
   * @param cl the id of the intrinsic clazz
   *
   * @return true for effect.install and similar features.
   */
  @Override
  public boolean isEffectIntrinsic(int cl)
  {
    if (PRECONDITIONS) require
      (cl != NO_CLAZZ);

    return
      (clazzKind(cl) == FeatureKind.Intrinsic) &&
      switch(clazzOriginalName(cl))
      {
      case "effect.type.abort0"  ,
           "effect.type.default0",
           FuzionConstants.EFFECT_INSTATE_NAME,
           "effect.type.is_instated0",
           "effect.type.replace0" -> true;
      default -> false;
      };
  }


  /**
   * For an intrinsic in effect that changes the effect in the
   * current environment, return the type of the environment.  This type is used
   * to distinguish different environments.
   *
   * @param cl the id of the intrinsic clazz
   *
   * @return the type of the outer feature of cl
   */
  @Override
  public int effectTypeFromIntrinsic(int cl)
  {
    if (PRECONDITIONS) require
      (isEffectIntrinsic(cl));

    return clazzActualGeneric(clazzOuterClazz(cl), 0);
  }


  /*------------------------------  arrays  -----------------------------*/

  /*----------------------------  constants  ----------------------------*/

  /*----------------------  accessing source code  ----------------------*/


  /**
   * Get the source file the clazz originates from.
   *
   * e.g. /fuzion/tests/hello/HelloWorld.fz, $FUZION/lib/panic.fz
   */
  @Override
  public String clazzSrcFile(int cl)
  {
    if (PRECONDITIONS) require
      (cl >= CLAZZ_BASE,
       cl < CLAZZ_BASE + _clazzes.size());

    var c = id2clazz(cl);
    return c.feature().pos()._sourceFile._fileName.toString();
  }


  /*---------------------------------------------------------------------
   *
   * handling of abstract missing errors.
   *
   */


  /**
   * tuple of clazz, called abstract features and location where the clazz was
   * instantiated.
   */
  record AbsMissing(Clazz clazz,
                    TreeMap<AbstractFeature, String> called,
                    SourcePosition instantiationPos,
                    String context)
  {
  };


  /**
   * Set of missing implementations of abstract features
   */
  TreeMap<Clazz, AbsMissing> _abstractMissing = new TreeMap<>((a,b)->Integer.compare(a._id,b._id));


  /**
   * If a called to an abstract feature was found, the DFA will use this to
   * record the missing implementation of an abstract features.
   *
   * Later, this will be reported as an error via {@code reportAbstractMissing()}.
   *
   * @param cl clazz is of the clazz that is missing an implementation of an
   * abstract features.
   *
   * @param f the inner clazz that is called and that is missing an implementation
   *
   * @param instantiationSite if known, the site where {@code cl} was instantiated,
   * {@code NO_SITE} if unknown.
   */
  public void recordAbstractMissing(int cl, int f, int instantiationSite, String context, int callSite)
  {
    // we might have an assignment to a field that was removed:
    if (codeAt(callSite) == FUIR.ExprKind.Call)
      {
        var cc = id2clazz(cl);
        var cf = id2clazz(f);
        var r = _abstractMissing.computeIfAbsent(cc, ccc ->
          new AbsMissing(ccc,
                         new TreeMap<>(),
                         instantiationSite == NO_SITE ? SourcePosition.notAvailable : sitePos(instantiationSite),
                         context));
        r.called.put(cf.feature(), sitePos(callSite).show());
        if (CHECKS) check
          (cf.feature().isAbstract() ||
           (cf.feature().modifiers() & FuzionConstants.MODIFIER_FIXED) != 0);
      }
  }


  /**
   * In case any errors were recorded via {@code recordAbstractMissing} this will
   * create the corresponding error messages.  The errors reported will be
   * cumulative, i.e., if a clazz is missing several implementations of abstract
   * features, there will be only one error for that clazz.
   */
  public void reportAbstractMissing()
  {
    _abstractMissing.values()
      .stream()
      .forEach(r -> FuirErrors.abstractFeatureNotImplemented(r.clazz.feature(),
                                                             r.called,
                                                             r.instantiationPos,
                                                             r.context));
  }


}

/* end of file */<|MERGE_RESOLUTION|>--- conflicted
+++ resolved
@@ -1903,11 +1903,6 @@
     var res = (Pair<Clazz,Clazz>) _siteClazzCache.get(s);
     if (res == null && !_lookupDone)
       {
-<<<<<<< HEAD
-        if (CHECKS) check
-          (!_lookupDone || true);
-=======
->>>>>>> 2d5892ec
         var cl = clazzAt(s);
         var outerClazz = clazz(cl);
         var t = (Tag) getExpr(s);
