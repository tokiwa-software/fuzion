/*

This file is part of the Fuzion language implementation.

The Fuzion language implementation is free software: you can redistribute it
and/or modify it under the terms of the GNU General Public License as published
by the Free Software Foundation, version 3 of the License.

The Fuzion language implementation is distributed in the hope that it will be
useful, but WITHOUT ANY WARRANTY; without even the implied warranty of
MERCHANTABILITY or FITNESS FOR A PARTICULAR PURPOSE.  See the GNU General Public
License for more details.

You should have received a copy of the GNU General Public License along with The
Fuzion language implementation.  If not, see <https://www.gnu.org/licenses/>.

*/

/*-----------------------------------------------------------------------
 *
 * Tokiwa Software GmbH, Germany
 *
 * Source of class DFA
 *
 *---------------------------------------------------------------------*/

package dev.flang.fuir.analysis.dfa;

import java.nio.ByteBuffer;
import java.nio.ByteOrder;

import java.util.Arrays;
import java.util.BitSet;
import java.util.Set;
import java.util.TreeMap;
import java.util.TreeSet;

import java.util.function.Supplier;

import java.util.stream.Stream;

import dev.flang.fuir.DfaFUIR;
import dev.flang.fuir.FUIR;
import dev.flang.fuir.FUIR.LifeTime;
import dev.flang.fuir.GeneratingFUIR;
import dev.flang.fuir.SpecialClazzes;
import dev.flang.fuir.analysis.AbstractInterpreter2;
import dev.flang.ir.IR.ExprKind;
import dev.flang.ir.IR.FeatureKind;

import static dev.flang.ir.IR.NO_CLAZZ;
import static dev.flang.ir.IR.NO_SITE;

import dev.flang.util.ANY;
import dev.flang.util.Errors;
import static dev.flang.util.FuzionConstants.EFFECT_INSTATE_NAME;
import dev.flang.util.FuzionOptions;
import dev.flang.util.List;
import dev.flang.util.IntMap;
import dev.flang.util.LongMap;
import dev.flang.util.SourcePosition;


/**
 * DFA creates a data flow analysis based on the FUIR representation of a Fuzion
 * application.
 *
 * @author Fridtjof Siebert (siebert@tokiwa.software)
 */
public class DFA extends ANY
{


  /*----------------------------  interfaces  ---------------------------*/


  /**
   * Functional interface to create intrinsics.
   */
  @FunctionalInterface
  interface IntrinsicDFA
  {
    Val analyze(Call c);
  }


  /*-----------------------------  classes  -----------------------------*/


  /**
   * Record match cases that were evaluated by the DFA.
   */
  public final Set<Long> _takenMatchCases = new TreeSet<>();


  /**
   * Statement processor used with AbstractInterpreter to perform DFA analysis
   */
  class Analyze extends AbstractInterpreter2.ProcessExpression<Val>
  {


    /**
     * The Call we are analyzing.
     */
    final Call _call;


    /**
     * Create processor for an abstract interpreter doing DFA analysis of the
     * given call's code.
     */
    Analyze(Call call)
    {
      _call = call;
    }



    /*
     * Produce the unit type value.  This is used as a placeholder
     * for the universe instance as well as for the instance 'unit'.
     */
    @Override
    public Val unitValue()
    {
      return Value.UNIT;
    }


    /**
     * Called before each statement is processed. May be used to, e.g., produce
     * tracing code for debugging or a comment.
     */
    @Override
    public void expressionHeader(int s)
    {
      if (_reportResults && _options.verbose(9))
        {
          say("DFA for "+_fuir.siteAsString(s)+" at "+s+": "+_fuir.codeAtAsString(s));
        }
    }


    /**
     * A comment, adds human readable information
     */
    @Override
    public void comment(String s)
    {
    }


    /**
     * no operation, like comment, but without giving any comment.
     */
    @Override
    public void nop()
    {
    }


    /**
     * Perform an assignment val to field f in instance rt
     *
     * @param s site of the expression causing this assignment
     *
     * @param f clazz id of the assigned field
     *
     * @param tvalue the target instance
     *
     * @param val the new value to be assigned to the field.
     */
    @Override
    public void assignStatic(int s, int f, Val tvalue, Val val)
    {
      tvalue.value().setField(DFA.this, f, val.value());
    }


    /**
     * Perform an assignment of avalue to a field in tvalue. The type of tvalue
     * might be dynamic (a reference). See FUIR.access*().
     *
     * @param s site of assignment
     *
     * @param tvalue the target instance
     *
     * @param avalue the new value to be assigned to the field.
     */
    @Override
    public void assign(int s, Val tvalue, Val avalue)
    {
      var res = access(s, tvalue, new List<>(avalue));
    }


    /**
     * In an access, check if the target of the access is a boxed value. If so,
     * unbox it.
     *
     * @param tvalue the target value of an access
     *
     * @param tt the type of the target value
     *
     * @param cc the called clazz
     *
     * @return tvalue in case tvalue does not need unboxing, or the unboxed
     * value if tt is boxed and the outer clazz of cc is a value type.
     */
    private Val unboxTarget(Val tvalue, int tt, int cc)
    {
      var cco = _fuir.clazzOuterClazz(cc);
      return _fuir.clazzIsRef(tt) && !_fuir.clazzIsRef(cco) ? tvalue.value().unbox(DFA.this, cco)
                                                            : tvalue;
    }


    /**
     * Perform a call of a feature with target instance tvalue with given
     * arguments.  The type of tvalue might be dynamic (a reference). See
     * FUIR.access*().
     *
     * Result.v0() may be null to indicate that code generation should stop here
     * (due to an error or tail recursion optimization).
     */
    @Override
    public Val call(int s, Val tvalue, List<Val> args)
    {
      var res = access(s, tvalue, args);
      DFA.this.site(s).recordResult(res == null);
      return res;
    }


    /**
     * Analyze an access (call or write) of a feature.
     *
     * @param s site of access, must be ExprKind.Assign or ExprKind.Call
     *
     * @param tvalue the target of this call, Value.UNIT if none.
     *
     * @param args the arguments of this call, or, in case of an assignment, a
     * list of one element containing value to be assigned.
     *
     * @return result value of the access
     */
    Val access(int s, Val tvalue, List<Val> args)
    {
      var resa = new Val[1];
      var tv = tvalue.value();
      tv.forAll(t -> resa[0] = accessSingleTarget(s, t, args, resa[0], tvalue));
      /*
      if (tv instanceof ValueSet tvalues)
        {
          for (var t : tvalues._componentsArray)
            {
              res = accessSingleTarget(s, t, args, res, tvalue);
            }
        }
      else if (tv instanceof AllValuesOfOneType tvalues)
        {
          tvalues._iterating++;
          for (var t : tvalues._componentsList)
            {
              res = accessSingleTarget(s, t, args, res, tvalue);
            }
          tvalues._iterating--;
        }
      else
        {
          res = accessSingleTarget(s, tvalue.value(), args, res, tvalue);
        }
      */
      var res = resa[0];
      if (res != null &&
          tvalue instanceof EmbeddedValue &&
          !_fuir.clazzIsRef(_fuir.accessTargetClazz(s)) &&
          _fuir.clazzKind(_fuir.accessedClazz(s)) == FUIR.FeatureKind.Field)
        { // an embedded field in a value instance, so keep tvalue's
          // embedding. For chained embedded fields in value instances like
          // `t.f.g.h`, the embedding remains `t` for `f`, `g` and `h`.
          var resf = res;
          res = tvalue.rewrap(DFA.this, x -> resf.value());
        }
      return res;
    }


    /**
     * Analyze an access (call or write) of a feature for a target value that is
     * not a ValueSet.
     *
     * @param s site of access, must be ExprKind.Assign or ExprKind.Call
     *
     * @param tvalue the target of this call, Value.UNIT if none.  Must not be ValueSet.
     *
     * @param args the arguments of this call, or, in case of an assignment, a
     * list of one element containing value to be assigned.
     *
     * @param res in case an access is performed for multiple targets, this is
     * the result of the already processed targets, null otherwise.
     *
     * @param original_tvalue the original target of this call. This must be
     * unchanged, it is used for escape analysis to figure out if the call
     * causes an instance this is embedded in to escape.
     *
     * @return result value of the access joined with res in case res != null.
     */
    Val accessSingleTarget(int s, Value tvalue, List<Val> args, Val res, Val original_tvalue)
    {
      if (PRECONDITIONS) require
        (Errors.any() || tvalue != Value.UNIT || AbstractInterpreter2.clazzHasUnitValue(_fuir, _fuir.accessTargetClazz(s))
         // NYI: UNDER DEVELOPMENT: intrinsics create instances like
         // `fuzion.java.Array`. These intrinsics currently do not set the outer
         // refs correctly, so we handle them for now by just assuming they are
         // unit type values:
         || true
         ,

         !(tvalue instanceof ValueSet),
         !(tvalue instanceof AllValuesOfOneType));
      var t_cl = tvalue == Value.UNIT ? _fuir.accessTargetClazz(s) : tvalue._clazz;
      var cc = _fuir.lookup(s, t_cl);
      if (cc != FUIR.NO_CLAZZ)
        {
          var r = access0(s, tvalue, args, cc, original_tvalue);
          if (r != null)
            {
              res = res == null ? r : res.joinVal(DFA.this, r, _fuir.clazzResultClazz(cc));
            }
        }
      else
        {
          var instantiatedAt = _calls.keySet().stream()
            .filter(c -> (c._cc == _fuir.clazzAsValue(t_cl) ||  // NYI: CLEANUP would be nice if c._cc would be a ref already, should have been boxed at some point
                          c._cc == t_cl                       ) && c._site != NO_SITE)
            .map(c -> c._site)
            .findAny()
            .orElse(NO_SITE);
          _fuir.recordAbstractMissing(t_cl, _fuir.accessedClazz(s), instantiatedAt, _call.contextString(),
                                      s);
        }
      return res;
    }


    /**
     * Helper routine for access (above) to perform a static access (cal or write).
     */
    Val access0(int s, Val tvalue, List<Val> args, int cc, Val original_tvalue /* NYI: ugly */)
    {
      var cs = DFA.this.site(s);
      cs._accesses.add(cc);
      var isCall = _fuir.codeAt(s) == FUIR.ExprKind.Call;
      Val r;
      if (isCall)
        {
          r = call0(s, tvalue, args, cc, original_tvalue);
        }
      else
        {
          if (!_fuir.clazzIsUnitType(_fuir.clazzResultClazz(cc)))
            {
              if (_reportResults && _options.verbose(9))
                {
                  say("DFA for "+_fuir.siteAsString(s) + ": "+_fuir.codeAtAsString(s)+": " +
                                     tvalue + ".set("+_fuir.clazzAsString(cc)+") := " + args.get(0));
                }
              var v = args.get(0);
              tvalue.value().setField(DFA.this, cc, v.value());
              tempEscapes(s, v, cc);
            }
          r = Value.UNIT;
        }
      return r;
    }


    /**
     * Helper for call to handle non-dynamic call to cc
     *
     * @param s site of call
     *
     * @param tvalue
     *
     * @param args
     *
     * @param cc clazz that is called
     *
     * @return result values of the call
     */
    Val call0(int s, Val tvalue, List<Val> args, int cc, Val original_tvalue)
    {
      // in case we access the value in a boxed target, unbox it first:
      tvalue = unboxTarget(tvalue, _fuir.accessTargetClazz(s), cc);
      Val res = null;
      switch (_fuir.clazzKind(cc))
        {
        case Abstract :
          Errors.error("Call to abstract feature encountered.",
                       "Found call to  " + _fuir.clazzAsString(cc));
        case Routine  :
        case Intrinsic:
        case Native   :
          {
            if (_fuir.clazzNeedsCode(cc))
              {
                var ca = newCall(_call, cc, s, tvalue.value(), args, _call._env, _call);
                res = ca.result();
                if (_options.needsEscapeAnalysis() && res != null && res != Value.UNIT && !_fuir.clazzIsRef(_fuir.clazzResultClazz(cc)))
                  {
                    res = newEmbeddedValue(s, res.value());
                  }
                // check if target value of new call ca causes current _call's instance to escape.
                var or = _fuir.clazzOuterRef(cc);
                if (original_tvalue instanceof EmbeddedValue ev && ev._instance == _call._instance &&
                    _escapes.contains(ca._cc) &&
                    (or != NO_CLAZZ) &&
                    _fuir.clazzFieldIsAdrOfValue(or)    // outer ref is adr, otherwise target is passed by value (primitive type like u32)
                    )
                  {
                    _call.escapes();
                  }
                tempEscapes(s, original_tvalue, _fuir.clazzOuterRef(cc));
                if (_reportResults && _options.verbose(9))
                  {
                    say("DFA for " +_fuir.siteAsString(s) + ": "+_fuir.codeAtAsString(s)+": " + ca);
                  }
              }
            break;
          }
        case Field:
          {
            res = tvalue.value().callField(DFA.this, cc, s, _call);
            if (_reportResults && _options.verbose(9))
              {
                say("DFA for "+_fuir.siteAsString(s) + ": "+_fuir.codeAtAsString(s)+": " +
                                   tvalue + ".get(" + _fuir.clazzAsString(cc) + ") => " + res);
              }
            break;
          }
        default:       throw new Error("This should not happen: Unknown feature kind: " + _fuir.clazzKind(cc));
        }
      return res;
    }


    /**
     * For a given value v of value type vc create a boxed ref value of type rc.
     */
    @Override
    public Val box(int s, Val val, int vc, int rc)
    {
      var boxed = val.value().box(DFA.this, vc, rc, _call);
      return boxed;
    }


    /**
     * Get the current instance
     */
    @Override
    public Val current(int s)
    {
      return _call._instance;
    }


    /**
     * Get the outer instance
     */
    @Override
    public Val outer(int s)
    {
      return _call._target;
    }

    /**
     * Get the argument #i
     */
    @Override
    public Val arg(int s, int i)
    {
      return _call._args.get(i);
    }


    /**
     * Get a constant value of type constCl with given byte data d.
     */
    @Override
    public Val constData(int s, int constCl, byte[] d)
    {
      var r = switch (_fuir.getSpecialClazz(constCl))
        {
        case c_bool -> d[0] == 1 ? True() : False();
        case c_i8   ,
             c_i16  ,
             c_i32  ,
             c_i64  ,
             c_u8   ,
             c_u16  ,
             c_u32  ,
             c_u64  ,
             c_f32  ,
             c_f64  -> NumericValue.create(DFA.this, constCl, ByteBuffer.wrap(d).position(4).order(ByteOrder.LITTLE_ENDIAN));
        case c_String -> newConstString(Arrays.copyOfRange(d, 4, ByteBuffer.wrap(d).order(ByteOrder.LITTLE_ENDIAN).getInt()+4), _call);
        default ->
          {
            if (!_fuir.clazzIsChoice(constCl))
              {
                yield _fuir.clazzIsArray(constCl)
                  ? newArrayConst(s, constCl, _call, ByteBuffer.wrap(d).order(ByteOrder.LITTLE_ENDIAN))
                  : newValueConst(s, constCl, _call, ByteBuffer.wrap(d).order(ByteOrder.LITTLE_ENDIAN));
              }
            else
              {
                Errors.error("Unsupported constant in DFA analysis.",
                             "DFA cannot handle constant of clazz '" + _fuir.clazzAsString(constCl) + "' ");
                yield null;
              }
          }
        };
      return r;
    }


    /**
     * deserialize value constant of type {@code constCl} from {@code b}
     *
     * @param s the site of the constant
     *
     * @param constCl the constants clazz, e.g. {@code (tuple u32 codepoint)}
     *
     * @param context for debugging: Reason that causes this const string to be
     * part of the analysis.
     *
     * @param b the serialized data to be used when creating this constant
     *
     * @return an instance of {@code constCl} with fields initialized using the data from {@code b}.
     */
    private Value newValueConst(int s, int constCl, Context context, ByteBuffer b)
    {
      var result = newInstance(constCl, NO_SITE, context);
      var args = new List<Val>();
      for (int index = 0; index < _fuir.clazzArgCount(constCl); index++)
        {
          var f = _fuir.clazzArg(constCl, index);
          var fr = _fuir.clazzArgClazz(constCl, index);
          var bytes = _fuir.deserializeConst(fr, b);
          var arg = constData(s, fr, bytes).value();
          args.add(arg);
          result.setField(DFA.this, f, arg);
        }

      // register calls for constant creation even though
      // not every backend actually performs these calls.
      newCall(null,
              constCl,
              NO_SITE,
              Value.UNIT /* universe, but we do not use _universe as target */,
              args,
              null /* new environment */,
              context);

      return result;
    }


    /**
     * deserialize array constant of type {@code constCl} from {@code d}
     *
     * @param s the site of the constant
     *
     * @param constCl the constants clazz, e.g. {@code array (tuple i32 codepoint)}
     *
     * @param context for debugging: Reason that causes this const string to be
     * part of the analysis.
     *
     * @param d the serialized data to be used when creating this constant
     *
     * @return an instance of {@code constCl} with fields initialized using the data from {@code d}.
     */
    private Value newArrayConst(int s, int constCl, Context context, ByteBuffer d)
    {
      var result = newInstance(constCl, NO_SITE, context);
      var sa = _fuir.clazzField(constCl, 0);
      var sa0 = newInstance(_fuir.clazzResultClazz(sa), NO_SITE, context);

      var elementClazz = _fuir.inlineArrayElementClazz(constCl);
      var data = _fuir.clazzField(_fuir.clazzResultClazz(sa), 0);
      var lengthField = _fuir.clazzField(_fuir.clazzResultClazz(sa), 1);

      var elCount = d.getInt();

      // joining elements before instantiating sysarray
      // because setEl always triggers a DFA changed.
      Value elements = null;
      for (int idx = 0; idx < elCount; idx++)
        {
          var b = _fuir.deserializeConst(elementClazz, d);
          elements = elements == null
            ? constData(s, elementClazz, b).value()
            : elements.join(DFA.this, constData(s, elementClazz, b).value(), elementClazz);
        }
      SysArray sysArray = newSysArray(elements, elementClazz);

      sa0.setField(DFA.this, data, sysArray);
      sa0.setField(DFA.this, lengthField, NumericValue.create(DFA.this, _fuir.clazzResultClazz(lengthField), elCount));
      result.setField(DFA.this, sa, sa0);
      return result;
    }


    /**
     * Perform a match on value subv.
     */
    @Override
    public Val match(int s, AbstractInterpreter2<Val> ai, Val subv)
    {
      Val r = null; // result value null <=> does not return.  Will be set to Value.UNIT if returning case was found.
      for (var mc = 0; mc < _fuir.matchCaseCount(s); mc++)
        {
          // array to permit modification in lambda
          var taken = false;
          for (var t : _fuir.matchCaseTags(s, mc))
            {
              var sv = subv.value();
              if (sv instanceof ValueSet vs)
                {
                  for (var v : vs._componentsArray)
                    {
                      taken = matchSingleSubject(s, v, mc, t) || taken;
                    }
                }
              else if (sv instanceof AllValuesOfOneType vs)
                {
                  vs._iterating++;
                  for (var v : vs._componentsList)
                    {
                      taken = matchSingleSubject(s, v, mc, t) || taken;
                    }
                  vs._iterating--;
                }
              else
                {
                  taken = matchSingleSubject(s, sv, mc, t) || taken;
                }
              if (taken)
                {
                  DFA.this._takenMatchCases.add(((long)s<<32)|((long)mc));
                }
            }
          if (_reportResults && _options.verbose(9))
            {
              say("DFA for " + _fuir.siteAsString(s) + ": "+_fuir.codeAtAsString(s)+": "+subv+" case "+mc+": "+
                                 (taken ? "taken" : "not taken"));
            }

          if (taken)
            {
              var resv = ai.processCode(_fuir.matchCaseCode(s, mc));
              if (resv != null)
                { // if at least one case returns (i.e., result is not null), this match returns.
                  r = Value.UNIT;
                }
            }
        }
      DFA.this.site(s).recordResult(r == null);
      return r;
    }


    /**
     * Helper for match that matches only a single subject value.
     *
     * @param s site of the match
     *
     * @param v subject value of this match that is being tested.
     *
     * @param mc the match case to process
     *
     * @param t the tag the case matches
     *
     * @return true if this match case was taken by v
     */
    boolean matchSingleSubject(int s, Value v, int mc, int t)
    {
      var res = false;
      if (v instanceof TaggedValue tv)
        {
          if (tv._tag == t)
            {
              var field = _fuir.matchCaseField(s, mc);
              if (field != NO_CLAZZ)
                {
                  var untagged = tv._original;
                  _call._instance.setField(DFA.this, field, untagged);
                }
              res = true;
            }
        }
      else
        {
          throw new Error("DFA encountered Unexpected value in match: " + v.getClass() + " '" + v + "' " +
                          " for match of type " + _fuir.clazzAsString(_fuir.matchStaticSubject(s)));
        }
      return res;
    }


    /**
     * Create a tagged value of type newcl from an untagged value.
     */
    @Override
    public Val tag(int s, Val value, int newcl, int tagNum)
    {
      Val res = value.value().tag(_call._dfa, newcl, tagNum);
      return res;
    }


    /**
     * Generate code to terminate the execution immediately.
     *
     * @param msg a message explaining the illegal state
     */
    @Override
    public void reportErrorInCode(String msg)
    {
      // In the DFA, ignore these errors
    }

  }


  /*----------------------------  constants  ----------------------------*/


  /**
   * For debugging: dump stack when _changed is set, for debugging when fix point
   * is not reached.
   *
   * To enable, use fz with
   *
   *   FUZION_JAVA_OPTIONS=-Ddev.flang.fuir.analysis.dfa.DFA.SHOW_STACK_ON_CHANGE=true
   */
  static final boolean SHOW_STACK_ON_CHANGE =
    FuzionOptions.boolPropertyOrEnv("dev.flang.fuir.analysis.dfa.DFA.SHOW_STACK_ON_CHANGE");


  /**
   * Set this to show statistics on the clazzes that caused the most Calls that
   * need to be analysed.
   *
   * To enable, use fz with
   *
   *   dev_flang_fuir_analysis_dfa_DFA_SHOW_CALLS=on
   *
   * To show more details for feature {@code io.out.replace}
   *
   *   dev_flang_fuir_analysis_dfa_DFA_SHOW_CALLS=io.out.replace
   *
   */
  static final String SHOW_CALLS_ENV = FuzionOptions.propertyOrEnv("dev.flang.fuir.analysis.dfa.DFA.SHOW_CALLS", "off");
  static final String SHOW_CALLS = Stream.of("off", "").anyMatch(SHOW_CALLS_ENV::equals) ? null : SHOW_CALLS_ENV;


  /**
   * Set this to show statistics on the clazzes that caused the most value that
   * need to be analysed.
   *
   * To enable, use fz with
   *
   *   dev_flang_fuir_analysis_dfa_DFA_SHOW_VALUES=on
   *
   * To show more details for feature {@code u32}
   *
   *   dev_flang_fuir_analysis_dfa_DFA_SHOW_VALUES=u32
   *
   */
  static final String SHOW_VALUES_ENV = FuzionOptions.propertyOrEnv("dev.flang.fuir.analysis.dfa.DFA.SHOW_VALUES", "off");
  static final String SHOW_VALUES = Stream.of("off", "").anyMatch(SHOW_VALUES_ENV::equals) ? null : SHOW_VALUES_ENV;


  /**
   * Should the DFA analysis be call-site-sensitive? If set, this treats two
   * equals calls {@code t.f args} if they occur at different sites, i.e., location in
   * the source code.
   *
   * To enable, use fz with
   *
   *   dev_flang_fuir_analysis_dfa_DFA_SITE_SENSITIVE=true
   */
  static final boolean SITE_SENSITIVE = FuzionOptions.boolPropertyOrEnv("dev.flang.fuir.analysis.dfa.DFA.SITE_SENSITIVE", false);


  /**
   * Should the DFA analysis use embedded values?  This is required for proper
   * escape analysis of instances that contain value types.  Disabling this is
   * only for experimental purposes and will break the C backend since it relies
   * on escape analysis of embedded references.
   *
   * To disable, use fz with
   *
   *   dev_flang_fuir_analysis_dfa_DFA_USE_EMBEDDED_VALUES=false
   */
  static final boolean USE_EMBEDDED_VALUES = FuzionOptions.boolPropertyOrEnv("dev.flang.fuir.analysis.dfa.DFA.USE_EMBEDDED_VALUES", true);


  /**
   * DFA's intrinsics.
   */
  static TreeMap<String, IntrinsicDFA> _intrinsics_ = new TreeMap<>();


  /**
   * Set of intrinsics that are found to be used by the DFA.
   */
  static Set<String> _usedIntrinsics_ = new TreeSet<>();


  /**
   * Maximum recursive analysis of newly created Calls, see {@code analyzeNewCall} for
   * details.
   *
   * This was optimized using
   *
   *   > time ./build/bin/fz build/tests/catch_postcondition/catch_postcondition.fz
   *
   * which gave
   *
   *  time/sec   MAX_RECURSION
   *   9.434 for 160
   *   9.33  for  80
   *   9.38  for  50
   *   9.601 for  44
   *   9.135 for  40
   *   9.71  for  36
   *   9.4   for  30
   *   9.299 for  25
   *  10.693 for  20
   *  14.68  for  10
   *
   * So it seems as if the results are good starting at 25.
   */
  private static int MAX_NEW_CALL_RECURSION =
    FuzionOptions.intPropertyOrEnv("dev.flang.fuir.analysis.dfa.DFA.MAX_NEW_CALL_RECURSION", 40);


  /*-------------------------  static methods  --------------------------*/


  /**
   * Helper method to add intrinsic to _intrinsics_.
   */
  private static void put(String n, IntrinsicDFA c)
  {
    _intrinsics_.put(n, (call) -> {
      _usedIntrinsics_.add(n);
      return c.analyze(call);
    });
  }


  /**
   * Get the names of all intrinsics supported by this backend.
   */
  public static Set<String> supportedIntrinsics()
  {
    return _intrinsics_.keySet();
  }


  /*----------------------------  variables  ----------------------------*/


  /**
   * Options provided to the 'fz' command.
   */
  public final FuzionOptions _options;


  /**
   * The intermediate code we are analyzing.
   */
  public final GeneratingFUIR _fuir;


  /**
   * Special values of clazz 'bool' for 'true', 'false' and arbitrary bool
   * values.
   */
  Value _trueX, _falseX, _boolX;


  /**
   * Special value for universe.
   */
  final Value _universe;


  /**
   * Values created during DFA analysis that are cached via cache(Value).
   */
  TreeMap<Value, Value> _cachedValues = new TreeMap<>(Value.COMPARATOR);


  /**
   * Number of unique values that have been created.
   */
  int _numUniqueValues = 0;
  List<Value> _uniqueValues = new List<Value>();


  /**
   * Cache for results of newInstance.
   *
   * {@code site -> (long) clazz << 32 | call id -> Instance}
   */
  List<LongMap<Instance>> _instancesForSite = new List<>();


  /**
   * Cached results of newTaggedValue.
   *
   * Map key build from from clazz id, original value id and tag number to
   * TaggedValue instances.
   */
  LongMap<TaggedValue> _tagged = new LongMap<>();


  /**
   * Stored results of newValueSet.
   *
   * Map from key made from v._id and w._id to resulting value set.
   */
  LongMap<Value> _joined = new LongMap<>();


  /**
   * For different element types, pre-allocated SysArrays for uninitialized
   * arrays.  Used to store results of {@code newSysArray}.
   */
  IntMap<SysArray> _uninitializedSysArray = new IntMap<>();


  /**
   * Calls created during DFA analysis for instances that are still unit type
   * values.  This is done to avoid creating many calls and values that all end
   * up being unit types.
   */
  IntMap<Call> _unitCalls = new IntMap<>();


  /**
   * Calls created during DFA analysis.
   */
  TreeMap<Call, Call> _calls = new TreeMap<>();
  TreeMap<CallGroup, CallGroup> _callGroups = new TreeMap<>();


  /**
   * For those Calls whose key can be mapped to a long value, this gives a quick
   * way to lookup that key.
   */
  LongMap<Call> _callsQuick = new LongMap<>();
  LongMap<CallGroup> _callGroupsQuick = new LongMap<>();


  /**
   * All calls will receive a unique identifier.  This is the next unique
   * identifier to be used for the next new call.
   */
  int _callIds = 0;


  /**
   * Sites created during DFA analysis.
   */
  List<Site> _sites = new List<>();


  /**
   * Calls created during current sub-iteration of the DFA analysis.  These will
   * be analyzed at the end of the current iteration since they most likely add
   * new information.
   */
  List<Call> _hotCalls = new List<>();


  /**
   * Current number of recursive analysis of newly created Calls, see {@code analyzeNewCall} for
   * details.
   */
  private int _newCallRecursiveAnalyzeCalls = 0;


  /**
   * Clazz ids for clazzes for of newly created calls for which recursive analysis is performed,
   * see {@code analyzeNewCall} for details.
   *
   * This is set by method dfa() after the initial call was created to avoid the
   * initial cal to be treated outside the first iteration.
   */
  private int[] _newCallRecursiveAnalyzeClazzes = new int[0];


  /**
   * Envs created during DFA analysis.  The envs are compared insensitive to the
   * order in which they are installed.
   */
  TreeMap<Env, Env> _envs = new TreeMap<>();


  /**
   * Quick lookup for envs using a long key. This may contains several keys for
   * the same Env that differ only in the order the effects are installed.
   */
  LongMap<Env> _envsQuick = new LongMap<>();


  /**
   * Set of effect values used in Env-ironmnents. These values have their own
   * id, Value._envId, and they are compared differently using
   * Value.ENV_COMPARATOR to avoid env value explosion.
   */
  TreeMap<Value, Value> _envValues = new TreeMap<>(Value.ENV_COMPARATOR);


  /**
   * All fields that are ever written.  These will be needed even if they are
   * never read unless the assignments are actually removed (which is currently
   * not the case).
   */
  BitSet _writtenFields = new BitSet();


  /**
   * All fields that are ever read.
   */
  BitSet _readFields = new BitSet();


  /**
   * All clazzes that contain fields that are ever read.
   */
  BitSet _hasFields = new BitSet();


  /**
   * Map from type to corresponding default effects.
   *
   * NYI: this might need to be thread-local and not global!
   */
  public final IntMap<Value> _defaultEffects = new IntMap<>();


  /**
   * Map from effect-type to corresponding call that uses this effect.
   *
   * NYI: this might need to be thread-local and not global!
   */
  public final IntMap<Call> _defaultEffectContexts = new IntMap<>();


  /**
   * Flag to detect changes during current iteration of the fix-point algorithm.
   * If this remains false during one iteration we have reached a fix-point.
   */
  private boolean _changed = false;


  /**
   * For debugging: lazy creation of a message why _changed was set to true.
   */
  private Supplier<String> _changedSetBy;


  /**
   * Set of effects that are missing, excluding default effects.
   */
  IntMap<Integer> _missingEffects = new IntMap<>(); // NYI: CLEANUP: Remove? This is only written?


  /**
   * List of numeric values to avoid duplicates, values that are known
   */
  List<LongMap<NumericValue>> _numericValues = new List<>();


  /**
   * List of numeric values to avoid duplicates, values that are unknown, i.e,
   * that could have any value allowed by the numeric type.
   */
  List<NumericValue> _numericValuesAny = new List<>();


  List<Instance> _oneInstanceOfClazz = new List<>();
  List<AllValuesOfOneType> _allValuesOfClazz = new List<>();


  /**
   * Flag to control output of errors.  This is set to true after a fix point
   * has been reached to report errors that should disappear when fix point is
   * reached (like vars are initialized).
   */
  boolean _reportResults = false;


  /*---------------------------  constructors  ---------------------------*/


  /**
   * Create DFA for given intermediate code.
   *
   * @param options the options to specify values for intrinsics like 'debug',
   * 'safety'.
   *
   * @param fuir the intermediate code.
   */
  public DFA(FuzionOptions options, GeneratingFUIR fuir)
  {
    _options = options;
    _fuir = fuir;
    _universe = newInstance(_fuir.clazzUniverse(), NO_SITE, Context._MAIN_ENTRY_POINT_);
    Errors.showAndExit();
  }


  /*-----------------------------  methods  -----------------------------*/

  /**
   * get the FUIR from the call cl
   *
   * @param cl
   * @return
   */
  private static GeneratingFUIR fuir(Call cl)
  {
    return cl._dfa._fuir;
  }

  Value bool()
  {
    if (_boolX == null)
      {
        var bool = _fuir.clazz(SpecialClazzes.c_bool);
        if (bool != FUIR.NO_CLAZZ)
          {
            _trueX  = newTaggedValue(bool, Value.UNIT, 1);
            _falseX = newTaggedValue(bool, Value.UNIT, 0);
            _boolX  = _trueX.join(this, _falseX, bool);
          }
        else
          { // we have a very small application that does not even use `bool`
            _trueX  = Value.UNIT;
            _falseX = Value.UNIT;
            _boolX  = Value.UNIT;
          }
      }
    return _boolX;
  }
  Value True()
  {
    var ignore = bool();
    return _trueX;
  }
  Value False()
  {
    var ignore = bool();
    return _falseX;
  }


  /**
   * Create a new Instance of FUIR using the information collected during this
   * DFA analysis. In particular, Let 'clazzNeedsCode' return false for
   * routines that were found never to be called.
   */
  public DfaFUIR new_fuir()
  {
    dfa();
    _options.timer("dfa");
    var res = new DfaFUIR((GeneratingFUIR) _fuir)
      {
        /**
         * Determine the lifetime of the instance of a call to clazz cl.
         *
         * @param cl a clazz id of any kind
         *
         * @return A conservative estimate of the lifespan of cl's instance.
         * Undefined if a call to cl does not create an instance, Call if it is
         * guaranteed that the instance is inaccessible after the call returned.
         */
        public LifeTime lifeTime(int cl)
        {
          return
            (clazzKind(cl) != FeatureKind.Routine) ? super.lifeTime(cl) :
            !_options.needsEscapeAnalysis() ||
            currentEscapes(cl)                     ? LifeTime.Unknown
                                                   : LifeTime.Call;
        }


        /**
         * For a call to cl, does the instance of cl escape the call?
         *
         * @param cl a call's inner clazz
         *
         * @return true iff the instance of the call must be allocated on the
         * heap.
         */
        private boolean currentEscapes(int cl)
        {
          if (PRECONDITIONS) require
            (_options.needsEscapeAnalysis());

          return _escapes.contains(cl);
        }


        /**
         * For a call in cl in code block c at index i, does the result escape
         * the current clazz stack frame (such that it cannot be stored in a
         * local var in the stack frame of cl)
         *
         * @param s site of call
         *
         * @return true iff the result of the call must be cloned on the heap.
         */
        public boolean doesResultEscape(int s)
        {
          if (PRECONDITIONS) require
            (_options.needsEscapeAnalysis());

          return _escapesCode.contains(s);
        }


        @Override
        public boolean alwaysResultsInVoid(int s)
        {
          if (s < 0)
            {
              return false;
            }
          else
            {
              var code = _fuir.codeAt(s);
              return (code == ExprKind.Call || code == ExprKind.Match) && site(s).alwaysResultsInVoid() || super.alwaysResultsInVoid(s);
            }
        }


        @Override
        public synchronized int[] matchCaseTags(int s, int cix)
        {
          var key = ((long)s<<32)|((long)cix);
          return _takenMatchCases.contains(key) ? super.matchCaseTags(s, cix) : new int[0];
        };


        @Override
        public int matchCaseField(int s, int cix)
        {
          var key = ((long)s<<32)|((long)cix);
          return _takenMatchCases.contains(key) ?  super.matchCaseField(s, cix) : NO_CLAZZ;
        }


        @Override
        public boolean clazzIsUnitType(int cl)
        {
          return super.clazzIsUnitType(cl) || isUnitType(cl);
        }


        @Override
        public int clazzOuterRef(int cl)
        {
          var res = NO_CLAZZ;
          var or = super.clazzOuterRef(cl);
          if (or != NO_CLAZZ && !clazzIsUnitType(clazzResultClazz(or)))
            {
              res = or;
            }

          return res;
        }


        @Override
        public int accessedClazz(int s)
        {
          return codeAt(s) == ExprKind.Assign &&
            (clazzIsUnitType(assignedType(s)) || clazzIsUnitType(accessTargetClazz(s)))
            ? NO_CLAZZ
            : super.accessedClazz(s);
        }

      };

    return res;
  }


  /**
   * Perform DFA analysis
   */
  public void dfa()
  {
    _newCallRecursiveAnalyzeClazzes = new int[MAX_NEW_CALL_RECURSION];
    findFixPoint(false);

    for (var k : _callGroupsQuick.keySet())
      {
        _callGroupsQuick.get(k).saveEffects();
      }
    for (var g : _callGroups.values())
      {
        g.saveEffects();
      }
    if (false)
    for (var e : _clazzesThatRequireEffect.keySet())
      {
        System.out.println("Effect "+_fuir.clazzAsString(e)+" needed for ");
        for (var c : _clazzesThatRequireEffect.get(e))
          {
            System.out.println("  "+_fuir.clazzAsString(c));
          }
      }

    _cachedValues = new TreeMap<>(Value.COMPARATOR);
    // _numUniqueValues = 0;    -- NYI: Somewhere, the old unique ids are still in use, need to check why! See reg_issue2478 to check this.
    _uniqueValues = new List<Value>();
    _instancesForSite = new List<>();
    _tagged = new LongMap<>();
    _joined = new LongMap<>();
    _uninitializedSysArray = new IntMap<>();

    _callsQuick = new LongMap<>();
    _calls = new TreeMap<>();
    _callGroupsQuick = new LongMap<>();
    _callGroups = new TreeMap<>();

    _instancesForSite = new List<>();
    _unitCalls = new IntMap<>();

    findFixPoint(true);

    _fuir.reportAbstractMissing();
    Errors.showAndExit();
  }


  /**
   * If -verbose= is set to 2 or lager, print information about a new iteration
   * that is starting.
   *
   * @param variant what kind of iteration is this?
   *
   * @param iteration count.
   */
  void verbosePrintIteration(String variant, int cnt)
  {
    if (_options.verbose(2))
      {
        _options.verbosePrintln(2,
                                "DFA " + variant + " iteration #" + cnt + ": --------------------------------------------------" +
                                (_options.verbose(3) ? "calls:"   + _calls.size()       +
                                                       ",values:" + _numUniqueValues    +
                                                       ",envs:"   + _envs.size()        +
                                                       "; "       + (_options.verbose(4) ? _changedSetBy.get() : "")
                                                     : ""                                 ));
      }
  }

  boolean _real;

  /**
   * Iteratively perform data flow analysis until a fix point is reached.
   */
  void findFixPoint(boolean real)
  {
    _real = real;
    var cnt = 0;
    do
      {
        cnt++;
        verbosePrintIteration(real ? "real" : "pre", cnt);
        _changed = false;
        if (cnt == 1)
          {
            newCall(null,
                    _fuir.mainClazz(),
                    NO_SITE,
                    Value.UNIT,
                    new List<>(),
                    null /* env */,
                    Context._MAIN_ENTRY_POINT_);
          }
        _changedSetBy = () -> "*** change not set ***";
        iteration();
      }
    while (_changed && (true || cnt < 100));

    if (_options.verbose(4))
      {
        _options.verbosePrintln(4, "DFA done:");
        _options.verbosePrintln(4, "Values: " + _numUniqueValues);
        int i = 0;
        var valueStrings = new TreeSet<String>();
        for (var v : _uniqueValues)
          {
            valueStrings.add(v.toString());
          }
        for (var v : valueStrings)
          {
            i++;
            _options.verbosePrintln(5, "  value "+i+"/"+_numUniqueValues+": " + v);
          }
        _options.verbosePrintln(6, "Calls: ");
        for (var c : _calls.values())
          {
            _options.verbosePrintln(6, "  call: " + c);
          }
      }

    if (real)
      {
        verbosePrintIteration("final", cnt);
        _reportResults = true;
        iteration();

        _fuir.lookupDone();  // once we are done, FUIR.clazzIsUnitType() will work since it can be sure nothing will be added.
      }

    if (CHECKS) check
      (!_changed);

    showCallStatistics();
  }


  /**
   * If call statistics are enabled (@see #SHOW_CALLS), show statistics on the
   * clazzes that caused the most Calls that need to be analysed.
   */
  void showCallStatistics()
  {
    for (var c : _calls.values())
      {
        analyzeShowDetails(c);
      }

    if (SHOW_CALLS != null)
      {
        var total = _calls.size();
        var counts = new IntMap<Integer>();
        for (var c : _calls.values())
          {
            var i = counts.getOrDefault(c._cc, 0);
            counts.put(c._cc, i+1);
          }
        System.out.println("callstats: "+counts.size());
        counts
          .keySet()
          .stream()
          .sorted((a,b)->
                  { var ca = counts.get(a);
                    var cb = counts.get(b);
                    return ca != cb ? Integer.compare(counts.get(a), counts.get(b))
                      : Integer.compare(a, b);
                  })
          //          .filter(c -> counts.get(c) > total / 50)
          .forEach(c ->
                   {
                     System.out.println("Call count "+counts.get(c)+"/"+total+" for "+_fuir.clazzAsString(c)+" "+(_fuir.clazzIsUnitType(c)?"UNIT":""));
                     if (_fuir.clazzAsString(c).equals(SHOW_CALLS))
                       {
                         var i = 0;
                         Call prev = null;
                         for (var cc : _calls.values())
                           {
                             if (cc._cc == c)
                               {
                                 System.out.println(""+i+": "+cc);
                                 if (prev != null && cc.toString().equals(prev.toString()))
                                   {
                                     System.out.println("########## EQ, but compare results in "+prev.compareToWhy(cc));
                                   }
                                 i++;
                               }
                             prev = cc;
                           }
                       }
                   });
      }

    if (SHOW_VALUES != null)
      {
        var total = _uniqueValues.size();
        var counts = new IntMap<Integer>();
        for (var v : _uniqueValues)
          {
            var i = counts.getOrDefault(v._clazz, 0);
            counts.put(v._clazz, i+1);
            //            if (_fuir.clazzAsString(v._clazz).equals("array u8")) System.out.println("v "+v.getClass()+": "+v);
          }
        counts
          .keySet()
          .stream()
          .sorted((a,b)->
                  { var ca = counts.get(a);
                    var cb = counts.get(b);
                    return ca != cb ? Integer.compare(counts.get(a), counts.get(b))
                      : Integer.compare(a, b);
                  })
          .filter(c -> counts.get(c) > total / 5000)
          .forEach(c ->
                   {
                     System.out.println("Value count "+counts.get(c)+"/"+total+" for "+_fuir.clazzAsString(c));
                     if (_fuir.clazzAsString(c).equals(SHOW_VALUES))
                       {
                         var i = 0;
                         for (var v : _uniqueValues)
                           {
                             if (v._clazz == c)
                               {
                                 System.out.println(i + ": " + v);
                                 i++;
                               }
                           }
                       }
                   });
      }
  }


  /**
   * Set flag _changed to record the fact that the current iteration has not
   * reached a fix point yet.
   *
   * @param by in case _changed was not set yet, by is used to produce a message
   * why we have not reached a fix point yet.
   */
  void wasChanged(Supplier<String> by)
  {
    if (!_changed)
      {
        if (SHOW_STACK_ON_CHANGE)
          {
            var msg = by.get();
            say(msg);
            Thread.dumpStack();
          }
        _changedSetBy = by;
        _changed = true;
      }
  }


  /**
   * Perform one iteration of the analysis.
   */
  void iteration()
  {
    var s = new List<Call>();
    s.addAll(_calls.values());
    for (var c : s)
      {
        c._scheduledForAnalysis = true;
      }
    while (!s.isEmpty())
      {
        for (var c : s)
          {
            c._scheduledForAnalysis = false;
            analyze(c);
          }
        s = _hotCalls;
        _hotCalls = new List<>();
      }
  }


  /**
   * During analysis, mark the given call as {@code hot}, i.e., unless it is already
   * scheduled to be analyzed or re-analyzed in the current iteration, schedule
   * it to be.
   *
   * @param c a call that depends on some values that have changed in the
   * current iteration.
   */
  void hot(Call c)
  {
    if (!c._scheduledForAnalysis)
      {
        _hotCalls.add(c);
        c._scheduledForAnalysis = true;
      }
  }


  static int _cnt_;

  /**
   * Analyze code for given call
   *
   * @param c the call
   */
  void analyze(Call c)
  {
    if (false && (_cnt_ & ++_cnt_)==0)
      {
        _options.verbosePrintln(2,
                                "XDFA iteration: --------------------------------------------------" +
                                (_options.verbose(3) ? "calls:"   + _calls.size()       +
                                                       ",values:" + _numUniqueValues    +
                                                       ",envs:"   + _envs.size()        +
                                                       "; "       + _changedSetBy.get()
                                                     : ""                                 ));
        showCallStatistics();
      }
    if (/* HERE! */ false && (_cnt_&(_cnt_-1))==0)
      {
        // if (_numUniqueValues > 10000)
      {
        _options.verbosePrintln(4, "DFA done:");
        _options.verbosePrintln(4, "Values: " + _numUniqueValues);
        int i = 0;
        var valueStrings = new TreeMap<String, String>();
        var valueCount = new TreeMap<String, Integer>();
        int vscnt = 0, icnt = 0;
        for (var v : _uniqueValues)
          {
            var k = _fuir.clazzId2num(v._clazz) + ": " + _fuir.clazzAsString(v._clazz);
            valueStrings.put(k, v.toString());
            valueCount.put(k, valueCount.getOrDefault(k, 0)+1);
            if (false && k.endsWith("(array u8).array_cons"))
              {
                if (v instanceof Instance)
                  {
                    icnt++;
                    System.out.println(valueCount.getOrDefault(k, 0)+" inst: "+icnt+" vs: "+vscnt+" "+v.getClass()+" "+v);
                  }
                else if (v instanceof ValueSet)
                  {
                    vscnt++;
                  }
              }
          }
        int ttl = 0;
        var ks0 = valueStrings.keySet().toArray(new String[0]);
        java.util.Arrays.sort(ks0, (a,b)->Integer.compare(valueCount.get(a),valueCount.get(b)));
        for (var k : ks0)
          {
            var cnt = valueCount.get(k);
            ttl += cnt;
            var v = valueStrings.get(k);
            i++;
            if (cnt > _numUniqueValues/1000 || k.endsWith(": list u8"))
              _options.verbosePrintln(1, "" + cnt + " x value "+i+"/"+_numUniqueValues+": " + k);
            //            if (/* HERE! */ !false && k.endsWith(": list u8"))
            if (/* HERE! */ !false && k.endsWith(": (array u8).array_cons"))
              {
                var j = 1;
                for (var vv : _uniqueValues)
                  {
                    var kk = _fuir.clazzId2num(vv._clazz) + ": " + _fuir.clazzAsString(vv._clazz);
                    if (kk.equals(k))
                      System.out.println(dev.flang.util.Terminal.BOLD_PURPLE+(j++)+dev.flang.util.Terminal.RESET+": "+vv);
                  }
              }
          }
        // System.out.println("ttl:"+ttl+" should be "+_calls.size());

        i = 0;
        var callCount = new TreeMap<Integer, Integer>();
        var callStrings = new TreeMap<Integer, Call>();
        vscnt = 0; icnt = 0;
        for (var v : _calls.values())
          {
            var k = _fuir.clazzId2num(v._cc);
            callStrings.put(k, v);
            callCount.put(k, callCount.getOrDefault(k, 0)+1);
          }
        var ks = callStrings.keySet().toArray(new Integer[0]);
        java.util.Arrays.sort(ks, (a,b)->Integer.compare(callCount.get(a),callCount.get(b)));
        for (Integer k : ks)
          {
            var cnt = callCount.get(k);
            var v = callStrings.get(k);
            i++;
            if (cnt > _calls.size()/1000)
              _options.verbosePrintln(1, "" + cnt + " x calll "+_fuir.clazzAsString(v._cc)+"/"+_numUniqueValues+": " + k);
          }


        //        showCallStatistics();
        //        System.exit(1);
      }

        showCallStatistics();
      }
    if (_fuir.clazzKind(c._cc) == FUIR.FeatureKind.Routine)
      {
        var i = c._instance;
        check
          (c._args.size() == _fuir.clazzArgCount(c._cc));
        for (var a = 0; a < c._args.size(); a++)
          {
            var af = _fuir.clazzArg(c._cc, a);
            var aa = c._args.get(a);
            i.setField(this, af, aa.value());
          }

        // copy outer ref argument to outer ref field:
        var or = _fuir.clazzOuterRef(c._cc);
        if (or != NO_CLAZZ)
          {
            i.setField(this, or, c._target);
          }

        var ai = new AbstractInterpreter2<Val>(_fuir, new Analyze(c));
        var r = ai.processClazz(c._cc);
        if (r != null)
          {
            c.returns();
          }
      }
  }


  /**
   * Print out details on the analysis of call {@code c}
   */
  void analyzeShowDetails(Call c)
  {
    if (_reportResults && _options.verbose(6))
      {
        say(("----------------"+c+
             "----------------------------------------------------------------------------------------------------")
            .substring(0,100));

        var sb = new StringBuilder();
        var ignore = c.showWhy(sb);
        say(sb);
      }
  }


  /**
   * Flag to detect and stop (endless) recursion within NYIintrinsicMissing.
   */
  static boolean _recursion_in_NYIintrinsicMissing = false;


  /**
   * Report that intrinsic 'cl' is missing and return Value.UNDEFINED.
   */
  static Value NYIintrinsicMissing(Call cl)
  {
    if (true || cl._dfa._reportResults)
      {
        var name = fuir(cl).clazzOriginalName(cl._cc);

        // NYI: Proper error handling.
        Errors.error("NYI: Support for intrinsic '" + name + "' missing");

        // cl.showWhy(sb) may try to print result values that depend on
        // intrinsics, so we risk running into an endless recursion here:
        if (!_recursion_in_NYIintrinsicMissing)
          {
            _recursion_in_NYIintrinsicMissing = true;
            var sb = new StringBuilder();
            var ignore = cl.showWhy(sb);
            say_err(sb);
            _recursion_in_NYIintrinsicMissing = false;
          }
      }
    return Value.UNDEFINED;
  }


  /**
   * Set of clazzes whose instance may escape the call to the clazz's routine.
   */
  TreeSet<Integer> _escapes = new TreeSet<>();


  /**
   * Set of sites of calls whose result value may escape the caller's
   * context (since a pointer to that value may be passed to a call).
   */
  TreeSet<Integer> _escapesCode = new TreeSet<>();


  /**
   * Record that the given clazz escape the call to the routine.  If it
   * does escape, the instance cannot be allocated on the stack.
   *
   * @param cc the clazz to check
   */
  void escapes(int cc)
  {
    if (_escapes.add(cc))
      {
        wasChanged(() -> "Escapes: " + _fuir.clazzAsString(cc));
      }
  }


  /**
   * Record that a temporary value whose address is taken may live longer than
   * than the current call, so we cannot store it in the current stack frame.
   *
   * @param s site of the call or assignment we are analyzing
   *
   * @param v value we are taking an address of
   *
   * @param adrField field the address of {@code v} is assigned to.
   *
   */
  void tempEscapes(int s, Val v, int adrField)
  {
    if (v instanceof EmbeddedValue ev &&
        adrField != NO_CLAZZ &&
        !_fuir.clazzIsRef(_fuir.clazzResultClazz(adrField)) &&
        _fuir.clazzFieldIsAdrOfValue(adrField)
        && ev._site != NO_SITE
        )
      {
        var cp = ev._site;
        if (!_escapesCode.contains(cp))
          {
            _escapesCode.add(cp);
            wasChanged(() -> "code escapes: "+_fuir.codeAtAsString(s));
          }
      }
  }


  /**
   * Helper routine for intrinsics that set the elements of an array given as an argument
   *
   * @param cl the intrinsic call
   *
   * @param argnum the argument that is an internal array
   *
   * @param intrinsicName name of the intrinsic, just of error handling
   *
   * @param elementClazz the element type of the array.
   */
  static void setArrayElementsToAnything(Call cl, int argnum, String intrinsicName, SpecialClazzes elementClazz)
  {
    var array = cl._args.get(argnum);
    if (array instanceof SysArray sa)
      {
        sa.setel(NumericValue.create(cl._dfa, fuir(cl).clazz(SpecialClazzes.c_i32)),
                 NumericValue.create(cl._dfa, fuir(cl).clazz(elementClazz)));
      }
    else
      {
        Errors.fatal("DFA internal error: intrinsic '" + intrinsicName+ ": Expected class SysArray, found " + array.getClass() + " " + array);
      }
  }


  /**
   * Helper routine to call setArrayElementsToAnything with specific clazz.
   *
   * @param cl the intrinsic call
   *
   * @param argnum the argument that is an internal array
   *
   * @param intrinsicName name of the intrinsic, just of error handling
   */
  static void setArrayU8ElementsToAnything (Call cl, int argnum, String intrinsicName) { setArrayElementsToAnything(cl, argnum, intrinsicName, SpecialClazzes.c_u8 ); }
  static void setArrayI32ElementsToAnything(Call cl, int argnum, String intrinsicName) { setArrayElementsToAnything(cl, argnum, intrinsicName, SpecialClazzes.c_i32); }
  static void setArrayI64ElementsToAnything(Call cl, int argnum, String intrinsicName) { setArrayElementsToAnything(cl, argnum, intrinsicName, SpecialClazzes.c_i64); }


  /**
   * Allocate the result instance of an intrinsic call returning
   * fuzion.java.Java_Object or children like fuzion.java.Array.
   *
   * @param cl the call to the intrinsic
   *
   * @return the result instance
   */
  static Value wrappedJavaObject(Call cl)
  {
    var rc   = fuir(cl).clazzResultClazz(cl._cc);
    return cl._dfa.newInstance(rc, NO_SITE, cl._context);
  }

  static
  {
    put("Type.name"                      , cl -> cl._dfa.newConstString(fuir(cl).clazzTypeName(fuir(cl).clazzOuterClazz(cl._cc)), cl) );

    put("concur.atomic.compare_and_swap0",  cl ->
        {
          var v = fuir(cl).lookupAtomicValue(fuir(cl).clazzOuterClazz(cl._cc));

          if (CHECKS) check
            (fuir(cl).clazzNeedsCode(v));

          var atomic    = cl._target;
          var expected  = cl._args.get(0);
          var new_value = cl._args.get(1).value();
          var res = atomic.callField(cl._dfa, v, cl.site(), cl);

          cl._dfa.markReadRecursively(v);

          // NYI: we could make compare_and_swap more accurate and call setField only if res contains expected, need bit-wise comparison
          atomic.setField(cl._dfa, v, new_value);
          return res;
        });

    put("concur.atomic.compare_and_set0",  cl ->
        {
          var v = fuir(cl).lookupAtomicValue(fuir(cl).clazzOuterClazz(cl._cc));

          if (CHECKS) check
            (fuir(cl).clazzNeedsCode(v));

          var atomic    = cl._target;
          var expected  = cl._args.get(0);
          var new_value = cl._args.get(1).value();
          var ignore = atomic.callField(cl._dfa, v, cl.site(), cl);

          cl._dfa.markReadRecursively(v);

          // NYI: we could make compare_and_set more accurate and call setField only if res contains expected, need bit-wise comparison
          atomic.setField(cl._dfa, v, new_value);
          return cl._dfa.bool();
        });

    put("concur.atomic.racy_accesses_supported",  cl ->
        {
          // NYI: racy_accesses_supported could return true or false depending on the backend's behavior.
          return cl._dfa.bool();
        });

    put("concur.atomic.read0",  cl ->
        {
          var v = fuir(cl).lookupAtomicValue(fuir(cl).clazzOuterClazz(cl._cc));

          if (CHECKS) check
            (fuir(cl).clazzNeedsCode(v));

          var atomic = cl._target;
          return atomic.callField(cl._dfa, v, cl.site(), cl);
        });

    put("concur.atomic.write0", cl ->
        {
          var v = fuir(cl).lookupAtomicValue(fuir(cl).clazzOuterClazz(cl._cc));

          if (CHECKS) check
            (fuir(cl).clazzNeedsCode(v));

          var atomic    = cl._target;
          var new_value = cl._args.get(0).value();
          atomic.setField(cl._dfa, v, new_value);
          return Value.UNIT;
        });

    put("concur.util.load_fence", cl ->
        {
          return Value.UNIT;
        });

    put("concur.util.store_fence", cl ->
        {
          return Value.UNIT;
        });

    put("safety"                         , cl -> cl._dfa._options.fuzionSafety() ? cl._dfa.True() : cl._dfa.False() );
    put("debug"                          , cl -> cl._dfa._options.fuzionDebug()  ? cl._dfa.True() : cl._dfa.False() );
    put("debug_level"                    , cl -> NumericValue.create(cl._dfa, fuir(cl).clazzResultClazz(cl._cc), cl._dfa._options.fuzionDebugLevel()) );

    put("fuzion.sys.args.count"          , cl -> NumericValue.create(cl._dfa, fuir(cl).clazzResultClazz(cl._cc)) );
    put("fuzion.sys.args.get"            , cl -> cl._dfa.newConstString(null, cl) );
    put("fuzion.std.exit"                , cl -> null );

    put("fuzion.sys.fatal_fault0"        , cl-> null                                                              );

    put("i8.prefix -°"                   , cl -> { return NumericValue.create(cl._dfa, fuir(cl).clazzResultClazz(cl._cc)); } );
    put("i16.prefix -°"                  , cl -> { return NumericValue.create(cl._dfa, fuir(cl).clazzResultClazz(cl._cc)); } );
    put("i32.prefix -°"                  , cl -> { return NumericValue.create(cl._dfa, fuir(cl).clazzResultClazz(cl._cc)); } );
    put("i64.prefix -°"                  , cl -> { return NumericValue.create(cl._dfa, fuir(cl).clazzResultClazz(cl._cc)); } );
    put("i8.infix -°"                    , cl -> { return NumericValue.create(cl._dfa, fuir(cl).clazzResultClazz(cl._cc)); } );
    put("i16.infix -°"                   , cl -> { return NumericValue.create(cl._dfa, fuir(cl).clazzResultClazz(cl._cc)); } );
    put("i32.infix -°"                   , cl -> { return NumericValue.create(cl._dfa, fuir(cl).clazzResultClazz(cl._cc)); } );
    put("i64.infix -°"                   , cl -> { return NumericValue.create(cl._dfa, fuir(cl).clazzResultClazz(cl._cc)); } );
    put("i8.infix +°"                    , cl -> { return NumericValue.create(cl._dfa, fuir(cl).clazzResultClazz(cl._cc)); } );
    put("i16.infix +°"                   , cl -> { return NumericValue.create(cl._dfa, fuir(cl).clazzResultClazz(cl._cc)); } );
    put("i32.infix +°"                   , cl -> { return NumericValue.create(cl._dfa, fuir(cl).clazzResultClazz(cl._cc)); } );
    put("i64.infix +°"                   , cl -> { return NumericValue.create(cl._dfa, fuir(cl).clazzResultClazz(cl._cc)); } );
    put("i8.infix *°"                    , cl -> { return NumericValue.create(cl._dfa, fuir(cl).clazzResultClazz(cl._cc)); } );
    put("i16.infix *°"                   , cl -> { return NumericValue.create(cl._dfa, fuir(cl).clazzResultClazz(cl._cc)); } );
    put("i32.infix *°"                   , cl -> { return NumericValue.create(cl._dfa, fuir(cl).clazzResultClazz(cl._cc)); } );
    put("i64.infix *°"                   , cl -> { return NumericValue.create(cl._dfa, fuir(cl).clazzResultClazz(cl._cc)); } );
    put("i8.div"                         , cl -> { return NumericValue.create(cl._dfa, fuir(cl).clazzResultClazz(cl._cc)); } );
    put("i16.div"                        , cl -> { return NumericValue.create(cl._dfa, fuir(cl).clazzResultClazz(cl._cc)); } );
    put("i32.div"                        , cl -> { return NumericValue.create(cl._dfa, fuir(cl).clazzResultClazz(cl._cc)); } );
    put("i64.div"                        , cl -> { return NumericValue.create(cl._dfa, fuir(cl).clazzResultClazz(cl._cc)); } );
    put("i8.mod"                         , cl -> { return NumericValue.create(cl._dfa, fuir(cl).clazzResultClazz(cl._cc)); } );
    put("i16.mod"                        , cl -> { return NumericValue.create(cl._dfa, fuir(cl).clazzResultClazz(cl._cc)); } );
    put("i32.mod"                        , cl -> { return NumericValue.create(cl._dfa, fuir(cl).clazzResultClazz(cl._cc)); } );
    put("i64.mod"                        , cl -> { return NumericValue.create(cl._dfa, fuir(cl).clazzResultClazz(cl._cc)); } );
    put("i8.infix <<"                    , cl -> { return NumericValue.create(cl._dfa, fuir(cl).clazzResultClazz(cl._cc)); } );
    put("i16.infix <<"                   , cl -> { return NumericValue.create(cl._dfa, fuir(cl).clazzResultClazz(cl._cc)); } );
    put("i32.infix <<"                   , cl -> { return NumericValue.create(cl._dfa, fuir(cl).clazzResultClazz(cl._cc)); } );
    put("i64.infix <<"                   , cl -> { return NumericValue.create(cl._dfa, fuir(cl).clazzResultClazz(cl._cc)); } );
    put("i8.infix >>"                    , cl -> { return NumericValue.create(cl._dfa, fuir(cl).clazzResultClazz(cl._cc)); } );
    put("i16.infix >>"                   , cl -> { return NumericValue.create(cl._dfa, fuir(cl).clazzResultClazz(cl._cc)); } );
    put("i32.infix >>"                   , cl -> { return NumericValue.create(cl._dfa, fuir(cl).clazzResultClazz(cl._cc)); } );
    put("i64.infix >>"                   , cl -> { return NumericValue.create(cl._dfa, fuir(cl).clazzResultClazz(cl._cc)); } );
    put("i8.infix &"                     , cl -> { return NumericValue.create(cl._dfa, fuir(cl).clazzResultClazz(cl._cc)); } );
    put("i16.infix &"                    , cl -> { return NumericValue.create(cl._dfa, fuir(cl).clazzResultClazz(cl._cc)); } );
    put("i32.infix &"                    , cl -> { return NumericValue.create(cl._dfa, fuir(cl).clazzResultClazz(cl._cc)); } );
    put("i64.infix &"                    , cl -> { return NumericValue.create(cl._dfa, fuir(cl).clazzResultClazz(cl._cc)); } );
    put("i8.infix |"                     , cl -> { return NumericValue.create(cl._dfa, fuir(cl).clazzResultClazz(cl._cc)); } );
    put("i16.infix |"                    , cl -> { return NumericValue.create(cl._dfa, fuir(cl).clazzResultClazz(cl._cc)); } );
    put("i32.infix |"                    , cl -> { return NumericValue.create(cl._dfa, fuir(cl).clazzResultClazz(cl._cc)); } );
    put("i64.infix |"                    , cl -> { return NumericValue.create(cl._dfa, fuir(cl).clazzResultClazz(cl._cc)); } );
    put("i8.infix ^"                     , cl -> { return NumericValue.create(cl._dfa, fuir(cl).clazzResultClazz(cl._cc)); } );
    put("i16.infix ^"                    , cl -> { return NumericValue.create(cl._dfa, fuir(cl).clazzResultClazz(cl._cc)); } );
    put("i32.infix ^"                    , cl -> { return NumericValue.create(cl._dfa, fuir(cl).clazzResultClazz(cl._cc)); } );
    put("i64.infix ^"                    , cl -> { return NumericValue.create(cl._dfa, fuir(cl).clazzResultClazz(cl._cc)); } );

    put("i8.type.equality"               , cl -> cl._dfa.bool() );
    put("i16.type.equality"              , cl -> cl._dfa.bool() );
    put("i32.type.equality"              , cl -> cl._dfa.bool() );
    put("i64.type.equality"              , cl -> cl._dfa.bool() );
    put("i8.type.lteq"                   , cl -> cl._dfa.bool() );
    put("i16.type.lteq"                  , cl -> cl._dfa.bool() );
    put("i32.type.lteq"                  , cl -> cl._dfa.bool() );
    put("i64.type.lteq"                  , cl -> cl._dfa.bool() );

    put("u8.prefix -°"                   , cl -> NumericValue.create(cl._dfa, fuir(cl).clazzResultClazz(cl._cc)) );
    put("u16.prefix -°"                  , cl -> NumericValue.create(cl._dfa, fuir(cl).clazzResultClazz(cl._cc)) );
    put("u32.prefix -°"                  , cl -> NumericValue.create(cl._dfa, fuir(cl).clazzResultClazz(cl._cc)) );
    put("u64.prefix -°"                  , cl -> NumericValue.create(cl._dfa, fuir(cl).clazzResultClazz(cl._cc)) );
    put("u8.infix -°"                    , cl -> NumericValue.create(cl._dfa, fuir(cl).clazzResultClazz(cl._cc)) );
    put("u16.infix -°"                   , cl -> NumericValue.create(cl._dfa, fuir(cl).clazzResultClazz(cl._cc)) );
    put("u32.infix -°"                   , cl -> NumericValue.create(cl._dfa, fuir(cl).clazzResultClazz(cl._cc)) );
    put("u64.infix -°"                   , cl -> NumericValue.create(cl._dfa, fuir(cl).clazzResultClazz(cl._cc)) );
    put("u8.infix +°"                    , cl -> NumericValue.create(cl._dfa, fuir(cl).clazzResultClazz(cl._cc)) );
    put("u16.infix +°"                   , cl -> NumericValue.create(cl._dfa, fuir(cl).clazzResultClazz(cl._cc)) );
    put("u32.infix +°"                   , cl -> NumericValue.create(cl._dfa, fuir(cl).clazzResultClazz(cl._cc)) );
    put("u64.infix +°"                   , cl -> NumericValue.create(cl._dfa, fuir(cl).clazzResultClazz(cl._cc)) );
    put("u8.infix *°"                    , cl -> NumericValue.create(cl._dfa, fuir(cl).clazzResultClazz(cl._cc)) );
    put("u16.infix *°"                   , cl -> NumericValue.create(cl._dfa, fuir(cl).clazzResultClazz(cl._cc)) );
    put("u32.infix *°"                   , cl -> NumericValue.create(cl._dfa, fuir(cl).clazzResultClazz(cl._cc)) );
    put("u64.infix *°"                   , cl -> NumericValue.create(cl._dfa, fuir(cl).clazzResultClazz(cl._cc)) );
    put("u8.div"                         , cl -> NumericValue.create(cl._dfa, fuir(cl).clazzResultClazz(cl._cc)) );
    put("u16.div"                        , cl -> NumericValue.create(cl._dfa, fuir(cl).clazzResultClazz(cl._cc)) );
    put("u32.div"                        , cl -> NumericValue.create(cl._dfa, fuir(cl).clazzResultClazz(cl._cc)) );
    put("u64.div"                        , cl -> NumericValue.create(cl._dfa, fuir(cl).clazzResultClazz(cl._cc)) );
    put("u8.mod"                         , cl -> NumericValue.create(cl._dfa, fuir(cl).clazzResultClazz(cl._cc)) );
    put("u16.mod"                        , cl -> NumericValue.create(cl._dfa, fuir(cl).clazzResultClazz(cl._cc)) );
    put("u32.mod"                        , cl -> NumericValue.create(cl._dfa, fuir(cl).clazzResultClazz(cl._cc)) );
    put("u64.mod"                        , cl -> NumericValue.create(cl._dfa, fuir(cl).clazzResultClazz(cl._cc)) );
    put("u8.infix <<"                    , cl -> NumericValue.create(cl._dfa, fuir(cl).clazzResultClazz(cl._cc)) );
    put("u16.infix <<"                   , cl -> NumericValue.create(cl._dfa, fuir(cl).clazzResultClazz(cl._cc)) );
    put("u32.infix <<"                   , cl -> NumericValue.create(cl._dfa, fuir(cl).clazzResultClazz(cl._cc)) );
    put("u64.infix <<"                   , cl -> NumericValue.create(cl._dfa, fuir(cl).clazzResultClazz(cl._cc)) );
    put("u8.infix >>"                    , cl -> NumericValue.create(cl._dfa, fuir(cl).clazzResultClazz(cl._cc)) );
    put("u16.infix >>"                   , cl -> NumericValue.create(cl._dfa, fuir(cl).clazzResultClazz(cl._cc)) );
    put("u32.infix >>"                   , cl -> NumericValue.create(cl._dfa, fuir(cl).clazzResultClazz(cl._cc)) );
    put("u64.infix >>"                   , cl -> NumericValue.create(cl._dfa, fuir(cl).clazzResultClazz(cl._cc)) );
    put("u8.infix &"                     , cl -> NumericValue.create(cl._dfa, fuir(cl).clazzResultClazz(cl._cc)) );
    put("u16.infix &"                    , cl -> NumericValue.create(cl._dfa, fuir(cl).clazzResultClazz(cl._cc)) );
    put("u32.infix &"                    , cl -> NumericValue.create(cl._dfa, fuir(cl).clazzResultClazz(cl._cc)) );
    put("u64.infix &"                    , cl -> NumericValue.create(cl._dfa, fuir(cl).clazzResultClazz(cl._cc)) );
    put("u8.infix |"                     , cl -> NumericValue.create(cl._dfa, fuir(cl).clazzResultClazz(cl._cc)) );
    put("u16.infix |"                    , cl -> NumericValue.create(cl._dfa, fuir(cl).clazzResultClazz(cl._cc)) );
    put("u32.infix |"                    , cl -> NumericValue.create(cl._dfa, fuir(cl).clazzResultClazz(cl._cc)) );
    put("u64.infix |"                    , cl -> NumericValue.create(cl._dfa, fuir(cl).clazzResultClazz(cl._cc)) );
    put("u8.infix ^"                     , cl -> NumericValue.create(cl._dfa, fuir(cl).clazzResultClazz(cl._cc)) );
    put("u16.infix ^"                    , cl -> NumericValue.create(cl._dfa, fuir(cl).clazzResultClazz(cl._cc)) );
    put("u32.infix ^"                    , cl -> NumericValue.create(cl._dfa, fuir(cl).clazzResultClazz(cl._cc)) );
    put("u64.infix ^"                    , cl -> NumericValue.create(cl._dfa, fuir(cl).clazzResultClazz(cl._cc)) );

    put("u8.type.equality"               , cl -> cl._dfa.bool() );
    put("u16.type.equality"              , cl -> cl._dfa.bool() );
    put("u32.type.equality"              , cl -> cl._dfa.bool() );
    put("u64.type.equality"              , cl -> cl._dfa.bool() );
    put("u8.type.lteq"                   , cl -> cl._dfa.bool() );
    put("u16.type.lteq"                  , cl -> cl._dfa.bool() );
    put("u32.type.lteq"                  , cl -> cl._dfa.bool() );
    put("u64.type.lteq"                  , cl -> cl._dfa.bool() );

    put("i8.as_i32"                      , cl -> NumericValue.create(cl._dfa, fuir(cl).clazzResultClazz(cl._cc)) );
    put("i16.as_i32"                     , cl -> NumericValue.create(cl._dfa, fuir(cl).clazzResultClazz(cl._cc)) );
    put("i32.as_i64"                     , cl -> NumericValue.create(cl._dfa, fuir(cl).clazzResultClazz(cl._cc)) );
    put("i32.as_f64"                     , cl -> NumericValue.create(cl._dfa, fuir(cl).clazzResultClazz(cl._cc)) );
    put("i64.as_f64"                     , cl -> NumericValue.create(cl._dfa, fuir(cl).clazzResultClazz(cl._cc)) );
    put("u8.as_i32"                      , cl -> NumericValue.create(cl._dfa, fuir(cl).clazzResultClazz(cl._cc)) );
    put("u16.as_i32"                     , cl -> NumericValue.create(cl._dfa, fuir(cl).clazzResultClazz(cl._cc)) );
    put("u32.as_i64"                     , cl -> NumericValue.create(cl._dfa, fuir(cl).clazzResultClazz(cl._cc)) );
    put("u32.as_f64"                     , cl -> NumericValue.create(cl._dfa, fuir(cl).clazzResultClazz(cl._cc)) );
    put("u64.as_f64"                     , cl -> NumericValue.create(cl._dfa, fuir(cl).clazzResultClazz(cl._cc)) );
    put("i8.cast_to_u8"                  , cl -> NumericValue.create(cl._dfa, fuir(cl).clazzResultClazz(cl._cc)) );
    put("i16.cast_to_u16"                , cl -> NumericValue.create(cl._dfa, fuir(cl).clazzResultClazz(cl._cc)) );
    put("i32.cast_to_u32"                , cl -> NumericValue.create(cl._dfa, fuir(cl).clazzResultClazz(cl._cc)) );
    put("i64.cast_to_u64"                , cl -> NumericValue.create(cl._dfa, fuir(cl).clazzResultClazz(cl._cc)) );
    put("u8.cast_to_i8"                  , cl -> NumericValue.create(cl._dfa, fuir(cl).clazzResultClazz(cl._cc)) );
    put("u16.cast_to_i16"                , cl -> NumericValue.create(cl._dfa, fuir(cl).clazzResultClazz(cl._cc)) );
    put("u32.cast_to_i32"                , cl -> NumericValue.create(cl._dfa, fuir(cl).clazzResultClazz(cl._cc)) );
    put("u32.cast_to_f32"                , cl -> NumericValue.create(cl._dfa, fuir(cl).clazzResultClazz(cl._cc)) );
    put("u64.cast_to_i64"                , cl -> NumericValue.create(cl._dfa, fuir(cl).clazzResultClazz(cl._cc)) );
    put("u64.cast_to_f64"                , cl -> NumericValue.create(cl._dfa, fuir(cl).clazzResultClazz(cl._cc)) );
    put("u16.low8bits"                   , cl -> NumericValue.create(cl._dfa, fuir(cl).clazzResultClazz(cl._cc)) );
    put("u32.low8bits"                   , cl -> NumericValue.create(cl._dfa, fuir(cl).clazzResultClazz(cl._cc)) );
    put("u64.low8bits"                   , cl -> NumericValue.create(cl._dfa, fuir(cl).clazzResultClazz(cl._cc)) );
    put("u32.low16bits"                  , cl -> NumericValue.create(cl._dfa, fuir(cl).clazzResultClazz(cl._cc)) );
    put("u64.low16bits"                  , cl -> NumericValue.create(cl._dfa, fuir(cl).clazzResultClazz(cl._cc)) );
    put("u64.low32bits"                  , cl -> NumericValue.create(cl._dfa, fuir(cl).clazzResultClazz(cl._cc)) );

    put("f32.prefix -"                   , cl -> NumericValue.create(cl._dfa, fuir(cl).clazzResultClazz(cl._cc)) );
    put("f64.prefix -"                   , cl -> NumericValue.create(cl._dfa, fuir(cl).clazzResultClazz(cl._cc)) );
    put("f32.infix +"                    , cl -> NumericValue.create(cl._dfa, fuir(cl).clazzResultClazz(cl._cc)) );
    put("f64.infix +"                    , cl -> NumericValue.create(cl._dfa, fuir(cl).clazzResultClazz(cl._cc)) );
    put("f32.infix -"                    , cl -> NumericValue.create(cl._dfa, fuir(cl).clazzResultClazz(cl._cc)) );
    put("f64.infix -"                    , cl -> NumericValue.create(cl._dfa, fuir(cl).clazzResultClazz(cl._cc)) );
    put("f32.infix *"                    , cl -> NumericValue.create(cl._dfa, fuir(cl).clazzResultClazz(cl._cc)) );
    put("f64.infix *"                    , cl -> NumericValue.create(cl._dfa, fuir(cl).clazzResultClazz(cl._cc)) );
    put("f32.infix /"                    , cl -> NumericValue.create(cl._dfa, fuir(cl).clazzResultClazz(cl._cc)) );
    put("f64.infix /"                    , cl -> NumericValue.create(cl._dfa, fuir(cl).clazzResultClazz(cl._cc)) );
    put("f32.infix %"                    , cl -> NumericValue.create(cl._dfa, fuir(cl).clazzResultClazz(cl._cc)) );
    put("f64.infix %"                    , cl -> NumericValue.create(cl._dfa, fuir(cl).clazzResultClazz(cl._cc)) );
    put("f32.infix **"                   , cl -> NumericValue.create(cl._dfa, fuir(cl).clazzResultClazz(cl._cc)) );
    put("f64.infix **"                   , cl -> NumericValue.create(cl._dfa, fuir(cl).clazzResultClazz(cl._cc)) );
    put("f32.type.equal"                 , cl -> cl._dfa.bool() );
    put("f64.type.equal"                 , cl -> cl._dfa.bool() );
    put("f32.type.lower_than_or_equal"   , cl -> cl._dfa.bool() );
    put("f64.type.lower_than_or_equal"   , cl -> cl._dfa.bool() );
    put("f32.as_f64"                     , cl -> NumericValue.create(cl._dfa, fuir(cl).clazzResultClazz(cl._cc)) );
    put("f64.as_f32"                     , cl -> NumericValue.create(cl._dfa, fuir(cl).clazzResultClazz(cl._cc)) );
    put("f64.as_i64_lax"                 , cl -> NumericValue.create(cl._dfa, fuir(cl).clazzResultClazz(cl._cc)) );
    put("f32.cast_to_u32"                , cl -> NumericValue.create(cl._dfa, fuir(cl).clazzResultClazz(cl._cc)) );
    put("f64.cast_to_u64"                , cl -> NumericValue.create(cl._dfa, fuir(cl).clazzResultClazz(cl._cc)) );

    put("f32.is_NaN"                     , cl -> cl._dfa.bool() );
    put("f64.is_NaN"                     , cl -> cl._dfa.bool() );
    put("f32.square_root"                , cl -> NumericValue.create(cl._dfa, fuir(cl).clazzResultClazz(cl._cc)) );
    put("f64.square_root"                , cl -> NumericValue.create(cl._dfa, fuir(cl).clazzResultClazz(cl._cc)) );
    put("f32.exp"                        , cl -> NumericValue.create(cl._dfa, fuir(cl).clazzResultClazz(cl._cc)) );
    put("f64.exp"                        , cl -> NumericValue.create(cl._dfa, fuir(cl).clazzResultClazz(cl._cc)) );
    put("f32.log"                        , cl -> NumericValue.create(cl._dfa, fuir(cl).clazzResultClazz(cl._cc)) );
    put("f64.log"                        , cl -> NumericValue.create(cl._dfa, fuir(cl).clazzResultClazz(cl._cc)) );
    put("f32.sin"                        , cl -> NumericValue.create(cl._dfa, fuir(cl).clazzResultClazz(cl._cc)) );
    put("f64.sin"                        , cl -> NumericValue.create(cl._dfa, fuir(cl).clazzResultClazz(cl._cc)) );
    put("f32.cos"                        , cl -> NumericValue.create(cl._dfa, fuir(cl).clazzResultClazz(cl._cc)) );
    put("f64.cos"                        , cl -> NumericValue.create(cl._dfa, fuir(cl).clazzResultClazz(cl._cc)) );
    put("f32.tan"                        , cl -> NumericValue.create(cl._dfa, fuir(cl).clazzResultClazz(cl._cc)) );
    put("f64.tan"                        , cl -> NumericValue.create(cl._dfa, fuir(cl).clazzResultClazz(cl._cc)) );
    put("f32.asin"                       , cl -> NumericValue.create(cl._dfa, fuir(cl).clazzResultClazz(cl._cc)) );
    put("f64.asin"                       , cl -> NumericValue.create(cl._dfa, fuir(cl).clazzResultClazz(cl._cc)) );
    put("f32.acos"                       , cl -> NumericValue.create(cl._dfa, fuir(cl).clazzResultClazz(cl._cc)) );
    put("f64.acos"                       , cl -> NumericValue.create(cl._dfa, fuir(cl).clazzResultClazz(cl._cc)) );
    put("f32.atan"                       , cl -> NumericValue.create(cl._dfa, fuir(cl).clazzResultClazz(cl._cc)) );
    put("f64.atan"                       , cl -> NumericValue.create(cl._dfa, fuir(cl).clazzResultClazz(cl._cc)) );
    put("f32.sinh"                       , cl -> NumericValue.create(cl._dfa, fuir(cl).clazzResultClazz(cl._cc)) );
    put("f64.sinh"                       , cl -> NumericValue.create(cl._dfa, fuir(cl).clazzResultClazz(cl._cc)) );
    put("f32.cosh"                       , cl -> NumericValue.create(cl._dfa, fuir(cl).clazzResultClazz(cl._cc)) );
    put("f64.cosh"                       , cl -> NumericValue.create(cl._dfa, fuir(cl).clazzResultClazz(cl._cc)) );
    put("f32.tanh"                       , cl -> NumericValue.create(cl._dfa, fuir(cl).clazzResultClazz(cl._cc)) );
    put("f64.tanh"                       , cl -> NumericValue.create(cl._dfa, fuir(cl).clazzResultClazz(cl._cc)) );
    put("f32.type.min_exp"               , cl -> NumericValue.create(cl._dfa, fuir(cl).clazzResultClazz(cl._cc)) );
    put("f32.type.max_exp"               , cl -> NumericValue.create(cl._dfa, fuir(cl).clazzResultClazz(cl._cc)) );
    put("f32.type.min_positive"          , cl -> NumericValue.create(cl._dfa, fuir(cl).clazzResultClazz(cl._cc)) );
    put("f32.type.max"                   , cl -> NumericValue.create(cl._dfa, fuir(cl).clazzResultClazz(cl._cc)) );
    put("f32.type.epsilon"               , cl -> NumericValue.create(cl._dfa, fuir(cl).clazzResultClazz(cl._cc)) );
    put("f64.type.min_exp"               , cl -> NumericValue.create(cl._dfa, fuir(cl).clazzResultClazz(cl._cc)) );
    put("f64.type.max_exp"               , cl -> NumericValue.create(cl._dfa, fuir(cl).clazzResultClazz(cl._cc)) );
    put("f64.type.min_positive"          , cl -> NumericValue.create(cl._dfa, fuir(cl).clazzResultClazz(cl._cc)) );
    put("f64.type.max"                   , cl -> NumericValue.create(cl._dfa, fuir(cl).clazzResultClazz(cl._cc)) );
    put("f64.type.epsilon"               , cl -> NumericValue.create(cl._dfa, fuir(cl).clazzResultClazz(cl._cc)) );
    put("effect.type.from_env"           , cl ->
    {
      var ecl = fuir(cl).clazzResultClazz(cl._cc);
      return cl.getEffectCheck2(ecl);
    });
    put("effect.type.unsafe_from_env"    , cl ->
    {
      var ecl = fuir(cl).clazzResultClazz(cl._cc);
      Value result;
      if (cl._dfa._real)
        {
          result = cl.getEffectForce(cl._site, ecl);
        }
      else
        {
          result = cl._dfa._preEffectValues.get(ecl);
        }
      return result;
    });


    put("fuzion.sys.type.alloc"          , cl ->
        {
          var ec = fuir(cl).clazzActualGeneric(cl._cc, 0);
          return cl._dfa.newSysArray(null, ec); // NYI: get length from args
        });
    put("fuzion.sys.type.setel"          , cl ->
        {
          var array = cl._args.get(0).value();
          var index = cl._args.get(1).value();
          var value = cl._args.get(2).value();
          if (array instanceof SysArray sa)
            {
              sa.setel(index, value);
              return Value.UNIT;
            }
          else
            {
              throw new Error("intrinsic fuzion.sys.setel: Expected class SysArray, found "+array.getClass()+" "+array);
            }
        });
    put("fuzion.sys.type.getel"          , cl ->
        {
          var array = cl._args.get(0).value();
          var index = cl._args.get(1).value();
          if (array instanceof SysArray sa)
            {
              return sa.get(index);
            }
          else
            {
              throw new Error("intrinsic fuzion.sys.internal_array.gel: Expected class SysArray, found "+array.getClass()+" "+array);
            }
        });
    put("fuzion.sys.internal_array.freeze"
                                         , cl -> Value.UNIT);
    put("fuzion.sys.internal_array.ensure_not_frozen"
                                         , cl -> Value.UNIT);
    put("fuzion.sys.env_vars.has0"       , cl -> cl._dfa.bool() );
    put("fuzion.sys.env_vars.get0"       , cl -> cl._dfa.newConstString(null, cl) );
    put("fuzion.sys.thread.spawn0"       , cl ->
        {
          var oc = fuir(cl).clazzActualGeneric(cl._cc, 0);
          var call = fuir(cl).lookupCall(oc);

          if (CHECKS) check
            (fuir(cl).clazzNeedsCode(call));

          // NYI: spawn0 needs to set up an environment representing the new
          // thread and perform thread-related checks (race-detection. etc.)!
<<<<<<< HEAD
          var ignore = cl._dfa.newCall(cl, call, NO_SITE, cl._args.get(0).value(), new List<>(), null /* new environment */, cl);
          return NumericValue.create(cl._dfa, fuir(cl).clazzResultClazz(cl._cc));
=======
          var ignore = cl._dfa.newCall(call, NO_SITE, cl._args.get(0).value(), new List<>(), null /* new environment */, cl);
          return cl._dfa.newInstance(fuir(cl).clazzResultClazz(cl._cc), NO_SITE, cl._context);
>>>>>>> 5bd1c200
        });
    put("fuzion.sys.thread.join0"        , cl -> Value.UNIT);

    put("effect.type.replace0"              , cl ->
        {
          var ecl = fuir(cl).effectTypeFromIntrinsic(cl._cc);
          var new_e = cl._args.get(0).value();

          if (cl._dfa._real)
            {
              cl.replaceEffect(ecl, new_e);
            }
          else
            {
              cl.replaceEffect(ecl, new_e); // NYI: Why here as well? base16_test.fz needs this??!!??
              var oev = cl._dfa._preEffectValues.get(ecl);
              var ev = oev == null ? new_e : oev.join(cl._dfa, new_e, ecl);
              if (oev != ev)
                {
                  cl._dfa._preEffectValues.put(ecl, ev);
                  cl._dfa.wasChanged(() -> "effect.type.replace0 called: " + fuir(cl).clazzAsString(cl._cc));
                }
            }

          return Value.UNIT;
        });
    put("effect.type.default0"              , cl ->
        {
          var ecl = fuir(cl).effectTypeFromIntrinsic(cl._cc);
          var new_e = cl._args.get(0).value();
          if (cl._dfa._real)
            {
              var old_e = cl._dfa._defaultEffects.get(ecl);
              if (old_e == null)
                {
                  cl._dfa._defaultEffects.put(ecl, new_e);
                  cl._dfa._defaultEffectContexts.put(ecl, cl);
                  cl._dfa.wasChanged(() -> "effect.default called: " + fuir(cl).clazzAsString(cl._cc));
                }
            }
          else
            {
              var oev = cl._dfa._preEffectValues.get(ecl);
              var ev = oev == null ? new_e : oev.join(cl._dfa, new_e, ecl);
              if (oev != ev)
                {
                  cl._dfa._preEffectValues.put(ecl, ev);
                  cl._dfa.wasChanged(() -> "effect.default called: " + fuir(cl).clazzAsString(cl._cc));
                }
            }
          return Value.UNIT;
        });
    put(EFFECT_INSTATE_NAME                 , cl ->
        {
          var fuir = fuir(cl);
          var ecl      = fuir.effectTypeFromIntrinsic(cl._cc);

          var call     = fuir.lookupCall(fuir.clazzActualGeneric(cl._cc, 0));
          var finallie = fuir.lookup_static_finally(ecl);

          var a0 = cl._args.get(0).value();  // new effect value e
          var a1 = cl._args.get(1).value();  // code
          var a2 = cl._args.get(2).value();  // default code

          var newEnv = (cl._dfa._real) ? cl._dfa.newEnv(cl._env, ecl, a0) : null;
          var cll = cl._dfa.newCall(cl,
                                    call,
                                    NO_SITE,
                                    a1,
                                    new List<>(),
                                    newEnv,
                                    cl);
          cll._group.mayHaveEffect(ecl);

          // manually propagate effects from result to cl, except for the one we
          // have instated here:
          for (var recl : cll._group._usedEffects)
            {
              if (recl != ecl)
                {
                  cl._group.needsEffect(recl);   // NYI: needed? Done also in CallGroup.needsEffect!
                }
            }

          var result = cll.result();
          Value ev;
          if (cl._dfa._real)
            {
              ev = newEnv.getActualEffectValues(ecl);
            }
          else
            {
              var oev = cl._dfa._preEffectValues.get(ecl);
              ev = oev == null ? a0 : oev.join(cl._dfa, a0, ecl);
              if (oev != ev)
                {
                  cl._dfa._preEffectValues.put(ecl, ev);
                  cl._dfa.wasChanged(() -> EFFECT_INSTATE_NAME + " called: " + fuir(cl).clazzAsString(cl._cc));
                }
            }
          var aborted =
            // NYI: Why check both, newEnv.isAborted and _preEffectsAborted?
            newEnv != null && newEnv.isAborted(ecl) ||
            cl._dfa._preEffectsAborted.contains(ecl) ||
            (cl._dfa._real ? newEnv.isAborted(ecl) : cl._dfa._preEffectsAborted.contains(ecl));
          var call_def = fuir.lookupCall(fuir.clazzActualGeneric(cl._cc, 1), aborted);
          // System.out.println("ABORTED IS "+aborted+" for "+cl._dfa._fuir.clazzAsString(ecl));
          if (aborted)
            { // default result, only if abort is ever called
              var def = cl._dfa.newCall(cl, call_def, NO_SITE, a2, new List<>(ev), cl._env, cl);
              var res = def.result();
              result =
                result != null && res != null ? result.value().join(cl._dfa, res.value(), fuir(cl).clazzResultClazz(cl._cc)) :
                result != null                ? result
                                              : res;
            }

          cl._dfa.newCall(cl, finallie, NO_SITE, ev, new List<>(), cl._env, cl);
          return result;
        });
    put("effect.type.abort0"                , cl ->
        {
          var ecl = fuir(cl).effectTypeFromIntrinsic(cl._cc);
          var ev = cl.getEffectCheck2(ecl);
          if (cl._dfa._real)
            {
              if (ev != null      /* NYI: needed? */ &&
                  cl._env != null /* NYI: needed? */ )
                {
                  cl._env.aborted(ecl);
                }
              cl._dfa._preEffectsAborted.add(ecl);  // NYI: why here as well ?
            }
          else
            {
              cl._dfa._preEffectsAborted.add(ecl);
            }
          return null;
        });
    put("effect.type.is_instated0"          , cl -> cl.getEffectCheck(fuir(cl).effectTypeFromIntrinsic(cl._cc)) != null
        ? cl._dfa.True()
        : cl._dfa.bool()  /* NYI: currently, this is never FALSE since a default effect might get installed turning this into TRUE
                          * should reconsider if handling of default effects changes
                          */
        );

    put("fuzion.jvm.is_null0"  , cl ->
        {
          cl._dfa.readField(fuir(cl).clazzArg(cl._cc, 0));
          return cl._dfa.bool();
        });
    put("fuzion.jvm.array_get"             , cl ->
        {
          cl._dfa.readField(fuir(cl).clazzArg(cl._cc, 0));
          return wrappedJavaObject(cl);
        });
    put("fuzion.jvm.array_length"          , cl ->
      {
        cl._dfa.readField(fuir(cl).clazzArg(cl._cc, 0));
        return NumericValue.create(cl._dfa, fuir(cl).clazzResultClazz(cl._cc));
      }
    );
    put("fuzion.jvm.array_to_java_object0" , cl ->
        {
          var data = fuir(cl).lookup_fuzion_sys_internal_array_data  (fuir(cl).clazzArgClazz(cl._cc,0));
          var len  = fuir(cl).lookup_fuzion_sys_internal_array_length(fuir(cl).clazzArgClazz(cl._cc,0));
          cl._dfa.readField(data);
          cl._dfa.readField(len);
          return Value.UNKNOWN_JAVA_REF;
        });
    put("fuzion.jvm.get_field0"            , cl ->
      {
        var rc = fuir(cl).clazzResultClazz(cl._cc);
        var jobj = wrappedJavaObject(cl);
        // otherwise it is a primitive like int, boolean
        if (fuir(cl).clazzIsRef(rc))
          {
            var jref = fuir(cl).lookupJavaRef(rc);
            jobj.setField(cl._dfa, jref, Value.UNKNOWN_JAVA_REF);
          }
        return jobj;
      });
    put("fuzion.jvm.set_field0"            , cl ->
      {
        return Value.UNIT;
      });
    put("fuzion.jvm.java_string_to_string" , cl -> cl._dfa.newConstString(null, cl) );
    put("fuzion.jvm.create_jvm", cl -> Value.UNIT);
    put("fuzion.jvm.destroy_jvm", cl -> Value.UNIT);
    put("fuzion.jvm.string_to_java_object0", cl -> Value.UNKNOWN_JAVA_REF);
    put("fuzion.jvm.primitive_to_java_object", cl -> Value.UNKNOWN_JAVA_REF);
  }


  /**
   * create a generic fuzion java result
   * that is wrapped in an outcome
   *
   * @param cl the call that this is the result of
   */
  static Value outcomeJavaResult(Call cl)
  {
    var rc = fuir(cl).clazzResultClazz(cl._cc);
    return outcome(cl._dfa, cl, rc, fuzionJavaResult(cl, fuir(cl).clazzChoice(rc, 0)));
  }


  /**
   * create a generic Java_Object or primitive
   * based on the type of result clazz rc.
   *
   * @param cl the call that this is the result of
   *
   * @param rc
   */
  private static Value fuzionJavaResult(Call cl, int rc)
  {
    return switch (fuir(cl).getSpecialClazz(rc))
      {
        case c_i8, c_u16, c_i16, c_i32, c_i64, c_f32, c_f64, c_bool ->
          cl._dfa.newInstance(rc, NO_SITE, cl._context);
        case c_unit -> Value.UNIT;
        default -> {
          var jref = fuir(cl).lookupJavaRef(rc);
          if (CHECKS) check
            (jref != NO_CLAZZ);
          var jobj = cl._dfa.newInstance(rc, NO_SITE, cl._context);
          jobj.setField(cl._dfa, jref, Value.UNKNOWN_JAVA_REF);
          yield jobj;
        }
      };
  }


  /**
   * Create a fuzion outcome of type {@code rc} with the value res.
   *
   * @param cl The call in which we are creating this outcome
   * @param rc the resulting outcome clazz.
   * @param res the success value
   */
  private static Value outcome(DFA dfa, Call cl, int rc, Value res)
  {
    var okay = dfa.newTaggedValue(rc, res, 0);
    var error_cl = dfa._fuir.clazzChoice(rc, 1);
    var error = dfa.newInstance(error_cl, NO_SITE, cl._context);
    var msg = dfa._fuir.lookup_error_msg(error_cl);
    error.setField(dfa, msg, dfa.newConstString(null, cl));
    var err = dfa.newTaggedValue(rc, error, 1);
    return okay.join(dfa, err, rc);
  }


  static {
    put("fuzion.jvm.call_c0"               , cl ->
      {
        var cc = cl._cc;
        var fuir = fuir(cl);
        var data = fuir.lookup_fuzion_sys_internal_array_data(fuir.clazzArgClazz(cc, 2));
        cl._dfa.readField(data);
        return outcomeJavaResult(cl);
      });
    put("fuzion.jvm.call_s0"               , cl ->
      {
        var cc = cl._cc;
        var fuir = fuir(cl);
        var data = fuir.lookup_fuzion_sys_internal_array_data(fuir.clazzArgClazz(cc, 3));
        cl._dfa.readField(data);
        return outcomeJavaResult(cl);
      });
    put("fuzion.jvm.call_v0"               , cl ->
      {
        var cc = cl._cc;
        var fuir = fuir(cl);
        var data = fuir.lookup_fuzion_sys_internal_array_data(fuir.clazzArgClazz(cc, 4));
        cl._dfa.readField(data);
        return outcomeJavaResult(cl);
      });
    put("fuzion.jvm.cast0", cl -> outcomeJavaResult(cl));
    put("fuzion.jvm.get_static_field0"     , cl ->
      {
        var rc = fuir(cl).clazzResultClazz(cl._cc);
        var jobj = wrappedJavaObject(cl);
        // otherwise it is a primitive like int, boolean
        if (fuir(cl).clazzIsRef(rc))
          {
            var jref = fuir(cl).lookupJavaRef(rc);
            jobj.setField(cl._dfa, jref, Value.UNKNOWN_JAVA_REF);
          }
        return jobj;
      });
    put("fuzion.jvm.set_static_field0"     , cl ->
      {

        return Value.UNIT;
      });

    put("concur.sync.mtx_init"              , cl ->
      {
        var rc = fuir(cl).clazzResultClazz(cl._cc);
        var ag = fuir(cl).clazzActualGeneric(rc, 0);
        return outcome(cl._dfa,
                       cl,
                       rc,
                       cl._dfa.newInstance(ag, NO_SITE, cl._context));
      });
    put("concur.sync.mtx_lock"              , cl ->
      {
        cl._dfa.readField(fuir(cl).clazzArg(cl._cc, 0));
        return cl._dfa.bool();
      });
    put("concur.sync.mtx_trylock"           , cl ->
      {
        cl._dfa.readField(fuir(cl).clazzArg(cl._cc, 0));
        return cl._dfa.bool();
      });
    put("concur.sync.mtx_unlock"            , cl ->
      {
        cl._dfa.readField(fuir(cl).clazzArg(cl._cc, 0));
        return cl._dfa.bool();
      });
    put("concur.sync.mtx_destroy"           , cl ->
      {
        cl._dfa.readField(fuir(cl).clazzArg(cl._cc, 0));
        return Value.UNIT;
      });
    put("concur.sync.cnd_init"              , cl ->
      {
        cl._dfa.readField(fuir(cl).clazzArg(cl._cc, 0));
        var rc = fuir(cl).clazzResultClazz(cl._cc);
        var ag = fuir(cl).clazzActualGeneric(rc, 0);
        return outcome(cl._dfa,
                       cl,
                       rc,
                       cl._dfa.newInstance(ag, NO_SITE, cl._context));
      });
    put("concur.sync.cnd_signal"            , cl ->
      {
        cl._dfa.readField(fuir(cl).clazzArg(cl._cc, 0));
        return cl._dfa.bool();
      });
    put("concur.sync.cnd_broadcast"         , cl ->
      {
        cl._dfa.readField(fuir(cl).clazzArg(cl._cc, 0));
        return cl._dfa.bool();
      });
    put("concur.sync.cnd_wait"              , cl ->
      {
        cl._dfa.readField(fuir(cl).clazzArg(cl._cc, 0));
        cl._dfa.readField(fuir(cl).clazzArg(cl._cc, 1));
        return cl._dfa.bool();
      });
    put("concur.sync.cnd_destroy"           , cl ->
      {
        cl._dfa.readField(fuir(cl).clazzArg(cl._cc, 0));
        return Value.UNIT;
      });
    put("native_string_length"              , cl ->
      {
        cl._dfa.readField(fuir(cl).clazzArg(cl._cc, 0));
        return NumericValue.create(cl._dfa, fuir(cl).clazzResultClazz(cl._cc));
      });
    put("native_array"                      , cl ->
      {
        cl._dfa.readField(fuir(cl).clazzArg(cl._cc, 0));
        cl._dfa.readField(fuir(cl).clazzArg(cl._cc, 1));
        return cl._dfa.newSysArray(null, cl._dfa._fuir.clazzActualGeneric(cl._cc, 0));
      });
  }


  /**
   * Add given value to the set of default effect values for effect type ecl.
   */
  void replaceDefaultEffect(int ecl, Value e)
  {
    if (_real)
      {
        var old_e = _defaultEffects.get(ecl);
        if (old_e != null)
          {
            var new_e = old_e == null ? e : old_e.join(this, e, ecl);
            if (old_e == null || Value.compare(old_e, new_e) != 0)
              {
                _defaultEffects.put(ecl, new_e);
                wasChanged(() -> "effect.replace called: " + _fuir.clazzAsString(ecl));
              }
          }
      }
  }


  /**
   * Check if given clazz is a built-in numeric clazz: i8..i64, u8..u64, f32 or f64.
   *
   * @param cl the clazz
   *
   * @return true iff cl is built-in numeric;
   */
  boolean isBuiltInNumeric(int cl)
  {
    return switch (_fuir.getSpecialClazz(cl))
      {
      case
        c_i8   ,
        c_i16  ,
        c_i32  ,
        c_i64  ,
        c_u8   ,
        c_u16  ,
        c_u32  ,
        c_u64  ,
        c_f32  ,
        c_f64  -> true;
      default -> false;
      };
  }


  TreeSet<Integer> _calledClazzesDuringPrePhase = new TreeSet<>();
  TreeMap<Integer, TreeSet<Integer>> _clazzesThatRequireEffect = new TreeMap<>();
  TreeMap<Integer, TreeSet<Integer>> _effectsRequiredByClazz = new TreeMap<>();

  TreeMap<Integer, Value>_preEffectValues = new TreeMap<>();
  TreeSet<Integer> _preEffectsAborted = new TreeSet<>();

  TreeMap<Integer, TreeSet<Integer>> _instanceNeedsEffect = new TreeMap<>();
  TreeSet<Integer> instanceNeedsEffects(int cc)
  {
    return _instanceNeedsEffect.computeIfAbsent(cc, k->new TreeSet<>());
  }

  /**
   * Create instance of given clazz.
   *
   * @param cl the clazz
   *
   * @param site the site index where the new instances is creates, NO_SITE
   * if not within code (intrinsics etc.)
   *
   * @param context for debugging: Reason that causes this instance to be part
   * of the analysis.
   */
  Value newInstance(int cl, int site, Context context)
  {
    if (PRECONDITIONS) require
      (!_fuir.clazzIsChoice(cl) || _fuir.clazzIs(cl, SpecialClazzes.c_bool));

    Value r;
    if (isBuiltInNumeric(cl))
      {
        r = NumericValue.create(DFA.this, cl);
      }
    else if (_fuir.clazzIs(cl, SpecialClazzes.c_bool))
      {
        r = bool();
      }
    else
      {
        if (onlyOneInstance(cl))
          {
            var cnum = _fuir.clazzId2num(cl);
            var a = _oneInstanceOfClazz.getIfExists(cnum);
            if (a == null)
              {
                var ni = new Instance(this, cl, site, context);
                makeUnique(ni);
                _oneInstanceOfClazz.force(cnum, ni);
                a = ni;
              }
            r = a;
          }
        else if (_fuir.clazzIsRef(cl))
          {
            var vc = _fuir.clazzAsValue(cl);
            check(!_fuir.clazzIsRef(vc));
            r = newInstance(vc, site, context).box(this, vc, cl, context);
          }
        else
          {
            // Instances are cached using two maps with keys
            //
            //  - clazzAt(site)           and then
            //  - cl << 32 || env.id
            //
            var sc = site == FUIR.NO_SITE ? FUIR.NO_CLAZZ : _fuir.clazzAt(site);
            var sci = sc == FUIR.NO_CLAZZ ? 0 : 1 + _fuir.clazzId2num(sc);

            var clazzm = _instancesForSite.getIfExists(sci);
            if (clazzm == null)
              {
                clazzm = new LongMap<>();
                _instancesForSite.force(sci, clazzm);
              }
            var env = _real ? context.env() : null;
            var k1 = _fuir.clazzId2num(cl);
            var k2 = (env == null ? 0 : env._id + 1);
            var k = (long) k1 << 32 | k2 & 0xffffFFFFL;
            r = clazzm.get(k);
            if (r == null && env != null)
              { // check if instance is an effect that is already present in the
                // current environment. If so, we do not create a new instance
                // since this would end up creating an new environment with that
                // new instance added, which will in turn end up here again to
                // create another instance ... ad infinitum.
                r = context.findEffect(cl, site);
              }
            if (r == null)
              {
                var ni = new Instance(this, cl, site, context);
                wasChanged(() -> "DFA: new instance " + _fuir.clazzAsString(cl));
                clazzm.put(k, ni);
                makeUnique(ni);
                r = ni;
                if (false) if (_fuir.clazzAsString(cl).equals("(array u8).array_cons"))
                  {
                    System.out.println("NEW Instance #"+(++arrayConsCnt)+": "+ni+" ENV "+env+" CONTEXT: "+(context instanceof Call cc ? cc.toString() : "--"));
                  }
              }
          }
      }
    return r;
  }
  static int arrayConsCnt;


  /**
   * Remember that the given field is read.  Fields that are never read will be
   * removed from the code.
   */
  void readField(int field)
  {
    if (PRECONDITIONS) require
      (_fuir.clazzKind(field) == FUIR.FeatureKind.Field);

    var fnum = _fuir.clazzId2num(field);
    if (!_readFields.get(fnum))
      {
        _readFields.set(fnum);
        wasChanged(() -> "DFA: read field " + _fuir.clazzAsString(field));
      }
    var cl = _fuir.clazzAsValue(_fuir.clazzOuterClazz(field));
    var clnum = _fuir.clazzId2num(cl);
    _hasFields.set(clnum);
  }


  /**
   * mark a field and the fields it
   * contains as read.
   *
   * @param field
   */
  void markReadRecursively(int field)
  {
    if (PRECONDITIONS) require
      (_fuir.clazzKind(field) == FUIR.FeatureKind.Field);

    readField(field);

    var rt = _fuir.clazzResultClazz(field);

    if (!_fuir.clazzIsRef(rt))
      {
        for (int i = 0; i < _fuir.clazzFieldCount(rt); i++)
          {
            var f = _fuir.clazzField(rt, i);
            // e.g. i32.val
            if (f != field)
              {
                markReadRecursively(f);
              }
          }
      }
  }


  /**
   * Is this field ever read?
   */
  boolean isRead(int field)
  {
    if (PRECONDITIONS) require
      (_fuir.clazzKind(field) == FUIR.FeatureKind.Field);

    var fnum = _fuir.clazzId2num(field);
    return _readFields.get(fnum);
  }


  /**
   * To reduce number of calls created for unit type values, we originally
   * assume calls to an empty constructor with no arguments and not fields as
   * all the same.
   *
   * @oaran cl a clazz id, must not be NO_CLAZZ
   *
   * @return true if, as for what we now about used fields at this pointer, {@code cl}
   * defines a unit type.
   */
  boolean isUnitType(int cl)
  {
    var clnum = _fuir.clazzId2num(cl);
    return
      !_hasFields.get(clnum) &&
      _defaultEffects.get(cl) == null &&
      _fuir.isConstructor(cl) &&
      !_fuir.clazzIsRef(cl) &&
      _fuir.clazzArgCount(cl) == 0 &&
      !isBuiltInNumeric(cl);
  }


  /**
   * Check if value 'r' exists already. If so, return the existing
   * one. Otherwise, add 'r' to the set of existing values, set _changed since
   * the state has changed and return r.
   *
   * NYI: CLEANUP: The goal is to eventually remove this cache and instead use
   * maps like _instancesForSite instead.
   */
  Value cache(Value r)
  {
    var e = _cachedValues.get(r);
    if (e == null)
      {
        _cachedValues.put(r, r);
        e = r;
        makeUnique(e);
      }
    return e;
  }


  /**
   * Set unique id for a newly created value.
   */
  void makeUnique(Value v)
  {
    if (PRECONDITIONS) require
      (v._id < 0);

    v._id = _numUniqueValues++;
    _uniqueValues.add(v);
    wasChanged(() -> "DFA: new value " + v);
  }
  { makeUnique(Value.UNIT); }



  /**
   * Create Tagged Value
   *
   * @param nc the new clazz of this value after a tagging.
   *
   * @param original the untagged value
   *
   * @param tag the tag value.  Unlike some C backends, the tag is never left
   * out during analysis.
   */
  TaggedValue newTaggedValue(int nc, Value original, int tag)
  {
    TaggedValue r;
    if (nc == FUIR.NO_CLAZZ)
      {
        r = null;
      }
    else
      {
        var cid = _fuir.clazzId2num(nc);
        var vid = original._id;
        // try to fit clazz id, original value id and tag into one long as follows:
        //
        // Bit 6666555555555544444444443333333333222222222211111111110000000000
        //     3210987654321098765432109876543210987654321098765432109876543210
        //     <-------clazz id-----------><---original value id------><--tag->
        //     |          28 bits         ||          28 bits         ||8 bits|
        //
        if (cid >= 0 && cid <= 0xFFFffff &&
            vid >= 0 && vid <= 0xFFFffff &&
            tag >= 0 && tag <= 0xff)
          {
            var k =
              (long) cid << (28+8) |
              (long) vid <<     8  |
              (long) tag;
            if (CHECKS) check
              (((k >> (28+8)) & 0xFFFffff) == cid,
               ((k >>     8 ) & 0xFFFffff) == vid,
               ((k          ) &      0xff) == tag);
            r = _tagged.get(k);
            if (r == null)
              {
                r = new TaggedValue(this, nc, original, tag);
                if (CHECKS) check
                  (_cachedValues.get(r) == null);
                makeUnique(r);
                _tagged.put(k, r);
              }
          }
        else
          {
            r = new TaggedValue(this, nc, original, tag);
            r = (TaggedValue) cache(r);
          }
      }
    return r;
  }


  /**
   * Create a new or retrieve an existing value of the joined values v and w.
   */
  Value newValueSet(Value v, Value w, int clazz)
  {
    Value res = null;
    var vi = v._id;
    var wi = w._id;
    if (v == w)
      {
        res = v;
      }
    else
      {
        Long k = vi < wi ? (long) vi << 32 | wi & 0x7FFFFFFF
                         : (long) wi << 32 | vi & 0x7FFFFFFF;
        res = _joined.get(k);
        if (res == null)
          {
            if (onlyOneValueSet(clazz))
              {
                var cnum = _fuir.clazzId2num(clazz);
                var a = _allValuesOfClazz.getIfExists(cnum);
                if (a == null)
                  {
                    a = new AllValuesOfOneType(this, clazz);
                    makeUnique(a);
                    _allValuesOfClazz.force(cnum, a);
                  }
                a.add(v);
                a.add(w);
                res = a;
            /*
            if (

                if      (v.contains(w)) { res = v; }
                else if (w.contains(v)) { res = w; }
                else
                  {
                    res = _allValuesOfClazz.getIfExists(cnum);
                    if (res == null)
                      {
                        res = new ValueSet(this, v, w, clazz);
                        check(res._clazz == clazz);
                        res = cache(res);
                        if (false) if (res._clazz != clazz)
                          {
                            say("PROBLEM after cache(res): "+res._clazz+" "+_fuir.clazzAsString(res._clazz)+" "+_fuir.clazzIsRef(res._clazz));
                            say("PROBLEM after cache(res): "+clazz     +" "+_fuir.clazzAsString(clazz     )+" "+_fuir.clazzIsRef(clazz));
                          }
                      }
                    else
                      {
                        if (false) if (res._clazz != clazz)
                          {
                            say(""+res._clazz+" "+clazz+" "+_fuir.clazzAsString(res._clazz)+" "+_fuir.clazzAsString(clazz));
                          }
                        // check(res._clazz == clazz);
                        var cv = res.contains(v);
                        var cw = res.contains(w);
                        if (!cv || !cw)
                          {
                            if (!cv) { res = new ValueSet(this, res, v, clazz); res = cache(res); }
                            if (!cw) { res = new ValueSet(this, res, w, clazz); res = cache(res); }
                          }
                      }
                    check(cnum == _fuir.clazzId2num(clazz));
                    _allValuesOfClazz.force(cnum, (ValueSet) res);
                    check(res._clazz == clazz);
                  }
            */
              }
            else
              {
                if      (v.contains(w)) { res = v; }
                else if (w.contains(v)) { res = w; }
                else
                  {
                    res = new ValueSet(this, v, w, clazz);
                    res = cache(res);
                  }
              }
            _joined.put(k, res);
          }
      }
    return res;
  }


  static boolean ONLY_ONE_VALUE_SET = false;


  static boolean ONLY_ONE_INSTANCE  = !false;
  /* performance for  make -f fridi.make jar

     original: 76it, 183448 values 1:06.63elapsed o

Value count 1109/183448 for ref list u8
Value count 1473/183448 for i32
Value count 1825/183448 for list u8
Value count 2021/183448 for codepoint
Value count 2199/183448 for Any
Value count 2926/183448 for u32
Value count 4576/183448 for String
Value count 4692/183448 for ref codepoint
Value count 7349/183448 for Sequence u8
Value count 16840/183448 for array u8
Value count 17563/183448 for fuzion.sys.internal_array u8

     new: 76it, 172760 values 1:00.83elapsed

Value count 1109/172760 for ref list u8
Value count 1155/172760 for Any
Value count 1473/172760 for i32
Value count 1825/172760 for list u8
Value count 2285/172760 for String
Value count 2926/172760 for u32
Value count 7056/172760 for Sequence u8
Value count 16881/172760 for array u8
Value count 17546/172760 for fuzion.sys.internal_array u8

   */

  static boolean NEW = false;
  static boolean NO_SET_OF_REFS     = NEW;

  /*


    NO_SET_OF_REFS is false:

7795 x value 271/93681: 2051: Sequence u8
1046 x value 325/93681: 227: String
2516 x value 336/93681: 2327: (array u8).concat#1
2819 x value 337/93681: 232: const_string
5334 x value 340/93681: 2345: list u8
2940 x value 341/93681: 2346: Cons u8 (list u8)
4209 x value 355/93681: 2406: (array u8).array_cons
4496 x value 379/93681: 248: ref const_string
2163 x value 386/93681: 2512: (container.type.expanding_array.type u8).empty#1
2156 x value 406/93681: 2606: (container.expanding_array u8).realloc#1
5489 x value 415/93681: 2660: (container.expanding_array u8).concat#1
3061 x value 439/93681: 2751: (container.expanding_array u8).array_cons
2458 x value 980/93681: 4899: i32.as_string#1
2203 x value 1009/93681: 5002: i32.highest#1
2331 x value 1090/93681: 5313: (list u8).concat#1
1389 x value 1283/93681: 682: list String
1845 x value 1290/93681: 69: interval u32
[..]

real	3m16,939s
user	3m31,564s
sys	0m0,854s


NO_SET_OF_REFS == false && RefValue.contains removed

--> does not terminate



    NO_SET_OF_REFS is true:

XDFA iteration: --------------------------------------------------calls:236439,values:203633,envs:59; *** change not set ***
3571 x value 144/203633: 1572: (container.expanding_array String).realloc#1
3864 x value 152/203633: 1626: (container.expanding_array String).concat#1
3427 x value 336/203633: 2327: (array u8).concat#1
2721 x value 337/203633: 232: const_string
12148 x value 340/203633: 2345: list u8
6252 x value 341/203633: 2346: Cons u8 (list u8)
2592 x value 355/203633: 2406: (array u8).array_cons
2293 x value 357/203633: 2421: (array u8).ref array_cons
2481 x value 375/203633: 2479: ref list u8
4072 x value 379/203633: 248: ref const_string
2912 x value 386/203633: 2512: (container.type.expanding_array.type u8).empty#1
2905 x value 406/203633: 2606: (container.expanding_array u8).realloc#1
6853 x value 415/203633: 2660: (container.expanding_array u8).concat#1
2477 x value 439/203633: 2751: (container.expanding_array u8).array_cons
2278 x value 442/203633: 2766: (container.expanding_array u8).ref array_cons
3319 x value 952/203633: 4776: i32.as_string#1
2920 x value 979/203633: 4879: i32.highest#1
2150 x value 1072/203633: 5242: (list String).concat#1
3165 x value 1088/203633: 5310: (list u8).concat#1
4781 x value 1094/203633: 532: Sequence String
9510 x value 1282/203633: 682: list String
5092 x value 1283/203633: 683: Cons String (list String)
2178 x value 1289/203633: 69: interval u32
11543 x value 1310/203633: 779: array String
2741 x value 1311/203633: 785: fuzion.sys.internal_array String
5485 x value 1320/203633: 812: ref array String
2157 x value 1322/203633: 818: (array String).concat#1
3 errors.

real	4m54,871s
user	5m31,463s
sys	0m1,247s



   */


  static boolean JOIN_CALLS_WITH_WIDER_ENV = false;

  static boolean COMPARE_ONLY_ENV_EFFECTS_THAT_ARE_NEEDED = !false;


  List<Boolean> _onlyOneValueSet = new List<>();


  boolean onlyOneValueSet(int clazz)
  {
    if (!ONLY_ONE_VALUE_SET) return false;
    var cnum = _fuir.clazzId2num(clazz);
    var b = _onlyOneValueSet.getIfExists(cnum);
    if (b == null)
      {
        // NYI: UNDER DEVELOPMENT: This is currently a dumb list of features,
        // this should be something generic instead, e.g.
        //
        //   b := !_fuir.clazzIsChoice(clazz) && !_fuir.clazzIsRef(clazz);
        //
        b = switch (_fuir.clazzAsString(clazz))
          {
          case
            "ref array u8", "i32", "ref list u8", "codepoint",
            // "Any",        -- Any causes abstract methods errors
            // "list u8",    -- choice does not work yet
            "u32",
            // "String",     -- String causes abstract methods errors
            "ref codepoint", "Sequence u8", "array u8",
            "fuzion.sys.internal_array u8",
            "Cons"
            -> true;
          default -> false;
          };
        _onlyOneValueSet.force(cnum, b);
      }
    return b;
  }

  List<Boolean> _onlyOneInstance = new List<>();


  boolean onlyOneInstance(int clazz)
  {
    if (!ONLY_ONE_INSTANCE) return false;
    var cnum = _fuir.clazzId2num(clazz);
    var b = _onlyOneInstance.getIfExists(cnum);
    if (b == null)
      {
        // NYI: UNDER DEVELOPMENT: This is currently a dumb list of features,
        // this should be something generic instead, e.g.
        //
        //   b := !_fuir.clazzIsChoice(clazz) && !_fuir.clazzIsRef(clazz);
        //
        b = switch (_fuir.clazzAsString(clazz))
          {
          case
          "list u8",
          "codepoint",
          "Sequence u8",
          "array u8",
          "fuzion.sys.internal_array u8" -> true;
          default -> false;
          };
        _onlyOneInstance.force(cnum, b);
      }
    return b;
  }


  /**
   * Create new SysArray instance of the given element values and element clazz.
   *
   * NYI: We currently do not distinguish SysArrays by the array instance that
   * contains it.  We probably should do this to make sure that, e.g.,
   *
   *   a3 := array 10 i->3
   *   a4 := array 10 i->4
   *
   *   if (a3[3] != 3)
   *     panic "strange"
   *
   * will never panic.
   *
   * @param ne the element values, null if not initialized
   *
   * @param ec the element clazz.
   *
   * @return a new or existing instance of SysArray.
   */
  SysArray newSysArray(Value ne, int ec)
  {
    SysArray res;
    if (ne == null)
      {
        res = _uninitializedSysArray.get(ec);
        if (res == null)
          {
            res = new SysArray(this, ne, ec);
            _uninitializedSysArray.put(ec, res);
          }
      }
    else
      {
        res = ne._sysArrayOf;
        if (res == null)
          {
            res = new SysArray(this, ne, ec);
            ne._sysArrayOf = res;
          }
      }
    return res;
  }


  /**
   * Create EmbeddedValue for given call/code/index and value.
   *
   * @param site site of the call
   *
   * @param value the value of the embedded field
   */
  public Val newEmbeddedValue(int site,
                              Value value)
  {
    if (PRECONDITIONS) require
      (site != NO_SITE,
       value != null);

    Val r;
    if (!_options.needsEscapeAnalysis() || !USE_EMBEDDED_VALUES || value instanceof NumericValue)
      {
        r = value;
      }
    else
      {
        var e = value._embeddedAt;
        if (e == null)
          {
            e = new IntMap<>();
            value._embeddedAt = e;
          }
        var i = site;
        r = e.get(i);
        if (r == null)
          {
            var ev = new EmbeddedValue(null, site, value);
            e.put(i, ev);
            r = ev;
          }
      }
    return r;
  }



  /**
   * Create EmbeddedValue for given instance and value.
   *
   * @param instance the instance containing this embedded value
   *
   * @param value the value of the embedded field
   */
  public Val newEmbeddedValue(Instance instance,
                              Value value)
  {
    if (PRECONDITIONS) require
      (instance != null,
       value != null,
       value._clazz == NO_CLAZZ || !instance._dfa._fuir.clazzIsRef(value._clazz));

    if (CHECKS) check
      (instance._id >= 0);

    Val r;
    if (!_options.needsEscapeAnalysis() || !USE_EMBEDDED_VALUES || value instanceof NumericValue)
      {
        r = value;
      }
    else
      {
        var e = value._embeddedAt;
        if (e == null)
          {
            e = new IntMap<>();
            value._embeddedAt = e;
          }
        var i = FUIR.SITE_BASE - 1 - instance._id;
        r = e.get(i);
        if (r == null)
          {
            var ev = new EmbeddedValue(instance, NO_SITE, value);
            e.put(i, ev);
            r = ev;
          }
      }
    return r;
  }


  /**
   * Create constant string with given utf8 bytes.
   *
   * @param utf8Bytes the string contents or null if contents unknown
   *
   * @param context for debugging: Reason that causes this const string to be
   * part of the analysis.
   */
  Value newConstString(byte[] utf8Bytes, Context context)
  {
    var cs            = _fuir.clazz_const_string();
    var utf_data      = _fuir.clazz_const_string_utf8_data();
    var ar            = _fuir.clazz_array_u8();
    var internalArray = _fuir.lookup_array_internal_array(ar);
    var data          = _fuir.clazz_fuzionSysArray_u8_data();
    var length        = _fuir.clazz_fuzionSysArray_u8_length();
    var sysArray      = _fuir.clazzResultClazz(internalArray);
    var c_u8          = _fuir.clazz(SpecialClazzes.c_u8);
    var adata         = newSysArray(NumericValue.create(this, c_u8), c_u8);
    var r = newInstance(cs, NO_SITE, context);
    var arr = newInstance(ar, NO_SITE, context);
    var a = newInstance(sysArray, NO_SITE, context);
    a.setField(this,
               length,
                utf8Bytes != null ? NumericValue.create(this, _fuir.clazzResultClazz(length), utf8Bytes.length)
                                  : NumericValue.create(this, _fuir.clazzResultClazz(length)));
    a.setField(this, data  , adata);
    arr.setField(this, internalArray, a);
    r.setField(this, utf_data, arr);
    return r.box(this, cs, _fuir.clazz_ref_const_string(), context);
  }


  /**
   * For a call to cc, should we be site sensitive, i.e., distinguish calls
   * depending on their call site?
   *
   * Currently, we are site sensitive for all constructors or if SITE_SENSITIVE
   * is set via env var or property.
   *
   * @param cc a clazz that is called
   *
   * @return true iff the call site should be taken into account when comparing
   * calls to {@code cc}.
   */
  boolean siteSensitive(int cc)
  {
    return SITE_SENSITIVE || _fuir.isConstructor(cc);
  }


  long callQuickHash(int cl, int site, Value tvalue, Env env)
  {
    long k = -1;
    var k1 = _fuir.clazzId2num(cl);
    var k2 = tvalue._id;
    var k3 = siteSensitive(cl) ? siteIndex(site) : 0;
    var k4 = env == null ? 0 : env._id + 1;
    if (CHECKS) check
      (k1 >= 0,
       k2 >= 0,
       k3 >= 0,
       k4 >= 0);
    // We use a LongMap in case we manage to fiddle k1..k4 into a long
    //
    // try to fit clazz id, tvalue id, siteIndex and env id into long as follows
    //
    // Bit 6666555555555544444444443333333333222222222211111111110000000000
    //     3210987654321098765432109876543210987654321098765432109876543210
    //     <----clazz id----><---tvalue id----><---siteIndex----><-env-id->
    //     |     18 bits    ||     18 bits    ||     18 bits    ||10 bits |
    //
    if (k1 <= 0x3FFFE &&
        k2 <= 0x3FFFE &&
        k3 <= 0x3FFFE &&
        k4 <= 0x03FE)
      {
        k = ((k1 * 0x40000L + k2) * 0x40000L + k3) * 0x400L + k4;
        /*
          if (!(((k >> (18*2+10)) & 0x3FFFF) == k1))
          {
          System.out.println("k1: "+Long.toHexString(k1));
          System.out.println("k: "+Long.toHexString(k));
          System.out.println("k >> (18*2+10): "+Long.toHexString(k >> (18*2+10)));
          }
        */
        if (CHECKS) check
          (((k >> (18*2+10)) & 0x3FFFF) == k1,
           ((k >> (18  +10)) & 0x3FFFF) == k2,
           ((k >> (     10)) & 0x3FFFF) == k3,
           ((k               & 0x003FF) == k4));
      }
    return k;
  }


  static int _cntArrayCons = 0;

  /**
   * Create call to given clazz with given target and args.
   *
   * @param cl the called clazz
   *
   * @param site the call site, -1 if unknown (from intrinsic or program entry
   * point)
   *
   * @param tvalue the target value on which cl is called
   *
   * @param args the arguments passed to the call
   *
   * @param env the environment at the call or null if none.
   *
   * @param context for debugging: Reason that causes this call to be part of
   * the analysis.
   *
   * @return cl a new or existing call to cl with the given target, args and
   * environment.
   */
  Call newCall(Call from, int cl, int site, Value tvalue, List<Val> args, Env env, Context context)
  {
    var oenv = env;
    CallGroup g;
    var kg = CallGroup.quickHash(this, cl, site, tvalue);
    if (kg != -1)
      {
        g = _callGroupsQuick.get(kg);
        if (g == null)
          {
            g = new CallGroup(this, cl, site, tvalue);
            _callGroupsQuick.put(kg, g);
          }
      }
    else
      {
        var ng = new CallGroup(this, cl, site, tvalue);
        g = _callGroups.putIfAbsent(ng, ng);
        g = g != null ? g : ng;
      }

    var s = _fuir.clazzAsString(cl);
    if (!s.startsWith("instate_helper ") && !s.startsWith("(instate_helper "))
      {
        env = env == null ? null : env.filterCallGroup(g);
      }

    Call e, r;
    r = _unitCalls.get(cl);
    if (isUnitType(cl))
      { // as long as we see unit values only, we put them all together
        e = r;
        if (r == null)
          {
            r = new Call(g, args, env, context);
            _unitCalls.put(cl, r);
          }
      }
    else
      {
        if (r != null)
          {
            _unitCalls.put(cl, null);
            _calls.remove(r);
          }
        var k = COMPARE_ONLY_ENV_EFFECTS_THAT_ARE_NEEDED ? -1 : callQuickHash(cl, site, tvalue, env);
        if (k != -1)
          {
            r = _callsQuick.get(k);
            e = r;
            if (r == null)
              {
                r = findCallWithWiderEnv(cl, site, tvalue, args, env, context);
                e = r;
                if (r == null)
                  {
                    r = new Call(g, args, env, context);
                  }
                _callsQuick.put(k, r);
              }
          }
        else
          {
            if (env != null && !true)
              {
                var fe = _effectsRequiredByClazz.get(cl);
                env = fe == null ? null : env.filterX(fe);
              }
            // TreeMap fallback in case we failed to pack the key into a long.
            //
            // NYI: OPTIMIZATION: We might find a more efficient way for this case,
            // maybe two nested LongMaps?
            r = new Call(g, args, env, context);
            e = _calls.get(r);
            if (env != null && e != null && e._env != null)
              {
                e._env.propagateAbort(env);
              }
            if (false && e != null && _fuir.clazzAsString(e._cc).equals("a#1") && e != null)
              {
                var which = new TreeSet<Integer>();
                which.addAll(g._usedEffects);
                which.addAll(e._group._usedEffects);
                System.out.println(dev.flang.util.Terminal.BOLD_RED + "SAME: "+env + "\n"+
                                   dev.flang.util.Terminal.BOLD_RED + "SAME: "+e._env + "\n" +
                                   dev.flang.util.Terminal.BOLD_RED + "SAME: "+Env.compare(which, env, e._env) + "\n" +
                                   "SAME: "+ e._group._usedEffects.stream().map(i->_fuir.clazzAsString(i)).reduce("", (a,b)->a+","+b) + "\n" +
                                   "SAME: "+ which.stream().map(i->_fuir.clazzAsString(i)).reduce("", (a,b)->a+","+b) +

                                   dev.flang.util.Terminal.RESET);
              }
          }
      }
    if (e == null)
      {
        r._uniqueCallId = _callIds++;
        if (_callIds < 0)
          {
            DfaErrors.fatal("DFA: Exceeded maximum number of calls " + Integer.MAX_VALUE);
          }

        /*
        if (_real && _fuir.clazzAsString(cl).startsWith("uf.call"))
          {
            System.out.println(dev.flang.util.Terminal.BOLD_BLACK + "NEW CALL "+r + dev.flang.util.Terminal.RESET);
            System.out.println(dev.flang.util.Terminal.BOLD_BLACK + "  FROM "+from + dev.flang.util.Terminal.RESET);
            if (from instanceof Call fc)
              for (var k : ((Instance) fc._instance)._fields.keySet())
                {
                  System.out.println(dev.flang.util.Terminal.BOLD_BLACK + "  FIELDS "+
                                     _fuir.clazzAsString(k)+" => "+
                                     ((Instance) fc._instance)._fields.get(k)+ dev.flang.util.Terminal.RESET);
                  var i2 = (Instance) ((Instance) fc._instance)._fields.get(k);
                  for (var k2 : i2._fields.keySet())
                    {
                      System.out.println(dev.flang.util.Terminal.BOLD_BLACK + "    FIELDS "+
                                         _fuir.clazzAsString(k2)+" => "+
                                         i2._fields.get(k2)+ dev.flang.util.Terminal.RESET);
                      var i3 = (Instance) i2._fields.get(k2);
                      for (var k3 : i3._fields.keySet())
                        {
                          System.out.println(dev.flang.util.Terminal.BOLD_BLACK + "    FIELDS "+
                                             _fuir.clazzAsString(k3)+" => "+
                                             i3._fields.get(k3)+ dev.flang.util.Terminal.RESET);
                        }
                    }
                }

            System.out.println(dev.flang.util.Terminal.BOLD_PURPLE + "GROUP "+g + dev.flang.util.Terminal.RESET);
            System.out.println(dev.flang.util.Terminal.BOLD_BLUE + _fuir.sitePos(site).show()+ dev.flang.util.Terminal.RESET);
          }
        if (_real && _fuir.clazzAsString(cl).startsWith("instate_helper unit e"))
          {
            System.out.println(dev.flang.util.Terminal.BOLD_PURPLE + "NEW CALL "+r + dev.flang.util.Terminal.RESET);
            System.out.println(dev.flang.util.Terminal.BOLD_PURPLE + "GROUP "+g + dev.flang.util.Terminal.RESET);
            System.out.println(dev.flang.util.Terminal.BOLD_BLUE + _fuir.sitePos(site).show()+ dev.flang.util.Terminal.RESET);
          }
        if (_real && _fuir.clazzAsString(cl).equals("(instate_helper unit e).call_code.call"))
          {
            System.out.println(dev.flang.util.Terminal.BOLD_GREEN + "NEW CALL "+r + dev.flang.util.Terminal.RESET);
            System.out.println(dev.flang.util.Terminal.BOLD_BLUE + _fuir.sitePos(site).show()+ dev.flang.util.Terminal.RESET);
          }
        if (_real && _fuir.clazzAsString(cl).equals("e.type.instate#4 unit"))
          {
            System.out.println(dev.flang.util.Terminal.BOLD_RED + "NEW CALL "+r + dev.flang.util.Terminal.RESET);
            System.out.println(dev.flang.util.Terminal.BOLD_BLUE + _fuir.sitePos(site).show()+ dev.flang.util.Terminal.RESET);
          }
        */
        _calls.put(r, r);
        r._instance = newInstance(cl, site, r);
        e = r;
        var rf = r;
        wasChanged(() -> "DFA.newCall to " + rf);
        if (false) if (_fuir.clazzAsString(e._cc).equals("(list u8).as_array"))
          {
            System.out.println("NEW CALL: "+r);
          }
        if (false) if (_fuir.clazzAsString(e._cc).equals("a#1"))
          {
            System.out.println(dev.flang.util.Terminal.BOLD_BLUE + "NEW: "+e +
                               dev.flang.util.Terminal.RESET);
          }
        analyzeNewCall(r);
      }
    else
      {
        e.mergeWith(args);
      }
    if (from != null)
      {
        e._group.calledFrom(from._group);
      }
    return e;
  }


  Call findCallWithWiderEnv(int cl, int site, Value tvalue, List<Val> args, Env env, Context context)
  {
    Call result = null;
    if (env != null && JOIN_CALLS_WITH_WIDER_ENV)
      {
        var k = callQuickHash(cl, site, tvalue, null /* env */);
        if (k != -1)
          {
            result = _callsQuick.get(k);
          }
      }
    return result;
  }


  /**
   * Helper for newCall to analyze a newly created call immediately. This helps
   * to avoid quadratic performance when analyzing a sequence of calls as in
   *
   *  a 1; a 2; a 3; a 4; a 5; ...
   *
   * Since a new call does not return, the analysis would stop for each iteration
   * after the fist new call.
   *
   * However, we cannot analyze all calls immediately since a recursive call
   * would result in an unbounded recursion during DFA.  So this analyzes the
   * call immediately unless it is part of a recursion or there are already
   * MAX_NEW_CALL_RECURSION new calls being analyzed right now.
   *
   * This might run into quadratic performance for code like the code above if
   * {@code a} would itself perform a new call to {@code b}, and {@code b} to {@code c}, etc. to a depth
   * that exceeds MAX_NEW_CALL_RECURSION.
   */
  private void analyzeNewCall(Call e)
  {
    var cnt = _newCallRecursiveAnalyzeCalls;
    var rec = true;
    if (cnt < _newCallRecursiveAnalyzeClazzes.length)
      {
        rec = false;
        for (var i = 0; i<cnt; i++)
          {
            rec = rec || _newCallRecursiveAnalyzeClazzes[i] == e._cc;
          }
      }
    if (!rec)
      {
        _newCallRecursiveAnalyzeClazzes[cnt] = e._cc;
        _newCallRecursiveAnalyzeCalls = cnt + 1;
        analyze(e);
        _newCallRecursiveAnalyzeCalls = cnt ;
      }
    hot(e);
  }


  /**
   * Turn a site id into an index value >= 0.
   *
   * @param s a site id or FUIR.NO_SITE
   *
   * @return a value >= 0 that tends to be relatively small.
   */
  static int siteIndex(int s)
  {
    if (PRECONDITIONS) require
      (s == FUIR.NO_SITE || s >= FUIR.SITE_BASE);

    return s == FUIR.NO_SITE ? 0 : s - FUIR.SITE_BASE + 1;
  }


  /**
   * Create instance of 'Site' for given site
   *
   * @param s a FUIR site
   *
   * @return corresponding Site instance
   */
  Site site(int s)
    {
      var i = siteIndex(s);
      var res = _sites.getIfExists(i);
      if (res == null)
        {
          res = new Site(s);
          _sites.force(i, res);
        }
      return res;
    }


  /**
   * Create new Env for given existing env and effect type  and value pair.
   *
   * @param env the previous environment.
   *
   * @param ecl the effect types
   *
   * @param ev the effect value
   *
   * @return new or existing Env instance created from env by adding ecl/ev.
   */
  Env newEnv(Env env, int ecl, Value ev)
  {
    Env e;
    var eid = env == null ? 0 : env._id;
    var vid = ev._envId;
    if (vid < 0)
      {
        var v = _envValues.get(ev);
        if (v == null)
          {
            _envValues.put(ev, ev);
            ev._envId = _envValues.size();
          }
        else
          {
            ev._envId = v._envId;
          }
        vid = ev._envId;
      }
    var cid = _fuir.clazzId2num(ecl);
    if (CHECKS) check
      (eid >= 0,
       vid >= 0,
       cid >= 0,
       eid <= 0x1fFFFF,
       vid <= 0x3fFFFF,
       cid <= 0x1fFFFF);
    if (eid >= 0 &&
        vid >= 0 &&
        cid >= 0 &&
        eid <= 0x1fFFFF &&
        vid <= 0x3fFFFF &&
        cid <= 0x1fFFFF)
      {
        var k =
          (long) eid << (26+25) |
          (long) vid << (   25) |
          (long) cid;
        e = _envsQuick.get(k);
        if (e == null)
          {
            e = newEnv2(env, ecl, ev);
            _envsQuick.put(k, e);
          }
      }
    else
      {
        e = newEnv2(env, ecl, ev);
      }
    return e;
  }

  SourcePosition effectTypePosition(int ecl)
  {
    // NYI: declarationPos may be equal for two effects declared in different modules, so we have to compare the modules as well!
    var res = _fuir.clazzDeclarationPos(ecl);
    if (res == null)   // NYI: Check if this can be replaced by check(res != null)!
      {
        var cd = _fuir.clazzCode(ecl);
        check
          (cd != FUIR.NO_SITE && _fuir.withinCode(cd));
        res = _fuir.sitePos(cd);
      }
    if (POSTCONDITIONS) ensure
      (res != null);
    return res;
  }


  /**
   * Helper for newEnv without quick caching.
   *
   * @param env the previous environment.
   *
   * @param ecl the effect types
   *
   * @param ev the effect value
   *
   * @return new or existing Env instance created from env by adding ecl/ev.
   */
  private Env newEnv2(Env env, int ecl, Value ev)
  {
    if (env != null)
      {
        env = env.filterPos(effectTypePosition(ecl));
      }
    var newEnv = new Env(this, env, ecl, ev);
    var e = _envs.get(newEnv);
    if (e == null)
      {
        _envs.put(newEnv, newEnv);
        e = newEnv;
        e._id = _envs.size()+1;
        wasChanged(() -> "DFA.newEnv for " + newEnv);
      }
    return e;
  }

}

/* end of file */<|MERGE_RESOLUTION|>--- conflicted
+++ resolved
@@ -2254,13 +2254,8 @@
 
           // NYI: spawn0 needs to set up an environment representing the new
           // thread and perform thread-related checks (race-detection. etc.)!
-<<<<<<< HEAD
           var ignore = cl._dfa.newCall(cl, call, NO_SITE, cl._args.get(0).value(), new List<>(), null /* new environment */, cl);
-          return NumericValue.create(cl._dfa, fuir(cl).clazzResultClazz(cl._cc));
-=======
-          var ignore = cl._dfa.newCall(call, NO_SITE, cl._args.get(0).value(), new List<>(), null /* new environment */, cl);
           return cl._dfa.newInstance(fuir(cl).clazzResultClazz(cl._cc), NO_SITE, cl._context);
->>>>>>> 5bd1c200
         });
     put("fuzion.sys.thread.join0"        , cl -> Value.UNIT);
 
