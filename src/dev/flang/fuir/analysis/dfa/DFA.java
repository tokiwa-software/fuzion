--- conflicted
+++ resolved
@@ -2910,17 +2910,6 @@
    */
   Call newCall(int cl, int site, Value tvalue, List<Val> args, Env env, Context context)
   {
-<<<<<<< HEAD
-    if (!SITE_SENSITIVE)
-      {
-        site = FUIR.NO_SITE;
-      }
-=======
-    var k1 = _fuir.clazzId2num(cl);
-    var k2 = tvalue._id;
-    var k3 = siteSensitive(cl) ? siteIndex(site) : 0;
-    var k4 = env == null ? 0 : env._id + 1;
->>>>>>> e1c1a929
     Call e, r;
     r = _unitCalls.get(cl);
     if (isUnitType(cl))
@@ -2941,7 +2930,7 @@
           }
         var k1 = _fuir.clazzId2num(cl);
         var k2 = tvalue._id;
-        var k3 = siteIndex(site);
+        var k3 = siteSensitive(cl) ? siteIndex(site) : 0;
         var k4 = env == null ? 0 : env._id + 1;
         // We use a LongMap in case we manage to fiddle k1..k4 into a long
         //
