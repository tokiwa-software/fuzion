/*

This file is part of the Fuzion language implementation.

The Fuzion language implementation is free software: you can redistribute it
and/or modify it under the terms of the GNU General Public License as published
by the Free Software Foundation, version 3 of the License.

The Fuzion language implementation is distributed in the hope that it will be
useful, but WITHOUT ANY WARRANTY; without even the implied warranty of
MERCHANTABILITY or FITNESS FOR A PARTICULAR PURPOSE.  See the GNU General Public
License for more details.

You should have received a copy of the GNU General Public License along with The
Fuzion language implementation.  If not, see <https://www.gnu.org/licenses/>.

*/

/*-----------------------------------------------------------------------
 *
 * Tokiwa Software GmbH, Germany
 *
 * Source of class DFA
 *
 *---------------------------------------------------------------------*/

package dev.flang.fuir.analysis.dfa;

import java.nio.ByteBuffer;
import java.nio.ByteOrder;

import java.util.Arrays;
import java.util.BitSet;
import java.util.Set;
import java.util.TreeMap;
import java.util.TreeSet;

import java.util.function.Supplier;

import java.util.stream.Stream;

import dev.flang.fuir.FUIR;
import dev.flang.fuir.FUIR.LifeTime;
import dev.flang.fuir.GeneratingFUIR;
import dev.flang.fuir.SpecialClazzes;
import dev.flang.fuir.analysis.AbstractInterpreter2;
import dev.flang.ir.IR.ExprKind;
import dev.flang.ir.IR.FeatureKind;

import static dev.flang.ir.IR.NO_SITE;

import dev.flang.util.ANY;
import dev.flang.util.Errors;
import static dev.flang.util.FuzionConstants.EFFECT_INSTATE_NAME;
import dev.flang.util.FuzionOptions;
import dev.flang.util.List;
import dev.flang.util.IntMap;
import dev.flang.util.LongMap;


/**
 * DFA creates a data flow analysis based on the FUIR representation of a Fuzion
 * application.
 *
 * @author Fridtjof Siebert (siebert@tokiwa.software)
 */
public class DFA extends ANY
{


  /*----------------------------  interfaces  ---------------------------*/


  /**
   * Functional interface to create intrinsics.
   */
  @FunctionalInterface
  interface IntrinsicDFA
  {
    Val analyze(Call c);
  }


  /*-----------------------------  classes  -----------------------------*/


  /**
   * Record match cases that were evaluated by the DFA.
   */
  public final Set<Long> _takenMatchCases = new TreeSet<>();


  /**
   * Statement processor used with AbstractInterpreter to perform DFA analysis
   */
  class Analyze extends AbstractInterpreter2.ProcessExpression<Val>
  {


    /**
     * The Call we are analyzing.
     */
    final Call _call;


    /**
     * Create processor for an abstract interpreter doing DFA analysis of the
     * given call's code.
     */
    Analyze(Call call)
    {
      _call = call;
    }



    /*
     * Produce the unit type value.  This is used as a placeholder
     * for the universe instance as well as for the instance 'unit'.
     */
    @Override
    public Val unitValue()
    {
      return Value.UNIT;
    }


    /**
     * Called before each statement is processed. May be used to, e.g., produce
     * tracing code for debugging or a comment.
     */
    @Override
    public void expressionHeader(int s)
    {
      if (_reportResults && _options.verbose(9))
        {
          say("DFA for "+_fuir.siteAsString(s)+" at "+s+": "+_fuir.codeAtAsString(s));
        }
    }


    /**
     * A comment, adds human readable information
     */
    @Override
    public void comment(String s)
    {
    }


    /**
     * no operation, like comment, but without giving any comment.
     */
    @Override
    public void nop()
    {
    }


    /**
     * Perform an assignment val to field f in instance rt
     *
     * @param s site of the expression causing this assignment
     *
     * @param tc clazz id of the target instance
     *
     * @param f clazz id of the assigned field
     *
     * @param rt clazz is of the field type
     *
     * @param tvalue the target instance
     *
     * @param val the new value to be assigned to the field.
     */
    @Override
    public void assignStatic(int s, int tc, int f, int rt, Val tvalue, Val val)
    {
      tvalue.value().setField(DFA.this, f, val.value());
    }


    /**
     * Perform an assignment of avalue to a field in tvalue. The type of tvalue
     * might be dynamic (a reference). See FUIR.access*().
     *
     * @param s site of assignment
     *
     * @param tvalue the target instance
     *
     * @param avalue the new value to be assigned to the field.
     */
    @Override
    public void assign(int s, Val tvalue, Val avalue)
    {
      var res = access(s, tvalue, new List<>(avalue));
    }


    /**
     * In an access, check if the target of the access is a boxed value. If so,
     * unbox it.
     *
     * @param tvalue the target value of an access
     *
     * @param tt the type of the target value
     *
     * @param cc the called clazz
     *
     * @return tvalue in case tvalue does not need unboxing, or the unboxed
     * value if tt is boxed and the outer clazz of cc is a value type.
     */
    private Val unboxTarget(Val tvalue, int tt, int cc)
    {
      var cco = _fuir.clazzOuterClazz(cc);
      return _fuir.clazzIsRef(tt) && !_fuir.clazzIsRef(cco) ? tvalue.value().unbox(DFA.this, cco)
                                                            : tvalue;
    }


    /**
     * Perform a call of a feature with target instance tvalue with given
     * arguments.  The type of tvalue might be dynamic (a reference). See
     * FUIR.access*().
     *
     * Result.v0() may be null to indicate that code generation should stop here
     * (due to an error or tail recursion optimization).
     */
    @Override
    public Val call(int s, Val tvalue, List<Val> args)
    {
      var res = access(s, tvalue, args);
      DFA.this.site(s).recordResult(res == null);
      return res;
    }


    /**
     * Analyze an access (call or write) of a feature.
     *
     * @param s site of access, must be ExprKind.Assign or ExprKind.Call
     *
     * @param tvalue the target of this call, Value.UNIT if none.
     *
     * @param args the arguments of this call, or, in case of an assignment, a
     * list of one element containing value to be assigned.
     *
     * @return result value of the access
     */
    Val access(int s, Val tvalue, List<Val> args)
    {
      var resa = new Val[1];
      var tv = tvalue.value();
      tv.forAll(t -> resa[0] = accessSingleTarget(s, t, args, resa[0], tvalue));
      /*
      if (tv instanceof ValueSet tvalues)
        {
          for (var t : tvalues._componentsArray)
            {
              res = accessSingleTarget(s, t, args, res, tvalue);
            }
        }
      else if (tv instanceof AllValuesOfOneType tvalues)
        {
          tvalues._iterating++;
          for (var t : tvalues._componentsList)
            {
              res = accessSingleTarget(s, t, args, res, tvalue);
            }
          tvalues._iterating--;
        }
      else
        {
          res = accessSingleTarget(s, tvalue.value(), args, res, tvalue);
        }
      */
      var res = resa[0];
      if (res != null &&
          tvalue instanceof EmbeddedValue &&
          !_fuir.clazzIsRef(_fuir.accessTargetClazz(s)) &&
          _fuir.clazzKind(_fuir.accessedClazz(s)) == FUIR.FeatureKind.Field)
        { // an embedded field in a value instance, so keep tvalue's
          // embedding. For chained embedded fields in value instances like
          // `t.f.g.h`, the embedding remains `t` for `f`, `g` and `h`.
          var resf = res;
          res = tvalue.rewrap(DFA.this, x -> resf.value());
        }
      return res;
    }


    /**
     * Analyze an access (call or write) of a feature for a target value that is
     * not a ValueSet.
     *
     * @param s site of access, must be ExprKind.Assign or ExprKind.Call
     *
     * @param tvalue the target of this call, Value.UNIT if none.  Must not be ValueSet.
     *
     * @param args the arguments of this call, or, in case of an assignment, a
     * list of one element containing value to be assigned.
     *
     * @param res in case an access is performed for multiple targets, this is
     * the result of the already processed targets, null otherwise.
     *
     * @param original_tvalue the original target of this call. This must be
     * unchanged, it is used for escape analysis to figure out if the call
     * causes an instance this is embedded in to escape.
     *
     * @return result value of the access joined with res in case res != null.
     */
    Val accessSingleTarget(int s, Value tvalue, List<Val> args, Val res, Val original_tvalue)
    {
      if (PRECONDITIONS) require
        (Errors.any() || tvalue != Value.UNIT || AbstractInterpreter2.clazzHasUnitValue(_fuir, _fuir.accessTargetClazz(s))
         // NYI: UNDER DEVELOPMENT: intrinsics create instances like
         // `fuzion.java.Array`. These intrinsics currently do not set the outer
         // refs correctly, so we handle them for now by just assuming they are
         // unit type values:
         || true
         ,

         !(tvalue instanceof ValueSet),
         !(tvalue instanceof AllValuesOfOneType));
      var t_cl = tvalue == Value.UNIT ? _fuir.accessTargetClazz(s) : tvalue._clazz;
      var cc = _fuir.lookup(s, t_cl);
      if (cc != FUIR.NO_CLAZZ)
        {
          var r = access0(s, tvalue, args, cc, original_tvalue);
          if (r != null)
            {
              res = res == null ? r : res.joinVal(DFA.this, r, _fuir.clazzResultClazz(cc));
            }
        }
      else
        {
          var instantiatedAt = _calls.keySet().stream()
            .filter(c -> (c._cc == _fuir.clazzAsValue(t_cl) ||  // NYI: CLEANUP would be nice if c._cc would be a ref already, should have been boxed at some point
                          c._cc == t_cl                       ) && c._site != NO_SITE)
            .map(c -> c._site)
            .findAny()
            .orElse(NO_SITE);
          _fuir.recordAbstractMissing(t_cl, _fuir.accessedClazz(s), instantiatedAt, _call.contextString(),
                                      s);
        }
      return res;
    }


    /**
     * Helper routine for access (above) to perform a static access (cal or write).
     */
    Val access0(int s, Val tvalue, List<Val> args, int cc, Val original_tvalue /* NYI: ugly */)
    {
      var cs = DFA.this.site(s);
      cs._accesses.add(cc);
      var isCall = _fuir.codeAt(s) == FUIR.ExprKind.Call;
      Val r;
      if (isCall)
        {
          r = call0(s, tvalue, args, cc, original_tvalue);
        }
      else
        {
          if (!_fuir.clazzIsUnitType(_fuir.clazzResultClazz(cc)))
            {
              if (_reportResults && _options.verbose(9))
                {
                  say("DFA for "+_fuir.siteAsString(s) + ": "+_fuir.codeAtAsString(s)+": " +
                                     tvalue + ".set("+_fuir.clazzAsString(cc)+") := " + args.get(0));
                }
              var v = args.get(0);
              tvalue.value().setField(DFA.this, cc, v.value());
              tempEscapes(s, v, cc);
            }
          r = Value.UNIT;
        }
      return r;
    }


    /**
     * Helper for call to handle non-dynamic call to cc
     *
     * @param s site of call
     *
     * @param tvalue
     *
     * @param args
     *
     * @param cc clazz that is called
     *
     * @return result values of the call
     */
    Val call0(int s, Val tvalue, List<Val> args, int cc, Val original_tvalue)
    {
      // in case we access the value in a boxed target, unbox it first:
      tvalue = unboxTarget(tvalue, _fuir.accessTargetClazz(s), cc);
      Val res = null;
      switch (_fuir.clazzKind(cc))
        {
        case Abstract :
          Errors.error("Call to abstract feature encountered.",
                       "Found call to  " + _fuir.clazzAsString(cc));
        case Routine  :
        case Intrinsic:
        case Native   :
          {
            if (_fuir.clazzNeedsCode(cc))
              {
                var ca = newCall(cc, s, tvalue.value(), args, _call._env, _call);
                res = ca.result();
                if (_options.needsEscapeAnalysis() && res != null && res != Value.UNIT && !_fuir.clazzIsRef(_fuir.clazzResultClazz(cc)))
                  {
                    res = newEmbeddedValue(s, res.value());
                  }
                // check if target value of new call ca causes current _call's instance to escape.
                var or = _fuir.clazzOuterRef(cc);
                if (original_tvalue instanceof EmbeddedValue ev && ev._instance == _call._instance &&
                    _escapes.contains(ca._cc) &&
                    (or != -1) &&
                    _fuir.clazzFieldIsAdrOfValue(or)    // outer ref is adr, otherwise target is passed by value (primitive type like u32)
                    )
                  {
                    _call.escapes();
                  }
                tempEscapes(s, original_tvalue, _fuir.clazzOuterRef(cc));
                if (_reportResults && _options.verbose(9))
                  {
                    say("DFA for " +_fuir.siteAsString(s) + ": "+_fuir.codeAtAsString(s)+": " + ca);
                  }
              }
            break;
          }
        case Field:
          {
            res = tvalue.value().callField(DFA.this, cc, s, _call);
            if (_reportResults && _options.verbose(9))
              {
                say("DFA for "+_fuir.siteAsString(s) + ": "+_fuir.codeAtAsString(s)+": " +
                                   tvalue + ".get(" + _fuir.clazzAsString(cc) + ") => " + res);
              }
            break;
          }
        default:       throw new Error("This should not happen: Unknown feature kind: " + _fuir.clazzKind(cc));
        }
      return res;
    }


    /**
     * For a given value v of value type vc create a boxed ref value of type rc.
     */
    @Override
    public Val box(int s, Val val, int vc, int rc)
    {
      var boxed = val.value().box(DFA.this, vc, rc, _call);
      return boxed;
    }


    /**
     * Get the current instance
     */
    @Override
    public Val current(int s)
    {
      return _call._instance;
    }


    /**
     * Get the outer instance
     */
    @Override
    public Val outer(int s)
    {
      return _call._target;
    }

    /**
     * Get the argument #i
     */
    @Override
    public Val arg(int s, int i)
    {
      return _call._args.get(i);
    }


    /**
     * Get a constant value of type constCl with given byte data d.
     */
    @Override
    public Val constData(int s, int constCl, byte[] d)
    {
      var r = switch (_fuir.getSpecialClazz(constCl))
        {
        case c_bool -> d[0] == 1 ? True() : False();
        case c_i8   ,
             c_i16  ,
             c_i32  ,
             c_i64  ,
             c_u8   ,
             c_u16  ,
             c_u32  ,
             c_u64  ,
             c_f32  ,
             c_f64  -> NumericValue.create(DFA.this, constCl, ByteBuffer.wrap(d).position(4).order(ByteOrder.LITTLE_ENDIAN));
        case c_String -> newConstString(Arrays.copyOfRange(d, 4, ByteBuffer.wrap(d).order(ByteOrder.LITTLE_ENDIAN).getInt()+4), _call);
        default ->
          {
            if (!_fuir.clazzIsChoice(constCl))
              {
                yield _fuir.clazzIsArray(constCl)
                  ? newArrayConst(s, constCl, _call, ByteBuffer.wrap(d).order(ByteOrder.LITTLE_ENDIAN))
                  : newValueConst(s, constCl, _call, ByteBuffer.wrap(d).order(ByteOrder.LITTLE_ENDIAN));
              }
            else
              {
                Errors.error("Unsupported constant in DFA analysis.",
                             "DFA cannot handle constant of clazz '" + _fuir.clazzAsString(constCl) + "' ");
                yield null;
              }
          }
        };
      return r;
    }


    /**
     * deserialize value constant of type {@code constCl} from {@code b}
     *
     * @param s the site of the constant
     *
     * @param constCl the constants clazz, e.g. {@code (tuple u32 codepoint)}
     *
     * @param context for debugging: Reason that causes this const string to be
     * part of the analysis.
     *
     * @param b the serialized data to be used when creating this constant
     *
     * @return an instance of {@code constCl} with fields initialized using the data from {@code b}.
     */
    private Value newValueConst(int s, int constCl, Context context, ByteBuffer b)
    {
      var result = newInstance(constCl, NO_SITE, context);
      var args = new List<Val>();
      for (int index = 0; index < _fuir.clazzArgCount(constCl); index++)
        {
          var f = _fuir.clazzArg(constCl, index);
          var fr = _fuir.clazzArgClazz(constCl, index);
          var bytes = _fuir.deserializeConst(fr, b);
          var arg = constData(s, fr, bytes).value();
          args.add(arg);
          result.setField(DFA.this, f, arg);
        }

      // register calls for constant creation even though
      // not every backend actually performs these calls.
      newCall(constCl, NO_SITE, _universe, args, null /* new environment */, context);

      return result;
    }


    /**
     * deserialize array constant of type {@code constCl} from {@code d}
     *
     * @param s the site of the constant
     *
     * @param constCl the constants clazz, e.g. {@code array (tuple i32 codepoint)}
     *
     * @param context for debugging: Reason that causes this const string to be
     * part of the analysis.
     *
     * @param d the serialized data to be used when creating this constant
     *
     * @return an instance of {@code constCl} with fields initialized using the data from {@code d}.
     */
    private Value newArrayConst(int s, int constCl, Context context, ByteBuffer d)
    {
      var result = newInstance(constCl, NO_SITE, context);
      var sa = _fuir.clazzField(constCl, 0);
      var sa0 = newInstance(_fuir.clazzResultClazz(sa), NO_SITE, context);

      var elementClazz = _fuir.inlineArrayElementClazz(constCl);
      var data = _fuir.clazzField(_fuir.clazzResultClazz(sa), 0);
      var lengthField = _fuir.clazzField(_fuir.clazzResultClazz(sa), 1);

      var elCount = d.getInt();

      // joining elements before instantiating sysarray
      // because setEl always triggers a DFA changed.
      Value elements = null;
      for (int idx = 0; idx < elCount; idx++)
        {
          var b = _fuir.deserializeConst(elementClazz, d);
          elements = elements == null
            ? constData(s, elementClazz, b).value()
            : elements.join(DFA.this, constData(s, elementClazz, b).value(), elementClazz);
        }
      SysArray sysArray = newSysArray(elements, elementClazz);

      sa0.setField(DFA.this, data, sysArray);
      sa0.setField(DFA.this, lengthField, NumericValue.create(DFA.this, _fuir.clazzResultClazz(lengthField), elCount));
      result.setField(DFA.this, sa, sa0);
      return result;
    }


    /**
     * Perform a match on value subv.
     */
    @Override
    public Val match(int s, AbstractInterpreter2<Val> ai, Val subv)
    {
      Val r = null; // result value null <=> does not return.  Will be set to Value.UNIT if returning case was found.
      for (var mc = 0; mc < _fuir.matchCaseCount(s); mc++)
        {
          // array to permit modification in lambda
          var taken = false;
          for (var t : _fuir.matchCaseTags(s, mc))
            {
              var sv = subv.value();
              if (sv instanceof ValueSet vs)
                {
                  for (var v : vs._componentsArray)
                    {
                      taken = matchSingleSubject(s, v, mc, t) || taken;
                    }
                }
              else if (sv instanceof AllValuesOfOneType vs)
                {
                  vs._iterating++;
                  for (var v : vs._componentsList)
                    {
                      taken = matchSingleSubject(s, v, mc, t) || taken;
                    }
                  vs._iterating--;
                }
              else
                {
                  taken = matchSingleSubject(s, sv, mc, t) || taken;
                }
              if (taken)
                {
                  DFA.this._takenMatchCases.add(((long)s<<32)|((long)mc));
                }
            }
          if (_reportResults && _options.verbose(9))
            {
              say("DFA for " + _fuir.siteAsString(s) + ": "+_fuir.codeAtAsString(s)+": "+subv+" case "+mc+": "+
                                 (taken ? "taken" : "not taken"));
            }

          if (taken)
            {
              var resv = ai.processCode(_fuir.matchCaseCode(s, mc));
              if (resv != null)
                { // if at least one case returns (i.e., result is not null), this match returns.
                  r = Value.UNIT;
                }
            }
        }
      DFA.this.site(s).recordResult(r == null);
      return r;
    }


    /**
     * Helper for match that matches only a single subject value.
     *
     * @param s site of the match
     *
     * @param v subject value of this match that is being tested.
     *
     * @param mc the match case to process
     *
     * @param t the tag the case matches
     *
     * @return true if this match case was taken by v
     */
    boolean matchSingleSubject(int s, Value v, int mc, int t)
    {
      var res = false;
      if (v instanceof TaggedValue tv)
        {
          if (tv._tag == t)
            {
              var field = _fuir.matchCaseField(s, mc);
              if (field != -1)
                {
                  var untagged = tv._original;
                  _call._instance.setField(DFA.this, field, untagged);
                }
              res = true;
            }
        }
      else
        {
          throw new Error("DFA encountered Unexpected value in match: " + v.getClass() + " '" + v + "' " +
                          " for match of type " + _fuir.clazzAsString(_fuir.matchStaticSubject(s)));
        }
      return res;
    }


    /**
     * Create a tagged value of type newcl from an untagged value.
     */
    @Override
    public Val tag(int s, Val value, int newcl, int tagNum)
    {
      Val res = value.value().tag(_call._dfa, newcl, tagNum);
      return res;
    }


    /**
     * Generate code to terminate the execution immediately.
     *
     * @param msg a message explaining the illegal state
     */
    @Override
    public void reportErrorInCode(String msg)
    {
      // In the DFA, ignore these errors
    }

  }


  /*----------------------------  constants  ----------------------------*/


  /**
   * For debugging: dump stack when _changed is set, for debugging when fix point
   * is not reached.
   *
   * To enable, use fz with
   *
   *   FUZION_JAVA_OPTIONS=-Ddev.flang.fuir.analysis.dfa.DFA.SHOW_STACK_ON_CHANGE=true
   */
  static final boolean SHOW_STACK_ON_CHANGE =
    FuzionOptions.boolPropertyOrEnv("dev.flang.fuir.analysis.dfa.DFA.SHOW_STACK_ON_CHANGE");


  /**
   * Set this to show statistics on the clazzes that caused the most Calls that
   * need to be analysed.
   *
   * To enable, use fz with
   *
   *   dev_flang_fuir_analysis_dfa_DFA_SHOW_CALLS=on
   *
   * To show more details for feature {@code io.out.replace}
   *
   *   dev_flang_fuir_analysis_dfa_DFA_SHOW_CALLS=io.out.replace
   *
   */
  static final String SHOW_CALLS_ENV = FuzionOptions.propertyOrEnv("dev.flang.fuir.analysis.dfa.DFA.SHOW_CALLS", "off");
  static final String SHOW_CALLS = Stream.of("off", "").anyMatch(SHOW_CALLS_ENV::equals) ? null : SHOW_CALLS_ENV;


  /**
   * Set this to show statistics on the clazzes that caused the most value that
   * need to be analysed.
   *
   * To enable, use fz with
   *
   *   dev_flang_fuir_analysis_dfa_DFA_SHOW_VALUES=on
   *
   * To show more details for feature {@code u32}
   *
   *   dev_flang_fuir_analysis_dfa_DFA_SHOW_VALUES=u32
   *
   */
  static final String SHOW_VALUES_ENV = FuzionOptions.propertyOrEnv("dev.flang.fuir.analysis.dfa.DFA.SHOW_VALUES", "off");
  static final String SHOW_VALUES = Stream.of("off", "").anyMatch(SHOW_VALUES_ENV::equals) ? null : SHOW_VALUES_ENV;


  /**
   * Should the DFA analysis be call-site-sensitive? If set, this treats two
   * equals calls {@code t.f args} if they occur at different sites, i.e., location in
   * the source code.
   *
   * To enable, use fz with
   *
   *   dev_flang_fuir_analysis_dfa_DFA_SITE_SENSITIVE=true
   */
  static final boolean SITE_SENSITIVE = FuzionOptions.boolPropertyOrEnv("dev.flang.fuir.analysis.dfa.DFA.SITE_SENSITIVE", false);


  /**
   * Should the DFA analysis use embedded values?  This is required for proper
   * escape analysis of instances that contain value types.  Disabling this is
   * only for experimental purposes and will break the C backend since it relies
   * on escape analysis of embedded references.
   *
   * To disable, use fz with
   *
   *   dev_flang_fuir_analysis_dfa_DFA_USE_EMBEDDED_VALUES=false
   */
  static final boolean USE_EMBEDDED_VALUES = FuzionOptions.boolPropertyOrEnv("dev.flang.fuir.analysis.dfa.DFA.USE_EMBEDDED_VALUES", true);


  /**
   * DFA's intrinsics.
   */
  static TreeMap<String, IntrinsicDFA> _intrinsics_ = new TreeMap<>();


  /**
   * Set of intrinsics that are found to be used by the DFA.
   */
  static Set<String> _usedIntrinsics_ = new TreeSet<>();


  /**
   * Maximum recursive analysis of newly created Calls, see {@code analyzeNewCall} for
   * details.
   *
   * This was optimized using
   *
   *   > time ./build/bin/fz build/tests/catch_postcondition/catch_postcondition.fz
   *
   * which gave
   *
   *  time/sec   MAX_RECURSION
   *   9.434 for 160
   *   9.33  for  80
   *   9.38  for  50
   *   9.601 for  44
   *   9.135 for  40
   *   9.71  for  36
   *   9.4   for  30
   *   9.299 for  25
   *  10.693 for  20
   *  14.68  for  10
   *
   * So it seems as if the results are good starting at 25.
   */
  private static int MAX_NEW_CALL_RECURSION =
    FuzionOptions.intPropertyOrEnv("dev.flang.fuir.analysis.dfa.DFA.MAX_NEW_CALL_RECURSION", 40);


  /*-------------------------  static methods  --------------------------*/


  /**
   * Helper method to add intrinsic to _intrinsics_.
   */
  private static void put(String n, IntrinsicDFA c)
  {
    _intrinsics_.put(n, (call) -> {
      _usedIntrinsics_.add(n);
      return c.analyze(call);
    });
  }


  /**
   * Get the names of all intrinsics supported by this backend.
   */
  public static Set<String> supportedIntrinsics()
  {
    return _intrinsics_.keySet();
  }


  /*----------------------------  variables  ----------------------------*/


  /**
   * Options provided to the 'fz' command.
   */
  public final FuzionOptions _options;


  /**
   * The intermediate code we are analyzing.
   */
  public final FUIR _fuir;


  /**
   * Special values of clazz 'bool' for 'true', 'false' and arbitrary bool
   * values.
   */
  Value _trueX, _falseX, _boolX;


  /**
   * Special value for universe.
   */
  final Value _universe;


  /**
   * Values created during DFA analysis that are cached via cache(Value).
   */
  TreeMap<Value, Value> _cachedValues = new TreeMap<>(Value.COMPARATOR);


  /**
   * Number of unique values that have been created.
   */
  int _numUniqueValues = 0;
  List<Value> _uniqueValues = new List<Value>();


  /**
   * Cache for results of newInstance.
   *
   * {@code site -> (long) clazz << 32 | call id -> Instance}
   */
  List<LongMap<Instance>> _instancesForSite = new List<>();


  /**
   * Cached results of newTaggedValue.
   *
   * Map key build from from clazz id, original value id and tag number to
   * TaggedValue instances.
   */
  LongMap<TaggedValue> _tagged = new LongMap<>();


  /**
   * Stored results of newValueSet.
   *
   * Map from key made from v._id and w._id to resulting value set.
   */
  LongMap<Value> _joined = new LongMap<>();


  /**
   * For different element types, pre-allocated SysArrays for uninitialized
   * arrays.  Used to store results of {@code newSysArray}.
   */
  IntMap<SysArray> _uninitializedSysArray = new IntMap<>();


  /**
   * Calls created during DFA analysis for instances that are still unit type
   * values.  This is done to avoid creating many calls and values that all end
   * up being unit types.
   */
  IntMap<Call> _unitCalls = new IntMap<>();


  /**
   * Calls created during DFA analysis.
   */
  TreeMap<Call, Call> _calls = new TreeMap<>();


  /**
   * For those Calls whose key can be mapped to a long value, this gives a quick
   * way to lookup that key.
   */
  LongMap<Call> _callsQuick = new LongMap<>();


  /**
   * All calls will receive a unique identifier.  This is the next unique
   * identifier to be used for the next new call.
   */
  int _callIds = 0;


  /**
   * Sites created during DFA analysis.
   */
  List<Site> _sites = new List<>();


  /**
   * Calls created during current sub-iteration of the DFA analysis.  These will
   * be analyzed at the end of the current iteration since they most likely add
   * new information.
   */
  List<Call> _hotCalls = new List<>();


  /**
   * Current number of recursive analysis of newly created Calls, see {@code analyzeNewCall} for
   * details.
   */
  private int _newCallRecursiveAnalyzeCalls = 0;


  /**
   * Clazz ids for clazzes for of newly created calls for which recursive analysis is performed,
   * see {@code analyzeNewCall} for details.
   *
   * This is set by method dfa() after the initial call was created to avoid the
   * initial cal to be treated outside the first iteration.
   */
  private int[] _newCallRecursiveAnalyzeClazzes = new int[0];


  /**
   * Envs created during DFA analysis.  The envs are compared insensitive to the
   * order in which they are installed.
   */
  TreeMap<Env, Env> _envs = new TreeMap<>();


  /**
   * Quick lookup for envs using a long key. This may contains several keys for
   * the same Env that differ only in the order the effects are installed.
   */
  LongMap<Env> _envsQuick = new LongMap<>();


  /**
   * Set of effect values used in Env-ironmnents. These values have their own
   * id, Value._envId, and they are compared differently using
   * Value.ENV_COMPARATOR to avoid env value explosion.
   */
  TreeMap<Value, Value> _envValues = new TreeMap<>(Value.ENV_COMPARATOR);


  /**
   * All fields that are ever written.  These will be needed even if they are
   * never read unless the assignments are actually removed (which is currently
   * not the case).
   */
  BitSet _writtenFields = new BitSet();


  /**
   * All fields that are ever read.
   */
  BitSet _readFields = new BitSet();


  /**
   * All clazzes that contain fields that are ever read.
   */
  BitSet _hasFields = new BitSet();


  /**
   * Map from type to corresponding default effects.
   *
   * NYI: this might need to be thread-local and not global!
   */
  public final IntMap<Value> _defaultEffects = new IntMap<>();


  /**
   * Map from effect-type to corresponding call that uses this effect.
   *
   * NYI: this might need to be thread-local and not global!
   */
  public final IntMap<Call> _defaultEffectContexts = new IntMap<>();


  /**
   * Flag to detect changes during current iteration of the fix-point algorithm.
   * If this remains false during one iteration we have reached a fix-point.
   */
  private boolean _changed = false;


  /**
   * For debugging: lazy creation of a message why _changed was set to true.
   */
  private Supplier<String> _changedSetBy;


  /**
   * Set of effects that are missing, excluding default effects.
   */
  IntMap<Integer> _missingEffects = new IntMap<>(); // NYI: CLEANUP: Remove? This is only written?


  /**
   * List of numeric values to avoid duplicates, values that are known
   */
  List<LongMap<NumericValue>> _numericValues = new List<>();


  /**
   * List of numeric values to avoid duplicates, values that are unknown, i.e,
   * that could have any value allowed by the numeric type.
   */
  List<NumericValue> _numericValuesAny = new List<>();


  List<Instance> _oneInstanceOfClazz = new List<>();
  List<AllValuesOfOneType> _allValuesOfClazz = new List<>();


  /**
   * Flag to control output of errors.  This is set to true after a fix point
   * has been reached to report errors that should disappear when fix point is
   * reached (like vars are initialized).
   */
  boolean _reportResults = false;


  /*---------------------------  constructors  ---------------------------*/


  /**
   * Create DFA for given intermediate code.
   *
   * @param options the options to specify values for intrinsics like 'debug',
   * 'safety'.
   *
   * @param fuir the intermediate code.
   */
  public DFA(FuzionOptions options, FUIR fuir)
  {
    _options = options;
    _fuir = fuir;
    _universe = newInstance(_fuir.clazzUniverse(), NO_SITE, Context._MAIN_ENTRY_POINT_);
    Errors.showAndExit();
  }


  /*-----------------------------  methods  -----------------------------*/


  Value bool()
  {
    if (_boolX == null)
      {
        var bool = _fuir.clazz(SpecialClazzes.c_bool);
        if (bool != FUIR.NO_CLAZZ)
          {
            _trueX  = newTaggedValue(bool, Value.UNIT, 1);
            _falseX = newTaggedValue(bool, Value.UNIT, 0);
            _boolX  = _trueX.join(this, _falseX, bool);
          }
        else
          { // we have a very small application that does not even use `bool`
            _trueX  = Value.UNIT;
            _falseX = Value.UNIT;
            _boolX  = Value.UNIT;
          }
      }
    return _boolX;
  }
  Value True()
  {
    var ignore = bool();
    return _trueX;
  }
  Value False()
  {
    var ignore = bool();
    return _falseX;
  }


  /**
   * Create a new Instance of FUIR using the information collected during this
   * DFA analysis. In particular, Let 'clazzNeedsCode' return false for
   * routines that were found never to be called.
   */
  public FUIR new_fuir()
  {
    dfa();
    var called = new TreeSet<Integer>();
    for (var c : _calls.values())
      {
        called.add(c._cc);
      }
    _options.timer("dfa");
    var res = new GeneratingFUIR((GeneratingFUIR) _fuir)
      {
        /**
         * Determine the lifetime of the instance of a call to clazz cl.
         *
         * @param cl a clazz id of any kind
         *
         * @return A conservative estimate of the lifespan of cl's instance.
         * Undefined if a call to cl does not create an instance, Call if it is
         * guaranteed that the instance is inaccessible after the call returned.
         */
        public LifeTime lifeTime(int cl)
        {
          return
            (clazzKind(cl) != FeatureKind.Routine) ? super.lifeTime(cl) :
            !_options.needsEscapeAnalysis() ||
            currentEscapes(cl)                     ? LifeTime.Unknown
                                                   : LifeTime.Call;
        }


        /**
         * For a call to cl, does the instance of cl escape the call?
         *
         * @param cl a call's inner clazz
         *
         * @return true iff the instance of the call must be allocated on the
         * heap.
         */
        private boolean currentEscapes(int cl)
        {
          if (PRECONDITIONS) require
            (_options.needsEscapeAnalysis());

          return _escapes.contains(cl);
        }


        /**
         * For a call in cl in code block c at index i, does the result escape
         * the current clazz stack frame (such that it cannot be stored in a
         * local var in the stack frame of cl)
         *
         * @param s site of call
         *
         * @return true iff the result of the call must be cloned on the heap.
         */
        public boolean doesResultEscape(int s)
        {
          if (PRECONDITIONS) require
            (_options.needsEscapeAnalysis());

          return _escapesCode.contains(s);
        }

        @Override
        public boolean alwaysResultsInVoid(int s)
        {
          if (s < 0)
            {
              return false;
            }
          else
            {
              var code = _fuir.codeAt(s);
              return (code == ExprKind.Call || code == ExprKind.Match) && site(s).alwaysResultsInVoid() || super.alwaysResultsInVoid(s);
            }
        }


        @Override
        public synchronized int[] matchCaseTags(int s, int cix)
        {
          var key = ((long)s<<32)|((long)cix);
          return _takenMatchCases.contains(key) ? super.matchCaseTags(s, cix) : new int[0];
        };


        @Override
        public int matchCaseField(int s, int cix)
        {
          var key = ((long)s<<32)|((long)cix);
          return _takenMatchCases.contains(key) ?  super.matchCaseField(s, cix) : -1;
        }


        @Override
        public boolean clazzIsUnitType(int cl)
        {
          return super.clazzIsUnitType(cl) || isUnitType(cl);
        }


        @Override
        public int clazzOuterRef(int cl)
        {
          var res = NO_CLAZZ;
          var or = super.clazzOuterRef(cl);
          if (or != NO_CLAZZ && !clazzIsUnitType(clazzResultClazz(or)))
            {
              res = or;
            }

          return res;
        }

      };

    return res;
  }


  /**
   * Perform DFA analysis
   */
  public void dfa()
  {
    var cl = _fuir.mainClazz();

    newCall(cl,
            NO_SITE,
            Value.UNIT,
            new List<>(),
            null /* env */,
            Context._MAIN_ENTRY_POINT_);

    _newCallRecursiveAnalyzeClazzes = new int[MAX_NEW_CALL_RECURSION];
    findFixPoint();
    _fuir.reportAbstractMissing();
    Errors.showAndExit();
  }


  /**
   * Iteratively perform data flow analysis until a fix point is reached.
   */
  void findFixPoint()
  {
    var cnt = 0;
    do
      {
        cnt++;
        if (_options.verbose(2))
          {
            _options.verbosePrintln(2,
                                    "DFA iteration #" + cnt + ": --------------------------------------------------" +
                                    (_options.verbose(3) ? "calls:"+_calls.size() + ",values:" + _numUniqueValues + ",envs:" + _envs.size() + "; " + _changedSetBy.get()
                                                         : ""                                                                  ));
          }
        _changed = false;
        _changedSetBy = () -> "*** change not set ***";
        iteration();
      }
    while (_changed && (true || cnt < 100));

    if (_options.verbose(4))
      {
        _options.verbosePrintln(4, "DFA done:");
        _options.verbosePrintln(4, "Values: " + _numUniqueValues);
        int i = 0;
        var valueStrings = new TreeSet<String>();
        for (var v : _uniqueValues)
          {
            valueStrings.add(v.toString());
          }
        for (var v : valueStrings)
          {
            i++;
            _options.verbosePrintln(5, "  value "+i+"/"+_numUniqueValues+": " + v);
          }
        _options.verbosePrintln(6, "Calls: ");
        for (var c : _calls.values())
          {
            _options.verbosePrintln(6, "  call: " + c);
          }
      }

    _reportResults = true;
    iteration();

    _fuir.lookupDone();  // once we are done, FUIR.clazzIsUnitType() will work since it can be sure nothing will be added.

    if (CHECKS) check
      (!_changed);

    showCallStatistics();
  }


  /**
   * If call statistics are enabled (@see #SHOW_CALLS), show statistics on the
   * clazzes that caused the most Calls that need to be analysed.
   */
  void showCallStatistics()
  {
    for (var c : _calls.values())
      {
        analyzeShowDetails(c);
      }

    if (SHOW_CALLS != null)
      {
        var total = _calls.size();
        var counts = new IntMap<Integer>();
        for (var c : _calls.values())
          {
            var i = counts.getOrDefault(c._cc, 0);
            counts.put(c._cc, i+1);
          }
        counts
          .keySet()
          .stream()
          .sorted((a,b)->
                  { var ca = counts.get(a);
                    var cb = counts.get(b);
                    return ca != cb ? Integer.compare(counts.get(a), counts.get(b))
                      : Integer.compare(a, b);
                  })
          .filter(c -> counts.get(c) > total / 500)
          .forEach(c ->
                   {
                     System.out.println("Call count "+counts.get(c)+"/"+total+" for "+_fuir.clazzAsString(c)+" "+(_fuir.clazzIsUnitType(c)?"UNIT":""));
                     if (_fuir.clazzAsString(c).equals(SHOW_CALLS))
                       {
                         var i = 0;
                         Call prev = null;
                         for (var cc : _calls.values())
                           {
                             if (cc._cc == c)
                               {
                                 System.out.println(""+i+": "+cc);
                                 if (prev != null && cc.toString().equals(prev.toString()))
                                   {
                                     System.out.println("########## EQ, but compare results in "+prev.compareToWhy(cc));
                                   }
                                 i++;
                               }
                             prev = cc;
                           }
                       }
                   });
      }

    if (SHOW_VALUES != null)
      {
        var total = _uniqueValues.size();
        var counts = new IntMap<Integer>();
        for (var v : _uniqueValues)
          {
            var i = counts.getOrDefault(v._clazz, 0);
            counts.put(v._clazz, i+1);
            //            if (_fuir.clazzAsString(v._clazz).equals("array u8")) System.out.println("v "+v.getClass()+": "+v);
          }
        counts
          .keySet()
          .stream()
          .sorted((a,b)->
                  { var ca = counts.get(a);
                    var cb = counts.get(b);
                    return ca != cb ? Integer.compare(counts.get(a), counts.get(b))
                      : Integer.compare(a, b);
                  })
          .filter(c -> counts.get(c) > total / 5000)
          .forEach(c ->
                   {
                     System.out.println("Value count "+counts.get(c)+"/"+total+" for "+_fuir.clazzAsString(c));
                     if (_fuir.clazzAsString(c).equals(SHOW_VALUES))
                       {
                         var i = 0;
                         for (var v : _uniqueValues)
                           {
                             if (v._clazz == c)
                               {
                                 System.out.println(i + ": " + v);
                                 i++;
                               }
                           }
                       }
                   });
      }
  }


  /**
   * Set flag _changed to record the fact that the current iteration has not
   * reached a fix point yet.
   *
   * @param by in case _changed was not set yet, by is used to produce a message
   * why we have not reached a fix point yet.
   */
  void wasChanged(Supplier<String> by)
  {
    if (!_changed)
      {
        if (SHOW_STACK_ON_CHANGE)
          {
            var msg = by.get();
            say(msg);
            Thread.dumpStack();
          }
        _changedSetBy = by;
        _changed = true;
      }
  }


  /**
   * Perform one iteration of the analysis.
   */
  void iteration()
  {
    var s = new List<Call>();
    s.addAll(_calls.values());
    for (var c : s)
      {
        c._scheduledForAnalysis = true;
      }
    while (!s.isEmpty())
      {
        for (var c : s)
          {
            c._scheduledForAnalysis = false;
            analyze(c);
          }
        s = _hotCalls;
        _hotCalls = new List<>();
      }
  }


  /**
   * During analysis, mark the given call as {@code hot}, i.e., unless it is already
   * scheduled to be analyzed or re-analyzed in the current iteration, schedule
   * it to be.
   *
   * @param c a call that depends on some values that have changed in the
   * current iteration.
   */
  void hot(Call c)
  {
    if (!c._scheduledForAnalysis)
      {
        _hotCalls.add(c);
        c._scheduledForAnalysis = true;
      }
  }


  /**
   * Analyze code for given call
   *
   * @param c the call
   */
  void analyze(Call c)
  {
    if (_fuir.clazzKind(c._cc) == FUIR.FeatureKind.Routine)
      {
        var i = c._instance;
        check
          (c._args.size() == _fuir.clazzArgCount(c._cc));
        for (var a = 0; a < c._args.size(); a++)
          {
            var af = _fuir.clazzArg(c._cc, a);
            var aa = c._args.get(a);
            i.setField(this, af, aa.value());
          }

        // copy outer ref argument to outer ref field:
        var or = _fuir.clazzOuterRef(c._cc);
        if (or != -1)
          {
            i.setField(this, or, c._target);
          }

        var ai = new AbstractInterpreter2<Val>(_fuir, new Analyze(c));
        var r = ai.processClazz(c._cc);
        if (r != null)
          {
            c.returns();
          }
      }
  }


  /**
   * Print out details on the analysis of call {@code c}
   */
  void analyzeShowDetails(Call c)
  {
    if (_reportResults && _options.verbose(6))
      {
        say(("----------------"+c+
             "----------------------------------------------------------------------------------------------------")
            .substring(0,100));

        var sb = new StringBuilder();
        var ignore = c.showWhy(sb);
        say(sb);
      }
  }


  /**
   * Flag to detect and stop (endless) recursion within NYIintrinsicMissing.
   */
  static boolean _recursion_in_NYIintrinsicMissing = false;


  /**
   * Report that intrinsic 'cl' is missing and return Value.UNDEFINED.
   */
  static Value NYIintrinsicMissing(Call cl)
  {
    if (true || cl._dfa._reportResults)
      {
        var name = cl._dfa._fuir.clazzOriginalName(cl._cc);

        // NYI: Proper error handling.
        Errors.error("NYI: Support for intrinsic '" + name + "' missing");

        // cl.showWhy(sb) may try to print result values that depend on
        // intrinsics, so we risk running into an endless recursion here:
        if (!_recursion_in_NYIintrinsicMissing)
          {
            _recursion_in_NYIintrinsicMissing = true;
            var sb = new StringBuilder();
            var ignore = cl.showWhy(sb);
            say_err(sb);
            _recursion_in_NYIintrinsicMissing = false;
          }
      }
    return Value.UNDEFINED;
  }


  /**
   * Set of clazzes whose instance may escape the call to the clazz's routine.
   */
  TreeSet<Integer> _escapes = new TreeSet<>();


  /**
   * Set of sites of calls whose result value may escape the caller's
   * context (since a pointer to that value may be passed to a call).
   */
  TreeSet<Integer> _escapesCode = new TreeSet<>();


  /**
   * Record that the given clazz escape the call to the routine.  If it
   * does escape, the instance cannot be allocated on the stack.
   *
   * @param cc the clazz to check
   */
  void escapes(int cc)
  {
    if (_escapes.add(cc))
      {
        wasChanged(() -> "Escapes: " + _fuir.clazzAsString(cc));
      }
  }


  /**
   * Record that a temporary value whose address is taken may live longer than
   * than the current call, so we cannot store it in the current stack frame.
   *
   * @param s site of the call or assignment we are analyzing
   *
   * @param v value we are taking an address of
   *
   * @param adrField field the address of {@code v} is assigned to.
   *
   */
  void tempEscapes(int s, Val v, int adrField)
  {
    if (v instanceof EmbeddedValue ev &&
        adrField != -1 &&
        !_fuir.clazzIsRef(_fuir.clazzResultClazz(adrField)) &&
        _fuir.clazzFieldIsAdrOfValue(adrField)
        && ev._site != -1
        )
      {
        var cp = ev._site;
        if (!_escapesCode.contains(cp))
          {
            _escapesCode.add(cp);
            wasChanged(() -> "code escapes: "+_fuir.codeAtAsString(s));
          }
      }
  }


  /**
   * Helper routine for intrinsics that set the elements of an array given as an argument
   *
   * @param cl the intrinsic call
   *
   * @param argnum the argument that is an internal array
   *
   * @param intrinsicName name of the intrinsic, just of error handling
   *
   * @param elementClazz the element type of the array.
   */
  static void setArrayElementsToAnything(Call cl, int argnum, String intrinsicName, SpecialClazzes elementClazz)
  {
    var array = cl._args.get(argnum);
    if (array instanceof SysArray sa)
      {
        sa.setel(NumericValue.create(cl._dfa, cl._dfa._fuir.clazz(SpecialClazzes.c_i32)),
                 NumericValue.create(cl._dfa, cl._dfa._fuir.clazz(elementClazz)));
      }
    else
      {
        Errors.fatal("DFA internal error: intrinsic '" + intrinsicName+ ": Expected class SysArray, found " + array.getClass() + " " + array);
      }
  }


  /**
   * Helper routine to call setArrayElementsToAnything with specific clazz.
   *
   * @param cl the intrinsic call
   *
   * @param argnum the argument that is an internal array
   *
   * @param intrinsicName name of the intrinsic, just of error handling
   */
  static void setArrayU8ElementsToAnything (Call cl, int argnum, String intrinsicName) { setArrayElementsToAnything(cl, argnum, intrinsicName, SpecialClazzes.c_u8 ); }
  static void setArrayI32ElementsToAnything(Call cl, int argnum, String intrinsicName) { setArrayElementsToAnything(cl, argnum, intrinsicName, SpecialClazzes.c_i32); }
  static void setArrayI64ElementsToAnything(Call cl, int argnum, String intrinsicName) { setArrayElementsToAnything(cl, argnum, intrinsicName, SpecialClazzes.c_i64); }


  /**
   * Allocate the result instance of an intrinsic call returning
   * fuzion.java.Java_Object or children like fuzion.java.Array.
   *
   * @param cl the call to the intrinsic
   *
   * @return the result instance
   */
  static Value wrappedJavaObject(Call cl)
  {
    var rc   = cl._dfa._fuir.clazzResultClazz(cl._cc);
    return cl._dfa.newInstance(rc, NO_SITE, cl._context);
  }

  static
  {
    put("Type.name"                      , cl -> cl._dfa.newConstString(cl._dfa._fuir.clazzTypeName(cl._dfa._fuir.clazzOuterClazz(cl._cc)), cl) );

    put("concur.atomic.compare_and_swap0",  cl ->
        {
          var v = cl._dfa._fuir.lookupAtomicValue(cl._dfa._fuir.clazzOuterClazz(cl._cc));

          if (CHECKS) check
            (cl._dfa._fuir.clazzNeedsCode(v));

          var atomic    = cl._target;
          var expected  = cl._args.get(0);
          var new_value = cl._args.get(1).value();
          var res = atomic.callField(cl._dfa, v, cl.site(), cl);

          // NYI: we could make compare_and_swap more accurate and call setField only if res contains expected, need bit-wise comparison
          atomic.setField(cl._dfa, v, new_value);
          return res;
        });

    put("concur.atomic.compare_and_set0",  cl ->
        {
          var v = cl._dfa._fuir.lookupAtomicValue(cl._dfa._fuir.clazzOuterClazz(cl._cc));

          if (CHECKS) check
            (cl._dfa._fuir.clazzNeedsCode(v));

          var atomic    = cl._target;
          var expected  = cl._args.get(0);
          var new_value = cl._args.get(1).value();
          var ignore = atomic.callField(cl._dfa, v, cl.site(), cl);

          // NYI: we could make compare_and_set more accurate and call setField only if res contains expected, need bit-wise comparison
          atomic.setField(cl._dfa, v, new_value);
          return cl._dfa.bool();
        });

    put("concur.atomic.racy_accesses_supported",  cl ->
        {
          // NYI: racy_accesses_supported could return true or false depending on the backend's behavior.
          return cl._dfa.bool();
        });

    put("concur.atomic.read0",  cl ->
        {
          var v = cl._dfa._fuir.lookupAtomicValue(cl._dfa._fuir.clazzOuterClazz(cl._cc));

          if (CHECKS) check
            (cl._dfa._fuir.clazzNeedsCode(v));

          var atomic = cl._target;
          return atomic.callField(cl._dfa, v, cl.site(), cl);
        });

    put("concur.atomic.write0", cl ->
        {
          var v = cl._dfa._fuir.lookupAtomicValue(cl._dfa._fuir.clazzOuterClazz(cl._cc));

          if (CHECKS) check
            (cl._dfa._fuir.clazzNeedsCode(v));

          var atomic    = cl._target;
          var new_value = cl._args.get(0).value();
          atomic.setField(cl._dfa, v, new_value);
          return Value.UNIT;
        });

    put("concur.util.loadFence", cl ->
        {
          return Value.UNIT;
        });

    put("concur.util.storeFence", cl ->
        {
          return Value.UNIT;
        });

    put("safety"                         , cl -> cl._dfa._options.fuzionSafety() ? cl._dfa.True() : cl._dfa.False() );
    put("debug"                          , cl -> cl._dfa._options.fuzionDebug()  ? cl._dfa.True() : cl._dfa.False() );
    put("debug_level"                    , cl -> NumericValue.create(cl._dfa, cl._dfa._fuir.clazzResultClazz(cl._cc), cl._dfa._options.fuzionDebugLevel()) );

    put("fuzion.sys.args.count"          , cl -> NumericValue.create(cl._dfa, cl._dfa._fuir.clazzResultClazz(cl._cc)) );
    put("fuzion.sys.args.get"            , cl -> cl._dfa.newConstString(null, cl) );
    put("fuzion.std.exit"                , cl -> null );
    put("fuzion.sys.fileio.read"         , cl ->
        {
          setArrayU8ElementsToAnything(cl, 1, "fuzion.sys.fileio.read");
          return NumericValue.create(cl._dfa, cl._dfa._fuir.clazzResultClazz(cl._cc));
        });
    put("fuzion.sys.fileio.write"        , cl -> NumericValue.create(cl._dfa, cl._dfa._fuir.clazzResultClazz(cl._cc)) );
    put("fuzion.sys.fileio.move"         , cl -> cl._dfa.bool() );
    put("fuzion.sys.fileio.create_dir"   , cl -> cl._dfa.bool() );
    put("fuzion.sys.fileio.open"         , cl ->
        {
          setArrayI64ElementsToAnything(cl, 1, "fuzion.sys.fileio.open");
          return Value.UNIT;
        });
    put("fuzion.sys.fileio.close"        , cl -> NumericValue.create(cl._dfa, cl._dfa._fuir.clazzResultClazz(cl._cc)) );
    put("fuzion.sys.fileio.stats"        , cl -> { setArrayI64ElementsToAnything(cl, 1, "fuzion.sys.fileio.stats"   ); return cl._dfa.bool(); });
    put("fuzion.sys.fileio.lstats"       , cl -> { setArrayI64ElementsToAnything(cl, 1, "fuzion.sys.fileio.lstats"  ); return cl._dfa.bool(); });
    put("fuzion.sys.fileio.seek"         , cl -> { setArrayI64ElementsToAnything(cl, 2, "fuzion.sys.fileio.seek"    ); return Value.UNIT; });
    put("fuzion.sys.fileio.file_position", cl -> { setArrayI64ElementsToAnything(cl, 1, "fuzion.sys.fileio.position"); return Value.UNIT; });
    put("fuzion.sys.fileio.mmap"         , cl ->
        {
          setArrayI32ElementsToAnything(cl, 3, "fuzion.sys.fileio.mmap");
          var c_u8 = cl._dfa._fuir.clazz(SpecialClazzes.c_u8);
          return cl._dfa.newSysArray(NumericValue.create(cl._dfa, c_u8), c_u8); // NYI: length wrong, get from arg
        });
    put("fuzion.sys.fileio.munmap"       , cl -> NumericValue.create(cl._dfa, cl._dfa._fuir.clazzResultClazz(cl._cc)) );
    put("fuzion.sys.fileio.mapped_buffer_get", cl ->
        {
          var array = cl._args.get(0).value();
          var index = cl._args.get(1).value();
          if (array instanceof SysArray sa)
            {
              return sa.get(index);
            }
          else
            {
              throw new Error("intrinsic fuzion.sys.internal_array.gel: Expected class SysArray, found "+array.getClass()+" "+array);
            }
        });
    put("fuzion.sys.fileio.mapped_buffer_set", cl ->
        {
          var array = cl._args.get(0).value();
          var index = cl._args.get(1).value();
          var value = cl._args.get(2).value();
          if (array instanceof SysArray sa)
            {
              sa.setel(index, value);
              return Value.UNIT;
            }
          else
            {
              throw new Error("intrinsic fuzion.sys.internal_array.setel: Expected class SysArray, found "+array.getClass()+" "+array);
            }
        });

    put("fuzion.sys.fatal_fault0"        , cl-> null                                                              );
    put("fuzion.sys.stdin.stdin0"        , cl -> NumericValue.create(cl._dfa, cl._dfa._fuir.clazzResultClazz(cl._cc)) );
    put("fuzion.sys.out.stdout"          , cl -> NumericValue.create(cl._dfa, cl._dfa._fuir.clazzResultClazz(cl._cc)) );
    put("fuzion.sys.err.stderr"          , cl -> NumericValue.create(cl._dfa, cl._dfa._fuir.clazzResultClazz(cl._cc)) );

    put("fuzion.sys.fileio.open_dir"     , cl -> { setArrayI64ElementsToAnything(cl, 1, "fuzion.sys.fileio.open_dir"); return Value.UNIT; } );
    put("fuzion.sys.fileio.read_dir"     , cl -> cl._dfa.newConstString(null, cl) );
    put("fuzion.sys.fileio.read_dir_has_next", cl -> cl._dfa.bool() );
    put("fuzion.sys.fileio.close_dir"    , cl -> NumericValue.create(cl._dfa, cl._dfa._fuir.clazzResultClazz(cl._cc)) );
    put("i8.prefix -°"                   , cl -> { return NumericValue.create(cl._dfa, cl._dfa._fuir.clazzResultClazz(cl._cc)); } );
    put("i16.prefix -°"                  , cl -> { return NumericValue.create(cl._dfa, cl._dfa._fuir.clazzResultClazz(cl._cc)); } );
    put("i32.prefix -°"                  , cl -> { return NumericValue.create(cl._dfa, cl._dfa._fuir.clazzResultClazz(cl._cc)); } );
    put("i64.prefix -°"                  , cl -> { return NumericValue.create(cl._dfa, cl._dfa._fuir.clazzResultClazz(cl._cc)); } );
    put("i8.infix -°"                    , cl -> { return NumericValue.create(cl._dfa, cl._dfa._fuir.clazzResultClazz(cl._cc)); } );
    put("i16.infix -°"                   , cl -> { return NumericValue.create(cl._dfa, cl._dfa._fuir.clazzResultClazz(cl._cc)); } );
    put("i32.infix -°"                   , cl -> { return NumericValue.create(cl._dfa, cl._dfa._fuir.clazzResultClazz(cl._cc)); } );
    put("i64.infix -°"                   , cl -> { return NumericValue.create(cl._dfa, cl._dfa._fuir.clazzResultClazz(cl._cc)); } );
    put("i8.infix +°"                    , cl -> { return NumericValue.create(cl._dfa, cl._dfa._fuir.clazzResultClazz(cl._cc)); } );
    put("i16.infix +°"                   , cl -> { return NumericValue.create(cl._dfa, cl._dfa._fuir.clazzResultClazz(cl._cc)); } );
    put("i32.infix +°"                   , cl -> { return NumericValue.create(cl._dfa, cl._dfa._fuir.clazzResultClazz(cl._cc)); } );
    put("i64.infix +°"                   , cl -> { return NumericValue.create(cl._dfa, cl._dfa._fuir.clazzResultClazz(cl._cc)); } );
    put("i8.infix *°"                    , cl -> { return NumericValue.create(cl._dfa, cl._dfa._fuir.clazzResultClazz(cl._cc)); } );
    put("i16.infix *°"                   , cl -> { return NumericValue.create(cl._dfa, cl._dfa._fuir.clazzResultClazz(cl._cc)); } );
    put("i32.infix *°"                   , cl -> { return NumericValue.create(cl._dfa, cl._dfa._fuir.clazzResultClazz(cl._cc)); } );
    put("i64.infix *°"                   , cl -> { return NumericValue.create(cl._dfa, cl._dfa._fuir.clazzResultClazz(cl._cc)); } );
    put("i8.div"                         , cl -> { return NumericValue.create(cl._dfa, cl._dfa._fuir.clazzResultClazz(cl._cc)); } );
    put("i16.div"                        , cl -> { return NumericValue.create(cl._dfa, cl._dfa._fuir.clazzResultClazz(cl._cc)); } );
    put("i32.div"                        , cl -> { return NumericValue.create(cl._dfa, cl._dfa._fuir.clazzResultClazz(cl._cc)); } );
    put("i64.div"                        , cl -> { return NumericValue.create(cl._dfa, cl._dfa._fuir.clazzResultClazz(cl._cc)); } );
    put("i8.mod"                         , cl -> { return NumericValue.create(cl._dfa, cl._dfa._fuir.clazzResultClazz(cl._cc)); } );
    put("i16.mod"                        , cl -> { return NumericValue.create(cl._dfa, cl._dfa._fuir.clazzResultClazz(cl._cc)); } );
    put("i32.mod"                        , cl -> { return NumericValue.create(cl._dfa, cl._dfa._fuir.clazzResultClazz(cl._cc)); } );
    put("i64.mod"                        , cl -> { return NumericValue.create(cl._dfa, cl._dfa._fuir.clazzResultClazz(cl._cc)); } );
    put("i8.infix <<"                    , cl -> { return NumericValue.create(cl._dfa, cl._dfa._fuir.clazzResultClazz(cl._cc)); } );
    put("i16.infix <<"                   , cl -> { return NumericValue.create(cl._dfa, cl._dfa._fuir.clazzResultClazz(cl._cc)); } );
    put("i32.infix <<"                   , cl -> { return NumericValue.create(cl._dfa, cl._dfa._fuir.clazzResultClazz(cl._cc)); } );
    put("i64.infix <<"                   , cl -> { return NumericValue.create(cl._dfa, cl._dfa._fuir.clazzResultClazz(cl._cc)); } );
    put("i8.infix >>"                    , cl -> { return NumericValue.create(cl._dfa, cl._dfa._fuir.clazzResultClazz(cl._cc)); } );
    put("i16.infix >>"                   , cl -> { return NumericValue.create(cl._dfa, cl._dfa._fuir.clazzResultClazz(cl._cc)); } );
    put("i32.infix >>"                   , cl -> { return NumericValue.create(cl._dfa, cl._dfa._fuir.clazzResultClazz(cl._cc)); } );
    put("i64.infix >>"                   , cl -> { return NumericValue.create(cl._dfa, cl._dfa._fuir.clazzResultClazz(cl._cc)); } );
    put("i8.infix &"                     , cl -> { return NumericValue.create(cl._dfa, cl._dfa._fuir.clazzResultClazz(cl._cc)); } );
    put("i16.infix &"                    , cl -> { return NumericValue.create(cl._dfa, cl._dfa._fuir.clazzResultClazz(cl._cc)); } );
    put("i32.infix &"                    , cl -> { return NumericValue.create(cl._dfa, cl._dfa._fuir.clazzResultClazz(cl._cc)); } );
    put("i64.infix &"                    , cl -> { return NumericValue.create(cl._dfa, cl._dfa._fuir.clazzResultClazz(cl._cc)); } );
    put("i8.infix |"                     , cl -> { return NumericValue.create(cl._dfa, cl._dfa._fuir.clazzResultClazz(cl._cc)); } );
    put("i16.infix |"                    , cl -> { return NumericValue.create(cl._dfa, cl._dfa._fuir.clazzResultClazz(cl._cc)); } );
    put("i32.infix |"                    , cl -> { return NumericValue.create(cl._dfa, cl._dfa._fuir.clazzResultClazz(cl._cc)); } );
    put("i64.infix |"                    , cl -> { return NumericValue.create(cl._dfa, cl._dfa._fuir.clazzResultClazz(cl._cc)); } );
    put("i8.infix ^"                     , cl -> { return NumericValue.create(cl._dfa, cl._dfa._fuir.clazzResultClazz(cl._cc)); } );
    put("i16.infix ^"                    , cl -> { return NumericValue.create(cl._dfa, cl._dfa._fuir.clazzResultClazz(cl._cc)); } );
    put("i32.infix ^"                    , cl -> { return NumericValue.create(cl._dfa, cl._dfa._fuir.clazzResultClazz(cl._cc)); } );
    put("i64.infix ^"                    , cl -> { return NumericValue.create(cl._dfa, cl._dfa._fuir.clazzResultClazz(cl._cc)); } );

    put("i8.type.equality"               , cl -> cl._dfa.bool() );
    put("i16.type.equality"              , cl -> cl._dfa.bool() );
    put("i32.type.equality"              , cl -> cl._dfa.bool() );
    put("i64.type.equality"              , cl -> cl._dfa.bool() );
    put("i8.type.lteq"                   , cl -> cl._dfa.bool() );
    put("i16.type.lteq"                  , cl -> cl._dfa.bool() );
    put("i32.type.lteq"                  , cl -> cl._dfa.bool() );
    put("i64.type.lteq"                  , cl -> cl._dfa.bool() );

    put("u8.prefix -°"                   , cl -> NumericValue.create(cl._dfa, cl._dfa._fuir.clazzResultClazz(cl._cc)) );
    put("u16.prefix -°"                  , cl -> NumericValue.create(cl._dfa, cl._dfa._fuir.clazzResultClazz(cl._cc)) );
    put("u32.prefix -°"                  , cl -> NumericValue.create(cl._dfa, cl._dfa._fuir.clazzResultClazz(cl._cc)) );
    put("u64.prefix -°"                  , cl -> NumericValue.create(cl._dfa, cl._dfa._fuir.clazzResultClazz(cl._cc)) );
    put("u8.infix -°"                    , cl -> NumericValue.create(cl._dfa, cl._dfa._fuir.clazzResultClazz(cl._cc)) );
    put("u16.infix -°"                   , cl -> NumericValue.create(cl._dfa, cl._dfa._fuir.clazzResultClazz(cl._cc)) );
    put("u32.infix -°"                   , cl -> NumericValue.create(cl._dfa, cl._dfa._fuir.clazzResultClazz(cl._cc)) );
    put("u64.infix -°"                   , cl -> NumericValue.create(cl._dfa, cl._dfa._fuir.clazzResultClazz(cl._cc)) );
    put("u8.infix +°"                    , cl -> NumericValue.create(cl._dfa, cl._dfa._fuir.clazzResultClazz(cl._cc)) );
    put("u16.infix +°"                   , cl -> NumericValue.create(cl._dfa, cl._dfa._fuir.clazzResultClazz(cl._cc)) );
    put("u32.infix +°"                   , cl -> NumericValue.create(cl._dfa, cl._dfa._fuir.clazzResultClazz(cl._cc)) );
    put("u64.infix +°"                   , cl -> NumericValue.create(cl._dfa, cl._dfa._fuir.clazzResultClazz(cl._cc)) );
    put("u8.infix *°"                    , cl -> NumericValue.create(cl._dfa, cl._dfa._fuir.clazzResultClazz(cl._cc)) );
    put("u16.infix *°"                   , cl -> NumericValue.create(cl._dfa, cl._dfa._fuir.clazzResultClazz(cl._cc)) );
    put("u32.infix *°"                   , cl -> NumericValue.create(cl._dfa, cl._dfa._fuir.clazzResultClazz(cl._cc)) );
    put("u64.infix *°"                   , cl -> NumericValue.create(cl._dfa, cl._dfa._fuir.clazzResultClazz(cl._cc)) );
    put("u8.div"                         , cl -> NumericValue.create(cl._dfa, cl._dfa._fuir.clazzResultClazz(cl._cc)) );
    put("u16.div"                        , cl -> NumericValue.create(cl._dfa, cl._dfa._fuir.clazzResultClazz(cl._cc)) );
    put("u32.div"                        , cl -> NumericValue.create(cl._dfa, cl._dfa._fuir.clazzResultClazz(cl._cc)) );
    put("u64.div"                        , cl -> NumericValue.create(cl._dfa, cl._dfa._fuir.clazzResultClazz(cl._cc)) );
    put("u8.mod"                         , cl -> NumericValue.create(cl._dfa, cl._dfa._fuir.clazzResultClazz(cl._cc)) );
    put("u16.mod"                        , cl -> NumericValue.create(cl._dfa, cl._dfa._fuir.clazzResultClazz(cl._cc)) );
    put("u32.mod"                        , cl -> NumericValue.create(cl._dfa, cl._dfa._fuir.clazzResultClazz(cl._cc)) );
    put("u64.mod"                        , cl -> NumericValue.create(cl._dfa, cl._dfa._fuir.clazzResultClazz(cl._cc)) );
    put("u8.infix <<"                    , cl -> NumericValue.create(cl._dfa, cl._dfa._fuir.clazzResultClazz(cl._cc)) );
    put("u16.infix <<"                   , cl -> NumericValue.create(cl._dfa, cl._dfa._fuir.clazzResultClazz(cl._cc)) );
    put("u32.infix <<"                   , cl -> NumericValue.create(cl._dfa, cl._dfa._fuir.clazzResultClazz(cl._cc)) );
    put("u64.infix <<"                   , cl -> NumericValue.create(cl._dfa, cl._dfa._fuir.clazzResultClazz(cl._cc)) );
    put("u8.infix >>"                    , cl -> NumericValue.create(cl._dfa, cl._dfa._fuir.clazzResultClazz(cl._cc)) );
    put("u16.infix >>"                   , cl -> NumericValue.create(cl._dfa, cl._dfa._fuir.clazzResultClazz(cl._cc)) );
    put("u32.infix >>"                   , cl -> NumericValue.create(cl._dfa, cl._dfa._fuir.clazzResultClazz(cl._cc)) );
    put("u64.infix >>"                   , cl -> NumericValue.create(cl._dfa, cl._dfa._fuir.clazzResultClazz(cl._cc)) );
    put("u8.infix &"                     , cl -> NumericValue.create(cl._dfa, cl._dfa._fuir.clazzResultClazz(cl._cc)) );
    put("u16.infix &"                    , cl -> NumericValue.create(cl._dfa, cl._dfa._fuir.clazzResultClazz(cl._cc)) );
    put("u32.infix &"                    , cl -> NumericValue.create(cl._dfa, cl._dfa._fuir.clazzResultClazz(cl._cc)) );
    put("u64.infix &"                    , cl -> NumericValue.create(cl._dfa, cl._dfa._fuir.clazzResultClazz(cl._cc)) );
    put("u8.infix |"                     , cl -> NumericValue.create(cl._dfa, cl._dfa._fuir.clazzResultClazz(cl._cc)) );
    put("u16.infix |"                    , cl -> NumericValue.create(cl._dfa, cl._dfa._fuir.clazzResultClazz(cl._cc)) );
    put("u32.infix |"                    , cl -> NumericValue.create(cl._dfa, cl._dfa._fuir.clazzResultClazz(cl._cc)) );
    put("u64.infix |"                    , cl -> NumericValue.create(cl._dfa, cl._dfa._fuir.clazzResultClazz(cl._cc)) );
    put("u8.infix ^"                     , cl -> NumericValue.create(cl._dfa, cl._dfa._fuir.clazzResultClazz(cl._cc)) );
    put("u16.infix ^"                    , cl -> NumericValue.create(cl._dfa, cl._dfa._fuir.clazzResultClazz(cl._cc)) );
    put("u32.infix ^"                    , cl -> NumericValue.create(cl._dfa, cl._dfa._fuir.clazzResultClazz(cl._cc)) );
    put("u64.infix ^"                    , cl -> NumericValue.create(cl._dfa, cl._dfa._fuir.clazzResultClazz(cl._cc)) );

    put("u8.type.equality"               , cl -> cl._dfa.bool() );
    put("u16.type.equality"              , cl -> cl._dfa.bool() );
    put("u32.type.equality"              , cl -> cl._dfa.bool() );
    put("u64.type.equality"              , cl -> cl._dfa.bool() );
    put("u8.type.lteq"                   , cl -> cl._dfa.bool() );
    put("u16.type.lteq"                  , cl -> cl._dfa.bool() );
    put("u32.type.lteq"                  , cl -> cl._dfa.bool() );
    put("u64.type.lteq"                  , cl -> cl._dfa.bool() );

    put("i8.as_i32"                      , cl -> NumericValue.create(cl._dfa, cl._dfa._fuir.clazzResultClazz(cl._cc)) );
    put("i16.as_i32"                     , cl -> NumericValue.create(cl._dfa, cl._dfa._fuir.clazzResultClazz(cl._cc)) );
    put("i32.as_i64"                     , cl -> NumericValue.create(cl._dfa, cl._dfa._fuir.clazzResultClazz(cl._cc)) );
    put("i32.as_f64"                     , cl -> NumericValue.create(cl._dfa, cl._dfa._fuir.clazzResultClazz(cl._cc)) );
    put("i64.as_f64"                     , cl -> NumericValue.create(cl._dfa, cl._dfa._fuir.clazzResultClazz(cl._cc)) );
    put("u8.as_i32"                      , cl -> NumericValue.create(cl._dfa, cl._dfa._fuir.clazzResultClazz(cl._cc)) );
    put("u16.as_i32"                     , cl -> NumericValue.create(cl._dfa, cl._dfa._fuir.clazzResultClazz(cl._cc)) );
    put("u32.as_i64"                     , cl -> NumericValue.create(cl._dfa, cl._dfa._fuir.clazzResultClazz(cl._cc)) );
    put("u32.as_f64"                     , cl -> NumericValue.create(cl._dfa, cl._dfa._fuir.clazzResultClazz(cl._cc)) );
    put("u64.as_f64"                     , cl -> NumericValue.create(cl._dfa, cl._dfa._fuir.clazzResultClazz(cl._cc)) );
    put("i8.cast_to_u8"                  , cl -> NumericValue.create(cl._dfa, cl._dfa._fuir.clazzResultClazz(cl._cc)) );
    put("i16.cast_to_u16"                , cl -> NumericValue.create(cl._dfa, cl._dfa._fuir.clazzResultClazz(cl._cc)) );
    put("i32.cast_to_u32"                , cl -> NumericValue.create(cl._dfa, cl._dfa._fuir.clazzResultClazz(cl._cc)) );
    put("i64.cast_to_u64"                , cl -> NumericValue.create(cl._dfa, cl._dfa._fuir.clazzResultClazz(cl._cc)) );
    put("u8.cast_to_i8"                  , cl -> NumericValue.create(cl._dfa, cl._dfa._fuir.clazzResultClazz(cl._cc)) );
    put("u16.cast_to_i16"                , cl -> NumericValue.create(cl._dfa, cl._dfa._fuir.clazzResultClazz(cl._cc)) );
    put("u32.cast_to_i32"                , cl -> NumericValue.create(cl._dfa, cl._dfa._fuir.clazzResultClazz(cl._cc)) );
    put("u32.cast_to_f32"                , cl -> NumericValue.create(cl._dfa, cl._dfa._fuir.clazzResultClazz(cl._cc)) );
    put("u64.cast_to_i64"                , cl -> NumericValue.create(cl._dfa, cl._dfa._fuir.clazzResultClazz(cl._cc)) );
    put("u64.cast_to_f64"                , cl -> NumericValue.create(cl._dfa, cl._dfa._fuir.clazzResultClazz(cl._cc)) );
    put("u16.low8bits"                   , cl -> NumericValue.create(cl._dfa, cl._dfa._fuir.clazzResultClazz(cl._cc)) );
    put("u32.low8bits"                   , cl -> NumericValue.create(cl._dfa, cl._dfa._fuir.clazzResultClazz(cl._cc)) );
    put("u64.low8bits"                   , cl -> NumericValue.create(cl._dfa, cl._dfa._fuir.clazzResultClazz(cl._cc)) );
    put("u32.low16bits"                  , cl -> NumericValue.create(cl._dfa, cl._dfa._fuir.clazzResultClazz(cl._cc)) );
    put("u64.low16bits"                  , cl -> NumericValue.create(cl._dfa, cl._dfa._fuir.clazzResultClazz(cl._cc)) );
    put("u64.low32bits"                  , cl -> NumericValue.create(cl._dfa, cl._dfa._fuir.clazzResultClazz(cl._cc)) );

    put("f32.prefix -"                   , cl -> NumericValue.create(cl._dfa, cl._dfa._fuir.clazzResultClazz(cl._cc)) );
    put("f64.prefix -"                   , cl -> NumericValue.create(cl._dfa, cl._dfa._fuir.clazzResultClazz(cl._cc)) );
    put("f32.infix +"                    , cl -> NumericValue.create(cl._dfa, cl._dfa._fuir.clazzResultClazz(cl._cc)) );
    put("f64.infix +"                    , cl -> NumericValue.create(cl._dfa, cl._dfa._fuir.clazzResultClazz(cl._cc)) );
    put("f32.infix -"                    , cl -> NumericValue.create(cl._dfa, cl._dfa._fuir.clazzResultClazz(cl._cc)) );
    put("f64.infix -"                    , cl -> NumericValue.create(cl._dfa, cl._dfa._fuir.clazzResultClazz(cl._cc)) );
    put("f32.infix *"                    , cl -> NumericValue.create(cl._dfa, cl._dfa._fuir.clazzResultClazz(cl._cc)) );
    put("f64.infix *"                    , cl -> NumericValue.create(cl._dfa, cl._dfa._fuir.clazzResultClazz(cl._cc)) );
    put("f32.infix /"                    , cl -> NumericValue.create(cl._dfa, cl._dfa._fuir.clazzResultClazz(cl._cc)) );
    put("f64.infix /"                    , cl -> NumericValue.create(cl._dfa, cl._dfa._fuir.clazzResultClazz(cl._cc)) );
    put("f32.infix %"                    , cl -> NumericValue.create(cl._dfa, cl._dfa._fuir.clazzResultClazz(cl._cc)) );
    put("f64.infix %"                    , cl -> NumericValue.create(cl._dfa, cl._dfa._fuir.clazzResultClazz(cl._cc)) );
    put("f32.infix **"                   , cl -> NumericValue.create(cl._dfa, cl._dfa._fuir.clazzResultClazz(cl._cc)) );
    put("f64.infix **"                   , cl -> NumericValue.create(cl._dfa, cl._dfa._fuir.clazzResultClazz(cl._cc)) );
    put("f32.infix ="                    , cl -> cl._dfa.bool() );
    put("f64.infix ="                    , cl -> cl._dfa.bool() );
    put("f32.infix <="                   , cl -> cl._dfa.bool() );
    put("f64.infix <="                   , cl -> cl._dfa.bool() );
    put("f32.infix >="                   , cl -> cl._dfa.bool() );
    put("f64.infix >="                   , cl -> cl._dfa.bool() );
    put("f32.infix <"                    , cl -> cl._dfa.bool() );
    put("f64.infix <"                    , cl -> cl._dfa.bool() );
    put("f32.infix >"                    , cl -> cl._dfa.bool() );
    put("f64.infix >"                    , cl -> cl._dfa.bool() );
    put("f32.as_f64"                     , cl -> NumericValue.create(cl._dfa, cl._dfa._fuir.clazzResultClazz(cl._cc)) );
    put("f64.as_f32"                     , cl -> NumericValue.create(cl._dfa, cl._dfa._fuir.clazzResultClazz(cl._cc)) );
    put("f64.as_i64_lax"                 , cl -> NumericValue.create(cl._dfa, cl._dfa._fuir.clazzResultClazz(cl._cc)) );
    put("f32.cast_to_u32"                , cl -> NumericValue.create(cl._dfa, cl._dfa._fuir.clazzResultClazz(cl._cc)) );
    put("f64.cast_to_u64"                , cl -> NumericValue.create(cl._dfa, cl._dfa._fuir.clazzResultClazz(cl._cc)) );

    put("f32.is_NaN"                     , cl -> cl._dfa.bool() );
    put("f64.is_NaN"                     , cl -> cl._dfa.bool() );
    put("f32.square_root"                , cl -> NumericValue.create(cl._dfa, cl._dfa._fuir.clazzResultClazz(cl._cc)) );
    put("f64.square_root"                , cl -> NumericValue.create(cl._dfa, cl._dfa._fuir.clazzResultClazz(cl._cc)) );
    put("f32.exp"                        , cl -> NumericValue.create(cl._dfa, cl._dfa._fuir.clazzResultClazz(cl._cc)) );
    put("f64.exp"                        , cl -> NumericValue.create(cl._dfa, cl._dfa._fuir.clazzResultClazz(cl._cc)) );
    put("f32.log"                        , cl -> NumericValue.create(cl._dfa, cl._dfa._fuir.clazzResultClazz(cl._cc)) );
    put("f64.log"                        , cl -> NumericValue.create(cl._dfa, cl._dfa._fuir.clazzResultClazz(cl._cc)) );
    put("f32.sin"                        , cl -> NumericValue.create(cl._dfa, cl._dfa._fuir.clazzResultClazz(cl._cc)) );
    put("f64.sin"                        , cl -> NumericValue.create(cl._dfa, cl._dfa._fuir.clazzResultClazz(cl._cc)) );
    put("f32.cos"                        , cl -> NumericValue.create(cl._dfa, cl._dfa._fuir.clazzResultClazz(cl._cc)) );
    put("f64.cos"                        , cl -> NumericValue.create(cl._dfa, cl._dfa._fuir.clazzResultClazz(cl._cc)) );
    put("f32.tan"                        , cl -> NumericValue.create(cl._dfa, cl._dfa._fuir.clazzResultClazz(cl._cc)) );
    put("f64.tan"                        , cl -> NumericValue.create(cl._dfa, cl._dfa._fuir.clazzResultClazz(cl._cc)) );
    put("f32.asin"                       , cl -> NumericValue.create(cl._dfa, cl._dfa._fuir.clazzResultClazz(cl._cc)) );
    put("f64.asin"                       , cl -> NumericValue.create(cl._dfa, cl._dfa._fuir.clazzResultClazz(cl._cc)) );
    put("f32.acos"                       , cl -> NumericValue.create(cl._dfa, cl._dfa._fuir.clazzResultClazz(cl._cc)) );
    put("f64.acos"                       , cl -> NumericValue.create(cl._dfa, cl._dfa._fuir.clazzResultClazz(cl._cc)) );
    put("f32.atan"                       , cl -> NumericValue.create(cl._dfa, cl._dfa._fuir.clazzResultClazz(cl._cc)) );
    put("f64.atan"                       , cl -> NumericValue.create(cl._dfa, cl._dfa._fuir.clazzResultClazz(cl._cc)) );
    put("f32.sinh"                       , cl -> NumericValue.create(cl._dfa, cl._dfa._fuir.clazzResultClazz(cl._cc)) );
    put("f64.sinh"                       , cl -> NumericValue.create(cl._dfa, cl._dfa._fuir.clazzResultClazz(cl._cc)) );
    put("f32.cosh"                       , cl -> NumericValue.create(cl._dfa, cl._dfa._fuir.clazzResultClazz(cl._cc)) );
    put("f64.cosh"                       , cl -> NumericValue.create(cl._dfa, cl._dfa._fuir.clazzResultClazz(cl._cc)) );
    put("f32.tanh"                       , cl -> NumericValue.create(cl._dfa, cl._dfa._fuir.clazzResultClazz(cl._cc)) );
    put("f64.tanh"                       , cl -> NumericValue.create(cl._dfa, cl._dfa._fuir.clazzResultClazz(cl._cc)) );
    put("f32.type.min_exp"               , cl -> NumericValue.create(cl._dfa, cl._dfa._fuir.clazzResultClazz(cl._cc)) );
    put("f32.type.max_exp"               , cl -> NumericValue.create(cl._dfa, cl._dfa._fuir.clazzResultClazz(cl._cc)) );
    put("f32.type.min_positive"          , cl -> NumericValue.create(cl._dfa, cl._dfa._fuir.clazzResultClazz(cl._cc)) );
    put("f32.type.max"                   , cl -> NumericValue.create(cl._dfa, cl._dfa._fuir.clazzResultClazz(cl._cc)) );
    put("f32.type.epsilon"               , cl -> NumericValue.create(cl._dfa, cl._dfa._fuir.clazzResultClazz(cl._cc)) );
    put("f64.type.min_exp"               , cl -> NumericValue.create(cl._dfa, cl._dfa._fuir.clazzResultClazz(cl._cc)) );
    put("f64.type.max_exp"               , cl -> NumericValue.create(cl._dfa, cl._dfa._fuir.clazzResultClazz(cl._cc)) );
    put("f64.type.min_positive"          , cl -> NumericValue.create(cl._dfa, cl._dfa._fuir.clazzResultClazz(cl._cc)) );
    put("f64.type.max"                   , cl -> NumericValue.create(cl._dfa, cl._dfa._fuir.clazzResultClazz(cl._cc)) );
    put("f64.type.epsilon"               , cl -> NumericValue.create(cl._dfa, cl._dfa._fuir.clazzResultClazz(cl._cc)) );
    put("effect.type.from_env"                , cl ->
    {
      var ecl = cl._dfa._fuir.clazzResultClazz(cl._cc);
      var result = cl.getEffectCheck(ecl);
      if (result == null && cl._dfa._reportResults)
        {
          DfaErrors.usedEffectNotInstalled(cl._dfa._fuir.sitePos(cl._site),
                                           cl._dfa._fuir.clazzAsString(ecl),
                                           cl);
          cl._dfa._missingEffects.put(ecl, ecl);
        }
      return result;
    });
    put("effect.type.unsafe_from_env"                , cl ->
    {
      var ecl = cl._dfa._fuir.clazzResultClazz(cl._cc);
      return cl.getEffectForce(cl._site, ecl);
    });


    put("fuzion.sys.internal_array_init.alloc", cl ->
        {
          var oc = cl._dfa._fuir.clazzOuterClazz(cl._cc);
          var ec = cl._dfa._fuir.clazzActualGeneric(oc, 0);
          return cl._dfa.newSysArray(null, ec); // NYI: get length from args
        });
    put("fuzion.sys.internal_array.setel", cl ->
        {
          var array = cl._args.get(0).value();
          var index = cl._args.get(1).value();
          var value = cl._args.get(2).value();
          if (array instanceof SysArray sa)
            {
              sa.setel(index, value);
              return Value.UNIT;
            }
          else
            {
              throw new Error("intrinsic fuzion.sys.internal_array.setel: Expected class SysArray, found "+array.getClass()+" "+array);
            }
        });
    put("fuzion.sys.internal_array.get"  , cl ->
        {
          var array = cl._args.get(0).value();
          var index = cl._args.get(1).value();
          if (array instanceof SysArray sa)
            {
              return sa.get(index);
            }
          else
            {
              throw new Error("intrinsic fuzion.sys.internal_array.gel: Expected class SysArray, found "+array.getClass()+" "+array);
            }
        });
    put("fuzion.sys.internal_array.freeze"
                                         , cl -> Value.UNIT);
    put("fuzion.sys.internal_array.ensure_not_frozen"
                                         , cl -> Value.UNIT);
    put("fuzion.sys.env_vars.has0"       , cl -> cl._dfa.bool() );
    put("fuzion.sys.env_vars.get0"       , cl -> cl._dfa.newConstString(null, cl) );
    put("fuzion.sys.env_vars.set0"       , cl -> cl._dfa.bool() );
    put("fuzion.sys.env_vars.unset0"     , cl -> cl._dfa.bool() );
    put("fuzion.sys.thread.spawn0"       , cl ->
        {
          var oc = cl._dfa._fuir.clazzActualGeneric(cl._cc, 0);
          var call = cl._dfa._fuir.lookupCall(oc);

          if (CHECKS) check
            (cl._dfa._fuir.clazzNeedsCode(call));

          // NYI: spawn0 needs to set up an environment representing the new
          // thread and perform thread-related checks (race-detection. etc.)!
          var ignore = cl._dfa.newCall(call, NO_SITE, cl._args.get(0).value(), new List<>(), null /* new environment */, cl);
          return NumericValue.create(cl._dfa, cl._dfa._fuir.clazzResultClazz(cl._cc));
        });
    put("fuzion.sys.thread.join0"        , cl -> Value.UNIT);

    put("fuzion.sys.process.create" , cl -> NumericValue.create(cl._dfa, cl._dfa._fuir.clazzResultClazz(cl._cc)) );
    put("fuzion.sys.process.wait"   , cl -> NumericValue.create(cl._dfa, cl._dfa._fuir.clazzResultClazz(cl._cc)) );
    put("fuzion.sys.pipe.read"      , cl -> NumericValue.create(cl._dfa, cl._dfa._fuir.clazzResultClazz(cl._cc)) );
    put("fuzion.sys.pipe.write"     , cl -> NumericValue.create(cl._dfa, cl._dfa._fuir.clazzResultClazz(cl._cc)) );
    put("fuzion.sys.pipe.close"     , cl -> NumericValue.create(cl._dfa, cl._dfa._fuir.clazzResultClazz(cl._cc)) );

    put("effect.type.replace0"              , cl ->
        {
          var ecl = cl._dfa._fuir.effectTypeFromInstrinsic(cl._cc);
          var new_e = cl._args.get(0).value();
          cl.replaceEffect(ecl, new_e);
          return Value.UNIT;
        });
    put("effect.type.default0"              , cl ->
        {
          var ecl = cl._dfa._fuir.effectTypeFromInstrinsic(cl._cc);
          var new_e = cl._args.get(0).value();
          var old_e = cl._dfa._defaultEffects.get(ecl);
          if (old_e == null)
            {
              cl._dfa._defaultEffects.put(ecl, new_e);
              cl._dfa._defaultEffectContexts.put(ecl, cl);
              cl._dfa.wasChanged(() -> "effect.default called: " + cl._dfa._fuir.clazzAsString(cl._cc));
            }
          return Value.UNIT;
        });
    put(EFFECT_INSTATE_NAME                 , cl ->
        {
          var fuir = cl._dfa._fuir;
          var ecl      = fuir.effectTypeFromInstrinsic(cl._cc);

          var call     = fuir.lookupCall(fuir.clazzActualGeneric(cl._cc, 0));
          var finallie = fuir.lookup_static_finally(ecl);

          var a0 = cl._args.get(0).value();  // new effect value e
          var a1 = cl._args.get(1).value();  // code
          var a2 = cl._args.get(2).value();  // def'ault code

          var newEnv = cl._dfa.newEnv(cl._env, ecl, a0);
          var result = cl._dfa.newCall(call, NO_SITE, a1, new List<>(), newEnv, cl).result();

          var ev = newEnv.getActualEffectValues(ecl);
          var aborted = newEnv.isAborted(ecl);
          var call_def = fuir.lookupCall(fuir.clazzActualGeneric(cl._cc, 1), aborted);
          if (aborted)
            { // default result, only if abort is ever called
              var res = cl._dfa.newCall(call_def, NO_SITE, a2, new List<>(ev), cl._env, cl).result();
              result =
                result != null && res != null ? result.value().join(cl._dfa, res.value(), cl._dfa._fuir.clazzResultClazz(cl._cc)) :
                result != null                ? result
                                              : res;
            }

          cl._dfa.newCall(finallie, NO_SITE, ev, new List<>(), cl._env, cl);
          return result;
        });
    put("effect.type.abort0"                , cl ->
        {
          var ecl = cl._dfa._fuir.effectTypeFromInstrinsic(cl._cc);
          var ev = cl.getEffectForce(cl._cc, ecl); // report an error if effect is missing
          if (ev != null)
            {
              cl._env.aborted(ecl);
            }
          return null;
        });
    put("effect.type.is_instated0"          , cl -> cl.getEffectCheck(cl._dfa._fuir.effectTypeFromInstrinsic(cl._cc)) != null
        ? cl._dfa.True()
        : cl._dfa.bool()  /* NYI: currently, this is never FALSE since a default effect might get installed turning this into TRUE
                          * should reconsider if handling of default effects changes
                          */
        );

    put("fuzion.java.Java_Object.is_null0"  , cl ->
        {
          cl._dfa.readField(cl._dfa._fuir.clazzArg(cl._cc, 0));
          return cl._dfa.bool();
        });
    put("fuzion.java.array_get"             , cl ->
        {
          cl._dfa.readField(cl._dfa._fuir.clazzArg(cl._cc, 0));
          return wrappedJavaObject(cl);
        });
    put("fuzion.java.array_length"          , cl ->
      {
        cl._dfa.readField(cl._dfa._fuir.clazzArg(cl._cc, 0));
        return NumericValue.create(cl._dfa, cl._dfa._fuir.clazzResultClazz(cl._cc));
      }
    );
    put("fuzion.java.array_to_java_object0" , cl ->
        {
          var rc   = cl._dfa._fuir.clazzResultClazz(cl._cc);
          var jref = cl._dfa._fuir.lookupJavaRef(rc);
          var data = cl._dfa._fuir.lookup_fuzion_sys_internal_array_data  (cl._dfa._fuir.clazzArgClazz(cl._cc,0));
          var len  = cl._dfa._fuir.lookup_fuzion_sys_internal_array_length(cl._dfa._fuir.clazzArgClazz(cl._cc,0));
          cl._dfa.readField(data);
          cl._dfa.readField(len);
          var result = wrappedJavaObject(cl);
          result.setField(cl._dfa, jref, Value.UNKNOWN_JAVA_REF); // NYI: record putfield of result.jref := args.get(0).data
          return result;
        });
    put("fuzion.java.bool_to_java_object"   , cl -> wrappedJavaObject(cl) );
    put("fuzion.java.f32_to_java_object"    , cl -> wrappedJavaObject(cl) );
    put("fuzion.java.f64_to_java_object"    , cl -> wrappedJavaObject(cl) );
    put("fuzion.java.get_field0"            , cl ->
      {
        var rc = cl._dfa._fuir.clazzResultClazz(cl._cc);
        var jobj = wrappedJavaObject(cl);
        // otherwise it is a primitive like int, boolean
        if (cl._dfa._fuir.clazzIsRef(rc))
          {
            var jref = cl._dfa._fuir.lookupJavaRef(rc);
            jobj.setField(cl._dfa, jref, Value.UNKNOWN_JAVA_REF);
          }
        return jobj;
      });
    put("fuzion.java.set_field0"            , cl ->
      {
        return Value.UNIT;
      });
    put("fuzion.java.i16_to_java_object"    , cl -> wrappedJavaObject(cl) );
    put("fuzion.java.i32_to_java_object"    , cl -> wrappedJavaObject(cl) );
    put("fuzion.java.i64_to_java_object"    , cl -> wrappedJavaObject(cl) );
    put("fuzion.java.i8_to_java_object"     , cl -> wrappedJavaObject(cl) );
    put("fuzion.java.java_string_to_string" , cl -> cl._dfa.newConstString(null, cl) );
    put("fuzion.java.create_jvm", cl -> Value.UNIT);
    put("fuzion.java.string_to_java_object0", cl -> newFuzionJavaCall(cl));
  }
  static Value newFuzionJavaCall(Call cl) {
    var rc = cl._dfa._fuir.clazzResultClazz(cl._cc);
    if (cl._dfa._fuir.clazzBaseName(rc).startsWith("outcome"))
    // NYI: HACK: should properly check if rc is an outcome
      {
        var oc = cl._dfa._fuir.clazzChoice(rc, 0);
        var res = switch (cl._dfa._fuir.getSpecialClazz(oc))
          {
            case c_i8, c_u16, c_i16, c_i32, c_i64,
              c_f32, c_f64, c_bool, c_unit -> {
              var v = switch (cl._dfa._fuir.getSpecialClazz(oc))
                {
                  case c_i8, c_u16, c_i16, c_i32, c_i64,
                    c_f32, c_f64 -> NumericValue.create(cl._dfa, oc);
                  case c_bool -> cl._dfa.bool();
                  case c_unit -> Value.UNIT;
                  default -> Value.UNIT; // to match all the cases, should not be reached
                };
              yield v;
            }
            default -> {
              var jref = cl._dfa._fuir.lookupJavaRef(oc);
              var jobj = cl._dfa.newInstance(oc, NO_SITE, cl._context);
              jobj.setField(cl._dfa, jref, Value.UNKNOWN_JAVA_REF);
              yield jobj;
            }
          };
        var okay = cl._dfa.newTaggedValue(rc, res, 0);
        var error_cl = cl._dfa._fuir.clazzChoice(rc, 1);
        var error = cl._dfa.newInstance(error_cl, NO_SITE, cl._context);
        var msg = cl._dfa._fuir.lookup_error_msg(error_cl);
        error.setField(cl._dfa, msg, cl._dfa.newConstString(null, cl));
        var err = cl._dfa.newTaggedValue(rc, error, 1);
        return okay.join(cl._dfa, err, cl._dfa._fuir.clazzResultClazz(cl._cc));
      }
    return switch (cl._dfa._fuir.getSpecialClazz(rc))
      {
        case c_i8, c_u16, c_i16, c_i32, c_i64,
          c_f32, c_f64 -> NumericValue.create(cl._dfa, rc);
        case c_bool -> cl._dfa.bool();
        case c_unit -> Value.UNIT;
        default -> {
          var jref = cl._dfa._fuir.lookupJavaRef(rc);
          var jobj = wrappedJavaObject(cl);
          jobj.setField(cl._dfa, jref, Value.UNKNOWN_JAVA_REF);
          yield jobj;
        }
      };
  }


  /**
   * Create a fuzion outcome of type {@code rc} with the value res.
   *
   * @param cl The call in which we are creating this outcome
   * @param rc the resulting outcome clazz.
   * @param res the success value
   */
  private static Value outcome(DFA dfa, Call cl, int rc, Value res)
  {
    var okay = dfa.newTaggedValue(rc, Value.UNIT, 0);
    var error_cl = dfa._fuir.clazzChoice(rc, 1);
    var error = dfa.newInstance(error_cl, NO_SITE, cl._context);
    var msg = dfa._fuir.lookup_error_msg(error_cl);
    error.setField(dfa, msg, dfa.newConstString(null, cl));
    var err = dfa.newTaggedValue(rc, error, 1);
    return okay.join(dfa, err, rc);
  }


  static {
    put("fuzion.java.call_c0"               , cl ->
      {
        var cc = cl._cc;
        var fuir = cl._dfa._fuir;
        var data = fuir.lookup_fuzion_sys_internal_array_data(fuir.clazzArgClazz(cc, 2));
        cl._dfa.readField(data);
        return newFuzionJavaCall(cl);
      });
    put("fuzion.java.call_s0"               , cl ->
      {
        var cc = cl._cc;
        var fuir = cl._dfa._fuir;
        var data = fuir.lookup_fuzion_sys_internal_array_data(fuir.clazzArgClazz(cc, 3));
        cl._dfa.readField(data);
        return newFuzionJavaCall(cl);
      });
    put("fuzion.java.call_v0"               , cl ->
      {
        var cc = cl._cc;
        var fuir = cl._dfa._fuir;
        var data = fuir.lookup_fuzion_sys_internal_array_data(fuir.clazzArgClazz(cc, 4));
        cl._dfa.readField(data);
        return newFuzionJavaCall(cl);
      });
    put("fuzion.java.cast0", cl -> newFuzionJavaCall(cl));
    put("fuzion.java.get_static_field0"     , cl ->
      {
        var rc = cl._dfa._fuir.clazzResultClazz(cl._cc);
        var jobj = wrappedJavaObject(cl);
        // otherwise it is a primitive like int, boolean
        if (cl._dfa._fuir.clazzIsRef(rc))
          {
            var jref = cl._dfa._fuir.lookupJavaRef(rc);
            jobj.setField(cl._dfa, jref, Value.UNKNOWN_JAVA_REF);
          }
        return jobj;
      });
    put("fuzion.java.set_static_field0"     , cl ->
      {

        return Value.UNIT;
      });
    put("fuzion.java.u16_to_java_object"    , cl -> wrappedJavaObject(cl) );

    put("concur.sync.mtx_init"              , cl ->
      {
        return outcome(cl._dfa,
                       cl,
                       cl._dfa._fuir.clazzResultClazz(cl._cc),
                       cl._dfa.newInstance(cl._dfa._fuir.clazz(SpecialClazzes.c_sys_ptr), NO_SITE, cl._context));
      });
    put("concur.sync.mtx_lock"              , cl ->
      {
        cl._dfa.readField(cl._dfa._fuir.clazzArg(cl._cc, 0));
        return cl._dfa.bool();
      });
    put("concur.sync.mtx_trylock"           , cl ->
      {
        cl._dfa.readField(cl._dfa._fuir.clazzArg(cl._cc, 0));
        return cl._dfa.bool();
      });
    put("concur.sync.mtx_unlock"            , cl ->
      {
        cl._dfa.readField(cl._dfa._fuir.clazzArg(cl._cc, 0));
        return cl._dfa.bool();
      });
    put("concur.sync.mtx_destroy"           , cl ->
      {
        cl._dfa.readField(cl._dfa._fuir.clazzArg(cl._cc, 0));
        return Value.UNIT;
      });
    put("concur.sync.cnd_init"              , cl ->
      {
        cl._dfa.readField(cl._dfa._fuir.clazzArg(cl._cc, 0));
        return outcome(cl._dfa,
                       cl,
                       cl._dfa._fuir.clazzResultClazz(cl._cc),
                       cl._dfa.newInstance(cl._dfa._fuir.clazz(SpecialClazzes.c_sys_ptr), NO_SITE, cl._context));
      });
    put("concur.sync.cnd_signal"            , cl ->
      {
        cl._dfa.readField(cl._dfa._fuir.clazzArg(cl._cc, 0));
        return cl._dfa.bool();
      });
    put("concur.sync.cnd_broadcast"         , cl ->
      {
        cl._dfa.readField(cl._dfa._fuir.clazzArg(cl._cc, 0));
        return cl._dfa.bool();
      });
    put("concur.sync.cnd_wait"              , cl ->
      {
        cl._dfa.readField(cl._dfa._fuir.clazzArg(cl._cc, 0));
        cl._dfa.readField(cl._dfa._fuir.clazzArg(cl._cc, 1));
        return cl._dfa.bool();
      });
    put("concur.sync.cnd_destroy"           , cl ->
      {
        cl._dfa.readField(cl._dfa._fuir.clazzArg(cl._cc, 0));
        return Value.UNIT;
      });
  }


  /**
   * Add given value to the set of default effect values for effect type ecl.
   */
  void replaceDefaultEffect(int ecl, Value e)
  {
    var old_e = _defaultEffects.get(ecl);
    var new_e = old_e == null ? e : old_e.join(this, e, ecl);
    if (old_e == null || Value.compare(old_e, new_e) != 0)
      {
        _defaultEffects.put(ecl, new_e);
        wasChanged(() -> "effect.replace called: " + _fuir.clazzAsString(ecl));
      }
  }


  /**
   * Check if given clazz is a built-in numeric clazz: i8..i64, u8..u64, f32 or f64.
   *
   * @param cl the clazz
   *
   * @return true iff cl is built-in numeric;
   */
  boolean isBuiltInNumeric(int cl)
  {
    return switch (_fuir.getSpecialClazz(cl))
      {
      case
        c_i8   ,
        c_i16  ,
        c_i32  ,
        c_i64  ,
        c_u8   ,
        c_u16  ,
        c_u32  ,
        c_u64  ,
        c_f32  ,
        c_f64  -> true;
      default -> false;
      };
  }


  /**
   * Create instance of given clazz.
   *
   * @param cl the clazz
   *
   * @param site the site index where the new instances is creates, NO_SITE
   * if not within code (intrinsics etc.)
   *
   * @param context for debugging: Reason that causes this instance to be part
   * of the analysis.
   */
  Value newInstance(int cl, int site, Context context)
  {
    if (PRECONDITIONS) require
      (!_fuir.clazzIsChoice(cl) || _fuir.clazzIs(cl, SpecialClazzes.c_bool));

    Value r;
    if (isBuiltInNumeric(cl))
      {
        r = NumericValue.create(DFA.this, cl);
      }
    else if(_fuir.clazzIs(cl, SpecialClazzes.c_bool))
      {
        r = bool();
      }
    else
      {
        if (onlyOneInstance(cl))
          {
            var cnum = _fuir.clazzId2num(cl);
            var a = _oneInstanceOfClazz.getIfExists(cnum);
            if (a == null)
              {
                var ni = new Instance(this, cl, site, context);
                makeUnique(ni);
                _oneInstanceOfClazz.force(cnum, ni);
                a = ni;
              }
            r = a;
          }
        else if (_fuir.clazzIsRef(cl))
          {
            var vc = _fuir.clazzAsValue(cl);
            check(!_fuir.clazzIsRef(vc));
            r = newInstance(vc, site, context).box(this, vc, cl, context);
          }
        else
          {
            // Instances are cached using two maps with keys
            //
            //  - clazzAt(site)           and then
            //  - cl << 32 || env.id
            //
            var sc = site == FUIR.NO_SITE ? FUIR.NO_CLAZZ : _fuir.clazzAt(site);
            var sci = sc == FUIR.NO_CLAZZ ? 0 : 1 + _fuir.clazzId2num(sc);

            var clazzm = _instancesForSite.getIfExists(sci);
            if (clazzm == null)
              {
                clazzm = new LongMap<>();
                _instancesForSite.force(sci, clazzm);
              }
            var env = context.env();
            var k1 = cl;
            var k2 = env == null ? 0 : env._id + 1;
            var k = (long) k1 << 32 | k2 & 0xffffFFFFL;
            r = clazzm.get(k);
            if (r == null)
              {
                var ni = new Instance(this, cl, site, context);
                wasChanged(() -> "DFA: new instance " + _fuir.clazzAsString(cl));
                clazzm.put(k, ni);
                makeUnique(ni);
                r = ni;
              }
          }
      }
    return r;
  }


  /**
   * Remember that the given field is read.  Fields that are never read will be
   * removed from the code.
   */
  void readField(int field)
  {
    if (PRECONDITIONS) require
      (_fuir.clazzKind(field) == FUIR.FeatureKind.Field);

    var fnum = _fuir.clazzId2num(field);
    if (!_readFields.get(fnum))
      {
        _readFields.set(fnum);
        wasChanged(() -> "DFA: read field " + _fuir.clazzAsString(field));
      }
    var cl = _fuir.clazzAsValue(_fuir.clazzOuterClazz(field));
    var clnum = _fuir.clazzId2num(cl);
    _hasFields.set(clnum);
  }


  /**
   * Is this field ever read?
   */
  boolean isRead(int field)
  {
    if (PRECONDITIONS) require
      (_fuir.clazzKind(field) == FUIR.FeatureKind.Field);

    var fnum = _fuir.clazzId2num(field);
    return _readFields.get(fnum);
  }


  /**
   * To reduce number of calls created for unit type values, we originally
   * assume calls to an empty constructor with no arguments and not fields as
   * all the same.
   *
   * @oaran cl a clazz id, must not be NO_CLAZZ
   *
   * @return true if, as for what we now about used fields at this pointer, {@code cl}
   * defines a unit type.
   */
  boolean isUnitType(int cl)
  {
    var clnum = _fuir.clazzId2num(cl);
    return
      !_hasFields.get(clnum) &&
      _defaultEffects.get(cl) == null &&
      _fuir.isConstructor(cl) &&
      !_fuir.clazzIsRef(cl) &&
      _fuir.clazzArgCount(cl) == 0 &&
      !isBuiltInNumeric(cl);
  }


  /**
   * Check if value 'r' exists already. If so, return the existing
   * one. Otherwise, add 'r' to the set of existing values, set _changed since
   * the state has changed and return r.
   *
   * NYI: CLEANUP: The goal is to eventually remove this cache and instead use
   * maps like _instancesForSite instead.
   */
  Value cache(Value r)
  {
    var e = _cachedValues.get(r);
    if (e == null)
      {
        _cachedValues.put(r, r);
        e = r;
        makeUnique(e);
      }
    return e;
  }


  /**
   * Set unique id for a newly created value.
   */
  void makeUnique(Value v)
  {
    if (PRECONDITIONS) require
      (v._id < 0);

    v._id = _numUniqueValues++;
    _uniqueValues.add(v);
    wasChanged(() -> "DFA: new value " + v);
  }
  { makeUnique(Value.UNIT); }



  /**
   * Create Tagged Value
   *
   * @param nc the new clazz of this value after a tagging.
   *
   * @param original the untagged value
   *
   * @param tag the tag value.  Unlike some C backends, the tag is never left
   * out during analysis.
   */
  TaggedValue newTaggedValue(int nc, Value original, int tag)
  {
    TaggedValue r;
    if (nc == FUIR.NO_CLAZZ)
      {
        r = null;
      }
    else
      {
        var cid = _fuir.clazzId2num(nc);
        var vid = original._id;
        // try to fit clazz id, original value id and tag into one long as follows:
        //
        // Bit 6666555555555544444444443333333333222222222211111111110000000000
        //     3210987654321098765432109876543210987654321098765432109876543210
        //     <-------clazz id-----------><---original value id------><--tag->
        //     |          28 bits         ||          28 bits         ||8 bits|
        //
        if (cid >= 0 && cid <= 0xFFFffff &&
            vid >= 0 && vid <= 0xFFFffff &&
            tag >= 0 && tag <= 0xff)
          {
            var k =
              (long) cid << (28+8) |
              (long) vid <<     8  |
              (long) tag;
            if (CHECKS) check
              (((k >> (28+8)) & 0xFFFffff) == cid,
               ((k >>     8 ) & 0xFFFffff) == vid,
               ((k          ) &      0xff) == tag);
            r = _tagged.get(k);
            if (r == null)
              {
                r = new TaggedValue(this, nc, original, tag);
                if (CHECKS) check
                  (_cachedValues.get(r) == null);
                makeUnique(r);
                _tagged.put(k, r);
              }
          }
        else
          {
            r = new TaggedValue(this, nc, original, tag);
            r = (TaggedValue) cache(r);
          }
      }
    return r;
  }


  /**
   * Create a new or retrieve an existing value of the joined values v and w.
   */
  Value newValueSet(Value v, Value w, int clazz)
  {
    Value res = null;
    var vi = v._id;
    var wi = w._id;
    if (v == w)
      {
        res = v;
      }
    else
      {
        Long k = vi < wi ? (long) vi << 32 | wi & 0x7FFFFFFF
                         : (long) wi << 32 | vi & 0x7FFFFFFF;
        res = _joined.get(k);
        if (res == null)
          {
            if (onlyOneValueSet(clazz))
              {
                var cnum = _fuir.clazzId2num(clazz);
                var a = _allValuesOfClazz.getIfExists(cnum);
                if (a == null)
                  {
                    a = new AllValuesOfOneType(this, clazz);
                    makeUnique(a);
                    _allValuesOfClazz.force(cnum, a);
                  }
                a.add(v);
                a.add(w);
                res = a;
            /*
            if (

                if      (v.contains(w)) { res = v; }
                else if (w.contains(v)) { res = w; }
                else
                  {
                    res = _allValuesOfClazz.getIfExists(cnum);
                    if (res == null)
                      {
                        res = new ValueSet(this, v, w, clazz);
                        check(res._clazz == clazz);
                        res = cache(res);
                        if (false) if (res._clazz != clazz)
                          {
                            say("PROBLEM after cache(res): "+res._clazz+" "+_fuir.clazzAsString(res._clazz)+" "+_fuir.clazzIsRef(res._clazz));
                            say("PROBLEM after cache(res): "+clazz     +" "+_fuir.clazzAsString(clazz     )+" "+_fuir.clazzIsRef(clazz));
                          }
                      }
                    else
                      {
                        if (false) if (res._clazz != clazz)
                          {
                            say(""+res._clazz+" "+clazz+" "+_fuir.clazzAsString(res._clazz)+" "+_fuir.clazzAsString(clazz));
                          }
                        // check(res._clazz == clazz);
                        var cv = res.contains(v);
                        var cw = res.contains(w);
                        if (!cv || !cw)
                          {
                            if (!cv) { res = new ValueSet(this, res, v, clazz); res = cache(res); }
                            if (!cw) { res = new ValueSet(this, res, w, clazz); res = cache(res); }
                          }
                      }
                    check(cnum == _fuir.clazzId2num(clazz));
                    _allValuesOfClazz.force(cnum, (ValueSet) res);
                    check(res._clazz == clazz);
                  }
            */
              }
            else
              {
                if      (v.contains(w)) { res = v; }
                else if (w.contains(v)) { res = w; }
                else
                  {
                    res = new ValueSet(this, v, w, clazz);
                    res = cache(res);
                  }
              }
            _joined.put(k, res);
          }
      }
    return res;
  }


<<<<<<< HEAD
  static boolean ONLY_ONE_VALUE_SET = !false;
  static boolean ONLY_ONE_INSTANCE  = false;
=======
  static boolean ONLY_ONE_VALUE_SET = false;


  static boolean ONLY_ONE_INSTANCE  = !false;
  /* performance for  make -f fridi.make jar

     original: 76it, 183448 values 1:06.63elapsed o

Value count 1109/183448 for ref list u8
Value count 1473/183448 for i32
Value count 1825/183448 for list u8
Value count 2021/183448 for codepoint
Value count 2199/183448 for Any
Value count 2926/183448 for u32
Value count 4576/183448 for String
Value count 4692/183448 for ref codepoint
Value count 7349/183448 for Sequence u8
Value count 16840/183448 for array u8
Value count 17563/183448 for fuzion.sys.internal_array u8

     new: 76it, 172760 values 1:00.83elapsed

Value count 1109/172760 for ref list u8
Value count 1155/172760 for Any
Value count 1473/172760 for i32
Value count 1825/172760 for list u8
Value count 2285/172760 for String
Value count 2926/172760 for u32
Value count 7056/172760 for Sequence u8
Value count 16881/172760 for array u8
Value count 17546/172760 for fuzion.sys.internal_array u8

   */

>>>>>>> 63d5ee0d
  static boolean NO_SET_OF_REFS     = false;


  List<Boolean> _onlyOneValueSet = new List<>();


  boolean onlyOneValueSet(int clazz)
  {
    if (!ONLY_ONE_VALUE_SET) return false;
    var cnum = _fuir.clazzId2num(clazz);
    var b = _onlyOneValueSet.getIfExists(cnum);
    if (b == null)
      {
        // NYI: UNDER DEVELOPMENT: This is currently a dumb list of features,
        // this should be something generic instead, e.g.
        //
        //   b := !_fuir.clazzIsChoice(clazz) && !_fuir.clazzIsRef(clazz);
        //
        b = switch (_fuir.clazzAsString(clazz))
          {
          case
            "ref array u8", "i32", "ref list u8", "codepoint",
            // "Any",        -- Any causes abstract methods errors
            // "list u8",    -- choice does not work yet
            "u32",
            // "String",     -- String causes abstract methods errors
            "ref codepoint", "Sequence u8", "array u8",
            "fuzion.sys.internal_array u8",
            "Cons"
            -> true;
          default -> false;
          };
        _onlyOneValueSet.force(cnum, b);
      }
    return b;
  }

  List<Boolean> _onlyOneInstance = new List<>();


  boolean onlyOneInstance(int clazz)
  {
    if (!ONLY_ONE_INSTANCE) return false;
    var cnum = _fuir.clazzId2num(clazz);
    var b = _onlyOneInstance.getIfExists(cnum);
    if (b == null)
      {
        // NYI: UNDER DEVELOPMENT: This is currently a dumb list of features,
        // this should be something generic instead, e.g.
        //
        //   b := !_fuir.clazzIsChoice(clazz) && !_fuir.clazzIsRef(clazz);
        //
        b = switch (_fuir.clazzAsString(clazz))
          {
          case
          "list u8",
          "codepoint",
          "Sequence u8",
          "array u8",
          "fuzion.sys.internal_array u8" -> true;
          default -> false;
          };
        _onlyOneInstance.force(cnum, b);
      }
    return b;
  }


  /**
   * Create new SysArray instance of the given element values and element clazz.
   *
   * NYI: We currently do not distinguish SysArrays by the array instance that
   * contains it.  We probably should do this to make sure that, e.g.,
   *
   *   a3 := array 10 i->3
   *   a4 := array 10 i->4
   *
   *   if (a3[3] != 3)
   *     panic "strange"
   *
   * will never panic.
   *
   * @param ne the element values, null if not initialized
   *
   * @param ec the element clazz.
   *
   * @return a new or existing instance of SysArray.
   */
  SysArray newSysArray(Value ne, int ec)
  {
    SysArray res;
    if (ne == null)
      {
        res = _uninitializedSysArray.get(ec);
        if (res == null)
          {
            res = new SysArray(this, ne, ec);
            _uninitializedSysArray.put(ec, res);
          }
      }
    else
      {
        res = ne._sysArrayOf;
        if (res == null)
          {
            res = new SysArray(this, ne, ec);
            ne._sysArrayOf = res;
          }
      }
    return res;
  }


  /**
   * Create EmbeddedValue for given call/code/index and value.
   *
   * @param site site of the call
   *
   * @param value the value of the embedded field
   */
  public Val newEmbeddedValue(int site,
                              Value value)
  {
    if (PRECONDITIONS) require
      (site != -1,
       value != null);

    Val r;
    if (!_options.needsEscapeAnalysis() || !USE_EMBEDDED_VALUES || value instanceof NumericValue)
      {
        r = value;
      }
    else
      {
        var e = value._embeddedAt;
        if (e == null)
          {
            e = new IntMap<>();
            value._embeddedAt = e;
          }
        var i = site;
        r = e.get(i);
        if (r == null)
          {
            var ev = new EmbeddedValue(null, site, value);
            e.put(i, ev);
            r = ev;
          }
      }
    return r;
  }



  /**
   * Create EmbeddedValue for given instance and value.
   *
   * @param instance the instance containing this embedded value
   *
   * @param value the value of the embedded field
   */
  public Val newEmbeddedValue(Instance instance,
                              Value value)
  {
    if (PRECONDITIONS) require
      (instance != null,
       value != null,
       value._clazz == -1 || !instance._dfa._fuir.clazzIsRef(value._clazz));

    if (CHECKS) check
      (instance._id >= 0);

    Val r;
    if (!_options.needsEscapeAnalysis() || !USE_EMBEDDED_VALUES || value instanceof NumericValue)
      {
        r = value;
      }
    else
      {
        var e = value._embeddedAt;
        if (e == null)
          {
            e = new IntMap<>();
            value._embeddedAt = e;
          }
        var i = FUIR.SITE_BASE - 1 - instance._id;
        r = e.get(i);
        if (r == null)
          {
            var ev = new EmbeddedValue(instance, -1, value);
            e.put(i, ev);
            r = ev;
          }
      }
    return r;
  }


  /**
   * Create constant string with given utf8 bytes.
   *
   * @param utf8Bytes the string contents or null if contents unknown
   *
   * @param context for debugging: Reason that causes this const string to be
   * part of the analysis.
   */
  Value newConstString(byte[] utf8Bytes, Context context)
  {
    var cs            = _fuir.clazz_Const_String();
    var utf_data      = _fuir.clazz_Const_String_utf8_data();
    var ar            = _fuir.clazz_array_u8();
    var internalArray = _fuir.lookup_array_internal_array(ar);
    var data          = _fuir.clazz_fuzionSysArray_u8_data();
    var length        = _fuir.clazz_fuzionSysArray_u8_length();
    var sysArray      = _fuir.clazzResultClazz(internalArray);
    var c_u8          = _fuir.clazz(SpecialClazzes.c_u8);
    var adata         = newSysArray(NumericValue.create(this, c_u8), c_u8);
    var r = newInstance(cs, NO_SITE, context);
    var arr = newInstance(ar, NO_SITE, context);
    var a = newInstance(sysArray, NO_SITE, context);
    a.setField(this,
               length,
                utf8Bytes != null ? NumericValue.create(this, _fuir.clazzResultClazz(length), utf8Bytes.length)
                                  : NumericValue.create(this, _fuir.clazzResultClazz(length)));
    a.setField(this, data  , adata);
    arr.setField(this, internalArray, a);
    r.setField(this, utf_data, arr);
    return r;
  }


  /**
   * For a call to cc, should we be site sensivity, i.e., distinguish calls
   * depending on their call site?
   *
   * Currently, we are site sensitive for all constructors or if SITE_SENSITIVE
   * is set via env var or property.
   *
   * @param cc a clazz that is called
   *
   * @return true iff the call site should be taken into account when compating
   * calls to {@code cc}.
   */
  boolean siteSensitive(int cc)
  {
    return SITE_SENSITIVE || _fuir.isConstructor(cc);
  }


  /**
   * Create call to given clazz with given target and args.
   *
   * @param cl the called clazz
   *
   * @param site the call site, -1 if unknown (from intrinsic or program entry
   * point)
   *
   * @param tvalue the target value on which cl is called
   *
   * @param args the arguments passed to the call
   *
   * @param env the environment at the call or null if none.
   *
   * @param context for debugging: Reason that causes this call to be part of
   * the analysis.
   *
   * @return cl a new or existing call to cl with the given target, args and
   * environment.
   */
  Call newCall(int cl, int site, Value tvalue, List<Val> args, Env env, Context context)
  {
    Call e, r;
    r = _unitCalls.get(cl);
    if (isUnitType(cl))
      { // as long as we see unit values only, we put them all together
        e = r;
        if (r == null)
          {
            r = new Call(this, cl, site, tvalue, args, env, context);
            _unitCalls.put(cl, r);
          }
      }
    else
      {
        if (r != null)
          {
            _unitCalls.put(cl, null);
            _calls.remove(r);
          }
        var k1 = _fuir.clazzId2num(cl);
        var k2 = tvalue._id;
        var k3 = siteSensitive(cl) ? siteIndex(site) : 0;
        var k4 = env == null ? 0 : env._id + 1;
        if (CHECKS) check
          (k1 >= 0,
           k2 >= 0,
           k3 >= 0,
           k4 >= 0);
        // We use a LongMap in case we manage to fiddle k1..k4 into a long
        //
        // try to fit clazz id, tvalue id, siteIndex and env id into long as follows
        //
        // Bit 6666555555555544444444443333333333222222222211111111110000000000
        //     3210987654321098765432109876543210987654321098765432109876543210
        //     <----clazz id----><---tvalue id----><---siteIndex----><-env-id->
        //     |     18 bits    ||     18 bits    ||     18 bits    ||10 bits |
        //
        if (k1 <= 0x3FFFF &&
            k2 <= 0x3FFFF &&
            k3 <= 0x3FFFF &&
            k4 <= 0x03FF)
          {
            var k = ((k1 * 0x40000L + k2) * 0x40000L + k3) * 0x400L + k4;
            /*
            if (!(((k >> (18*2+10)) & 0x3FFFF) == k1))
              {
                System.out.println("k1: "+Long.toHexString(k1));
                System.out.println("k: "+Long.toHexString(k));
                System.out.println("k >> (18*2+10): "+Long.toHexString(k >> (18*2+10)));
              }
            */
            if (CHECKS) check
              (((k >> (18*2+10)) & 0x3FFFF) == k1,
               ((k >> (18  +10)) & 0x3FFFF) == k2,
               ((k >> (     10)) & 0x3FFFF) == k3,
               ((k               & 0x003FF) == k4));
            r = _callsQuick.get(k);
            e = r;
            if (r == null)
              {
                r = new Call(this, cl, site, tvalue, args, env, context);
                _callsQuick.put(k, r);
              }
          }
        else
          {
            // TreeMap fallback in case we failed to pack the key into a long.
            //
            // NYI: OPTIMIZATION: We might find a more efficient way for this case,
            // maybe two nested LongMaps?
            r = new Call(this, cl, site, tvalue, args, env, context);
            e = _calls.get(r);
          }
      }
    if (e == null)
      {
        r._uniqueCallId = _callIds++;
        if (_callIds < 0)
          {
            DfaErrors.fatal("DFA: Exceeded maximum number of calls " + Integer.MAX_VALUE);
          }
        _calls.put(r, r);
        r._instance = newInstance(cl, site, r);
        //        if (_fuir.clazzAsString(cl).equals("array u8"))
        //          dev.flang.util.Debug.uprintln("new call for "+_fuir.clazzAsString(cl)+" at "+_fuir.siteAsString(site));
        e = r;
        var rf = r;
        wasChanged(() -> "DFA.newCall to " + rf);
        analyzeNewCall(r);
      }
    else
      {
        e.mergeWith(args);
      }
    return e;
  }


  /**
   * Helper for newCall to analyze a newly created call immediately. This helps
   * to avoid quadratic performance when analyzing a sequence of calls as in
   *
   *  a 1; a 2; a 3; a 4; a 5; ...
   *
   * Since a new call does not return, the analysis would stop for each iteration
   * after the fist new call.
   *
   * However, we cannot analyze all calls immediately since a recursive call
   * would result in an unbounded recursion during DFA.  So this analyzes the
   * call immediately unless it is part of a recursion or there are already
   * MAX_NEW_CALL_RECURSION new calls being analyzed right now.
   *
   * This might run into quadratic performance for code like the code above if
   * {@code a} would itself perform a new call to {@code b}, and {@code b} to {@code c}, etc. to a depth
   * that exceeds MAX_NEW_CALL_RECURSION.
   */
  private void analyzeNewCall(Call e)
  {
    var cnt = _newCallRecursiveAnalyzeCalls;
    var rec = true;
    if (cnt < _newCallRecursiveAnalyzeClazzes.length)
      {
        rec = false;
        for (var i = 0; i<cnt; i++)
          {
            rec = rec || _newCallRecursiveAnalyzeClazzes[i] == e._cc;
          }
      }
    if (!rec)
      {
        _newCallRecursiveAnalyzeClazzes[cnt] = e._cc;
        _newCallRecursiveAnalyzeCalls = cnt + 1;
        analyze(e);
        _newCallRecursiveAnalyzeCalls = cnt ;
      }
    hot(e);
  }


  /**
   * Turn a site id into an index value >= 0.
   *
   * @param s a site id or FUIR.NO_SITE
   *
   * @return a value >= 0 that tends to be relatively small.
   */
  static int siteIndex(int s)
  {
    if (PRECONDITIONS) require
      (s == FUIR.NO_SITE || s >= FUIR.SITE_BASE);

    return s == FUIR.NO_SITE ? 0 : s - FUIR.SITE_BASE + 1;
  }


  /**
   * Create instance of 'Site' for given site
   *
   * @param s a FUIR site
   *
   * @return corresponding Site instance
   */
  Site site(int s)
    {
      var i = siteIndex(s);
      var res = _sites.getIfExists(i);
      if (res == null)
        {
          res = new Site(s);
          _sites.force(i, res);
        }
      return res;
    }


  /**
   * Create new Env for given existing env and effect type  and value pair.
   *
   * @param env the previous environment.
   *
   * @param ecl the effect types
   *
   * @param ev the effect value
   *
   * @return new or existing Env instance created from env by adding ecl/ev.
   */
  Env newEnv(Env env, int ecl, Value ev)
  {
    Env e;
    var eid = env == null ? 0 : env._id;
    var vid = ev._envId;
    if (vid < 0)
      {
        var v = _envValues.get(ev);
        if (v == null)
          {
            _envValues.put(ev, ev);
            ev._envId = _envValues.size();
          }
        else
          {
            ev._envId = v._envId;
          }
        vid = ev._envId;
      }
    var cid = _fuir.clazzId2num(ecl);
    if (CHECKS) check
      (eid >= 0,
       vid >= 0,
       cid >= 0,
       eid <= 0x1fFFFF,
       vid <= 0x3fFFFF,
       cid <= 0x1fFFFF);
    if (eid >= 0 &&
        vid >= 0 &&
        cid >= 0 &&
        eid <= 0x1fFFFF &&
        vid <= 0x3fFFFF &&
        cid <= 0x1fFFFF)
      {
        var k =
          (long) eid << (26+25) |
          (long) vid << (   25) |
          (long) cid;
        e = _envsQuick.get(k);
        if (e == null)
          {
            e = newEnv2(env, ecl, ev);
            _envsQuick.put(k, e);
          }
      }
    else
      {
        e = newEnv2(env, ecl, ev);
      }
    return e;
  }


  /**
   * Helper for newEnv without quick caching.
   *
   * @param env the previous environment.
   *
   * @param ecl the effect types
   *
   * @param ev the effect value
   *
   * @return new or existing Env instance created from env by adding ecl/ev.
   */
  private Env newEnv2(Env env, int ecl, Value ev)
  {
    var newEnv = new Env(this, env, ecl, ev);
    var e = _envs.get(newEnv);
    if (e == null)
      {
        _envs.put(newEnv, newEnv);
        e = newEnv;
        e._id = _envs.size()+1;
        wasChanged(() -> "DFA.newEnv for " + newEnv);
      }
    return e;
  }

}

/* end of file */<|MERGE_RESOLUTION|>--- conflicted
+++ resolved
@@ -2812,14 +2812,10 @@
   }
 
 
-<<<<<<< HEAD
   static boolean ONLY_ONE_VALUE_SET = !false;
+
+
   static boolean ONLY_ONE_INSTANCE  = false;
-=======
-  static boolean ONLY_ONE_VALUE_SET = false;
-
-
-  static boolean ONLY_ONE_INSTANCE  = !false;
   /* performance for  make -f fridi.make jar
 
      original: 76it, 183448 values 1:06.63elapsed o
@@ -2850,7 +2846,6 @@
 
    */
 
->>>>>>> 63d5ee0d
   static boolean NO_SET_OF_REFS     = false;
 
 
