--- conflicted
+++ resolved
@@ -1879,11 +1879,7 @@
             {
               cl._dfa._defaultEffects.put(ecl, new_e);
               cl._dfa._defaultEffectContexts.put(ecl, cl);
-<<<<<<< HEAD
               cl._dfa.wasChanged(()->"effect.default called: "+cl._dfa._fuir.clazzAsString(cl._cc));
-=======
-              cl._dfa.wasChanged(() -> "effect.default called: " + cl._dfa._fuir.clazzAsString(cl._cc));
->>>>>>> cbb09aec
             }
           return Value.UNIT;
         });
@@ -2069,11 +2065,7 @@
     if (old_e == null || Value.compare(old_e, new_e) != 0)
       {
         _defaultEffects.put(ecl, new_e);
-<<<<<<< HEAD
         wasChanged(()->"effect.replace called: " + _fuir.clazzAsString(ecl));
-=======
-        wasChanged(() -> "effect.replace called: " + _fuir.clazzAsString(ecl));
->>>>>>> cbb09aec
       }
   }
 
@@ -2155,11 +2147,7 @@
       {
         _instances.put(r, r);
         e = r;
-<<<<<<< HEAD
         wasChanged(()->"DFA.newInstance for "+_fuir.clazzAsString(r._clazz));
-=======
-        wasChanged(() -> "DFA.newInstance for " + _fuir.clazzAsString(r._clazz));
->>>>>>> cbb09aec
       }
     return e;
   }
@@ -2222,11 +2210,7 @@
         _newCalls.add(r);
         _calls.put(r,r);
         e = r;
-<<<<<<< HEAD
         wasChanged(()->"DFA.newCall to "+r);
-=======
-        wasChanged(() -> "DFA.newCall to " + r);
->>>>>>> cbb09aec
         analyzeNewCall(r);
       }
     return e;
@@ -2310,7 +2294,6 @@
         _envs.put(newEnv, newEnv);
         e = newEnv;
         wasChanged(() -> "DFA.newEnv for " + newEnv);
-<<<<<<< HEAD
       }
     return e;
   }
@@ -2327,8 +2310,6 @@
           }
         _changedSetBy = msg;
         _changed = true;
-=======
->>>>>>> cbb09aec
       }
   }
 
