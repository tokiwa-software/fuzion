--- conflicted
+++ resolved
@@ -360,13 +360,8 @@
           {
             var ia = _dfa._fuir.clazzArg(at, 0);
             _dfa.readField(ia);
-<<<<<<< HEAD
-            _dfa.readField(_dfa._fuir.clazzArg(_dfa._fuir.clazzResultClazz(ia), 0)); // data
-            _dfa.readField(_dfa._fuir.clazzArg(_dfa._fuir.clazzResultClazz(ia), 1)); // length
-=======
             _dfa.readField(_dfa._fuir.clazzArg(_dfa._fuir.clazzResultClazz(ia), 0)); /* data */
             _dfa.readField(_dfa._fuir.clazzArg(_dfa._fuir.clazzResultClazz(ia), 1)); /* length */
->>>>>>> f095e4de
           }
       }
   }
