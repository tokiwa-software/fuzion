--- conflicted
+++ resolved
@@ -394,11 +394,7 @@
                 args.add(_dfa.newInstance(_dfa._fuir.clazzArgClazz(call, j), FUIR.NO_SITE, _context));
               }
             var ignore = _dfa
-<<<<<<< HEAD
-              .newCall(this, call, FUIR.NO_SITE, this._args.get(i).value(), args, null /* env */, _context)
-=======
-              .newCall(call, FUIR.NO_SITE, this._args.get(i).value(), args, _env /* NYI: UNDER DEVELOPMENT: assumption  here is that callback is not used after this call completes */, _context)
->>>>>>> 5bd1c200
+              .newCall(this, call, FUIR.NO_SITE, this._args.get(i).value(), args, _env /* NYI: UNDER DEVELOPMENT: assumption  here is that callback is not used after this call completes */, _context)
               .result();
           }
       }
