/*

This file is part of the Fuzion language implementation.

The Fuzion language implementation is free software: you can redistribute it
and/or modify it under the terms of the GNU General Public License as published
by the Free Software Foundation, version 3 of the License.

The Fuzion language implementation is distributed in the hope that it will be
useful, but WITHOUT ANY WARRANTY; without even the implied warranty of
MERCHANTABILITY or FITNESS FOR A PARTICULAR PURPOSE.  See the GNU General Public
License for more details.

You should have received a copy of the GNU General Public License along with The
Fuzion language implementation.  If not, see <https://www.gnu.org/licenses/>.

*/

/*-----------------------------------------------------------------------
 *
 * Tokiwa Software GmbH, Germany
 *
 * Source of class FUIR
 *
 *---------------------------------------------------------------------*/

package dev.flang.fuir;

import java.io.ByteArrayOutputStream;
import java.io.IOException;
import java.io.ObjectOutputStream;
import java.nio.ByteBuffer;
import java.nio.ByteOrder;
import java.util.Arrays;
<<<<<<< HEAD
import java.util.function.Supplier;
=======
>>>>>>> e7fa4e10

import dev.flang.ir.IR;
import dev.flang.util.SourcePosition;


/**
 * The FUIR contains the intermediate representation of fuzion applications.
 *
 * @author Fridtjof Siebert (siebert@tokiwa.software)
 */
public abstract class FUIR extends IR
{


  /*----------------------------  constants  ----------------------------*/



  /*--------------------------  constructors  ---------------------------*/


  /**
   * Create FUIR from given Clazz instance.
   */
  public FUIR()
  {
  }


  /**
   * Clone this FUIR such that modifications can be made by optimizers.  A heir
   * of FUIR can use this to redefine methods.
   *
   * @param original the original FUIR instance that we are cloning.
   */
  public FUIR(FUIR original)
  {
    super(original);
  }


  /*-----------------------------  methods  -----------------------------*/


  /*------------------------  accessing classes  ------------------------*/


  /**
   * The clazz ids form a contiguous range of integers. This method gives the
   * smallest clazz id.  Together with {@code lastClazz}, this permits iteration.
   *
   * @return a valid clazz id such that for all clazz ids id: result {@literal <=} id.
   */
  public abstract int firstClazz();


  /**
   * The clazz ids form a contiguous range of integers. This method gives the
   * largest clazz id.  Together with {@code firstClazz}, this permits iteration.
   *
   * @return a valid clazz id such that for all clazz ids id: result >= id.
   */
  public abstract int lastClazz();


  /**
   * id of the main clazz.
   *
   * @return a valid clazz id
   */
  public abstract int mainClazz();


  /**
   * Convert a clazz id into a number 0, 1, 2, 3, ...
   *
   * The clazz id is intentionally large to detect accidental usage of a clazz
   * id in a wrong context.
   *
   * @param cl a clazz id
   *
   * @return a small positive integer corresponding to cl.
   */
  public int clazzId2num(int cl)
  {
    if (PRECONDITIONS) require
      (cl >= firstClazz() && cl <= lastClazz());

    var result = cl - firstClazz();

    if (POSTCONDITIONS) ensure
      (result >= 0 && result <= lastClazz() - firstClazz());

    return result;
  }


  /**
   * Return the kind of this clazz ( Routine, Field, Intrinsic, Abstract, ...)
   */
  public abstract FeatureKind clazzKind(int cl);


  /**
   * Return the base name of this clazz, i.e., the name excluding the outer
   * clazz' name and excluding the actual type parameters
   *
   * @return String like {@code "Set"} if {@code cl} corresponds to {@code container.Set u32}.
   */
  public abstract String clazzBaseName(int cl);



  /**
   * Get the clazz of the result of calling a clazz
   *
   * @param cl a clazz id, must not be Choice
   *
   * @return clazz id of cl's result
   */
  public abstract int clazzResultClazz(int cl);


  /**
   * The original qualified name of the feature this clazz was
   * created from, ignoring any inheritance into new clazzes.
   *
   * @param cl a clazz
   *
   * @return its original name, e.g. 'Array.getel' instead of
   * 'const_string.getel'
   */
  public abstract String clazzOriginalName(int cl);


  /**
   * String representation of clazz, for creation of unique type names.
   *
   * @param cl a clazz id.
   */
  public abstract String clazzAsString(int cl);


  /**
   * human readable String representation of clazz, for stack traces and debugging.
   *
   * @param cl a clazz id.
   */
  public abstract String clazzAsStringHuman(int cl);


  /**
   * Get the outer clazz of the given clazz.
   *
   * @param cl a clazz id
   *
   * @return clazz id of cl's outer clazz, NO_CLAZZ if cl is universe.
   */
  public abstract int clazzOuterClazz(int cl);


   /**
   * Get a String representation of a given clazz including a list of arguments
   * and the result type. For debugging only, names might be ambiguous.
   *
   * @param cl a clazz id.
   */
  public String clazzAsStringWithArgsAndResult(int cl)
  {
    if (PRECONDITIONS) require
      (cl >= firstClazz(),
       cl <= lastClazz());

    var sb = new StringBuilder();
    sb.append(clazzAsString(cl))
      .append("(");
    var o = clazzOuterClazz(cl);
    if (o != -1)
      {
        sb.append("outer ")
          .append(clazzAsString(o));
      }
    for (var i = 0; i < clazzArgCount(cl); i++)
      {
        var ai = clazzArg(cl,i);
        sb.append(o != -1 || i > 0 ? ", " : "")
          .append(clazzBaseName(ai))
          .append(" ")
          .append(clazzAsString(clazzResultClazz(ai)));
      }
    sb.append(") ")
      .append(clazzAsString(clazzResultClazz(cl)));
    return sb.toString();
  }


  /*------------------------  accessing fields  ------------------------*/


  /**
   * Number of value fields in clazz {@code cl}, including argument value fields,
   * inherited fields, artificial fields like outer refs.
   *
   * @param cl a clazz id
   *
   * @return number of value fields in {@code cl}
   */
  public abstract int clazzNumFields(int cl);


  /**
   * Return the field #i in the given clazz
   *
   * @param cl a clazz id
   *
   * @param i the field number
   *
   * @return the clazz id of the field
   */
  public abstract int clazzField(int cl, int i);


  /**
   * Is the given field clazz a reference to an outer feature?
   *
   * @param cl a clazz id of kind Field
   *
   * @return true for automatically generated references to outer instance
   */
  public abstract boolean clazzIsOuterRef(int cl);


  /**
   * Check if field does not store the value directly, but a pointer to the value.
   *
   * @param field a clazz id, not necessarily a field
   *
   * @return true iff the field is an outer ref field that holds an address of
   * an outer value, false for normal fields our outer ref fields that store the
   * outer ref or value directly.
   */
  public boolean clazzFieldIsAdrOfValue(int field)
  {
    if (PRECONDITIONS) require
      (field >= firstClazz(),
       field <= lastClazz());

    var rc = clazzResultClazz(field);
    return clazzIsOuterRef(field) &&
      !clazzIsRef(rc) &&
      !clazzIsUnitType(rc) &&
      !clazzIsBuiltInPrimitive(rc);
  }


  /**
   * NYI: CLEANUP: Remove? This seems to be used only for naming fields, maybe we could use clazzId2num(field) instead?
   */
  public abstract int fieldIndex(int field);


  /*------------------------  accessing choices  -----------------------*/


  /**
   * is the given clazz a choice clazz
   *
   * @param cl a clazz id
   */
  public boolean clazzIsChoice(int cl)
  {
    return clazzKind(cl) == FeatureKind.Choice;
  }


  /**
   * For a choice type, the number of entries to choose from.
   *
   * @param cl a clazz id
   *
   * @return -1 if cl is not a choice clazz, the number of choice entries
   * otherwise.  May be 0 for the void choice.
   */
  public abstract int clazzNumChoices(int cl);


  /**
   * Return the choice #i in the given choice clazz
   *
   * @param cl a clazz id
   *
   * @param i the choice number
   *
   * @return the clazz id of the choice type, or void clazz if the clazz is
   * never instantiated and hence does not need to be taken care for.
   */
  public abstract int clazzChoice(int cl, int i);


  /**
   * Is this a choice type with some elements of ref type?
   *
   * @param cl a clazz id
   *
   * @return true iff cl is a choice with at least one ref element
   */
  public boolean clazzIsChoiceWithRefs(int cl)
  {
    if (PRECONDITIONS) require
      (clazzIsChoice(cl));

    for (int i = 0; i < clazzNumChoices(cl); i++)
      {
        if (clazzIsRef(clazzChoice(cl, i)))
          {
            return true;
          }
      }
    return false;
  }


  /**
   * Is this a choice type with all elements of ref type?
   *
   * @param cl a clazz id
   *
   * @return true iff cl is a choice with only ref or unit/void elements
   */
  public boolean clazzIsChoiceOfOnlyRefs(int cl)
  {
    var result = false;
    if (clazzIsChoice(cl))
      {
        boolean hasNonRefsWithState = false;

        for (int i = 0; i < clazzNumChoices(cl); i++)
          {
            var c = clazzChoice(cl, i);
            hasNonRefsWithState = hasNonRefsWithState || !clazzIsRef(c) && hasData(c);
          }

        result = clazzIsChoiceWithRefs(cl) && !hasNonRefsWithState;
      }
    return result;
  }



  /*------------------------  inheritance  -----------------------*/


  /**
   * Get all heirs of given clazz that are instantiated.
   *
   * @param cl a clazz id
   *
   * @return an array of the clazz id's of all heirs for cl that are
   * instantiated, including cl itself, provided that cl is instantiated.
   */
  public abstract int[] clazzInstantiatedHeirs(int cl);


  /*-------------------------  routines  -------------------------*/


  /**
   * Get the number of arguments required for a call to this clazz.
   *
   * @param cl clazz id
   *
   * @return number of arguments expected by cl, 0 if none or if clazz cl can
   * not be called (is a choice type)
   */
  public abstract int clazzArgCount(int cl);


  /**
   * Get the clazz id of the type of the given argument of clazz cl
   *
   * @param cl clazz id
   *
   * @param arg argument number 0, 1, .. clazzArgCount(cl)-1
   *
   * @return clazz id of the argument or -1 if no such feature exists (the
   * argument is unused).
   */
  public int clazzArgClazz(int cl, int arg)
  {
    return clazzResultClazz(clazzArg(cl, arg));
  };


  /**
   * Get the clazz id of the given argument of clazz cl
   *
   * @param cl clazz id
   *
   * @param arg argument number 0, 1, .. clazzArgCount(cl)-1
   *
   * @return clazz id of the argument or -1 if no such argument exists (the
   * argument is unused).
   */
  public abstract int clazzArg(int cl, int arg);


  /**
   * Get the id of the result field of a given clazz.
   *
   * @param cl a clazz id
   *
   * @return id of cl's result field or NO_CLAZZ if cl has no result field (NYI:
   * or a result field that contains no data)
   */
  public abstract int clazzResultField(int cl);


  /**
   * If a clazz's instance contains an outer ref field, return this field.
   *
   * @param cl a clazz id
   *
   * @return clazz id of cl's outer ref field or -1 if no such field exists.
   */
  public abstract int clazzOuterRef(int cl);


  /**
   * Get access to the code of a clazz of kind Routine
   *
   * @param cl a clazz id
   *
   * @return a site id referring to cl's code
   */
  public abstract int clazzCode(int cl);


  /**
   * Does the backend need to generate code for this clazz since it might be
   * called at runtime.  This is true for all features that are called directly
   * or dynamically in a 'normal' call, i.e., not in an inheritance call.
   *
   * An inheritance call is inlined since it works on a different instance, the
   * instance of the heir class.  Consequently, a clazz resulting from an
   * inheritance call does not need code for itself.
   */
  public abstract boolean clazzNeedsCode(int cl);


  /*-----------------------  constructors  -----------------------*/


  /**
   * Check if the given clazz is a constructor, i.e., a routine returning
   * its instance as a result?
   *
   * @param clazz a clazz id
   *
   * @return true if the clazz is a constructor, false otherwise
   */
  public boolean isConstructor(int clazz)
  {
    return clazzKind(clazz) == FeatureKind.Routine
      && clazzResultClazz(clazz) == clazz;
  }


  /**
   * Is the given clazz a ref clazz?
   *
   * @param cl a constructor clazz id
   *
   * @return true for non-value-type clazzes
   */
  public abstract boolean clazzIsRef(int cl);


  /**
   * Is the given clazz a ref clazz that contains a boxed value type?
   *
   * @return true for boxed value-type clazz
   */
  public abstract boolean clazzIsBoxed(int cl);


  /**
   * For a reference clazz, obtain the corresponding value clazz.
   *
   * @param cl a clazz id
   *
   * @return clazz id of corresponding value clazz.
   */
  public abstract int clazzAsValue(int cl);


  /*--------------------------  cotypes  -------------------------*/


  /**
   * For a clazz that represents a Fuzion type such as 'i32.type', return the
   * corresponding name of the type such as 'i32'.  This value is returned by
   * intrinsic {@code Type.name}.
   *
   * @param cl a clazz id of a cotype
   *
   * @return the name of the type represented by instances of cl, using UTF8 encoding.
   */
  public abstract byte[] clazzTypeName(int cl);


  /**
   * If cl is a type parameter, return the type parameter's actual type.
   *
   * @param cl a clazz id
   *
   * @return if cl is a type parameter, clazz id of cl's actual type or -1 if cl
   * is not a type parameter.
   */
  public abstract int clazzTypeParameterActualType(int cl);


  /*----------------------  special clazzes  ---------------------*/


  /**
   * Obtain SpecialClazz from a given clazz.
   *
   * @param cl a clazz id
   *
   * @return the corresponding SpecialClazz or c_NOT_FOUND if cl is not a
   * special clazz.
   */
  public abstract SpecialClazzes getSpecialClazz(int cl);


  /**
   * Check if a clazz is the special clazz c.
   *
   * @param cl a clazz id
   *
   * @param c one of the constants SpecialClazzes.c_i8,...
   *
   * @return true iff cl is the specified special clazz c
   */
  public boolean clazzIs(int cl, SpecialClazzes c)
  {
    return cl == clazz(c);
  }


  /**
   * Get the id of the given special clazz.
   *
   * @param c the id of clazz c or -1 if that clazz was not created.
   */
  public abstract int clazz(SpecialClazzes c);


  /**
   * On {@code cl} lookup field {@code Java_Ref}
   *
   * @param cl Java_Object or inheriting from Java_Object
   *
   */
  public abstract int lookupJavaRef(int cl);


  /**
   * For a clazz that is an heir of 'Function', find the corresponding inner
   * clazz for 'call'.  This is used for code generation of intrinsic
   * 'abortable' that has to create code to call 'call'.
   *
   * @param cl index of a clazz that is an heir of 'Function'.
   *
   * @return the index of the requested {@code Function.call} feature's clazz.
   */
  public abstract int lookupCall(int cl);


  /**
   * For a clazz that is an heir of 'Function', find the corresponding inner
   * clazz for 'call'.  This is used for code generation of intrinsic
   * 'abortable' that has to create code to call 'call'.
   *
   * @param cl index of a clazz that is an heir of 'Function'.
   *
   * @param markAsCalled true to mark the result as called
   *
   * @return the index of the requested {@code Function.call} feature's clazz.
   */
  public abstract int lookupCall(int cl, boolean markAsCalled);


  /**
   * For a clazz that is an heir of 'effect', find the corresponding inner
   * clazz for 'finally'.  This is used for code generation of intrinsic
   * 'instate0' that has to create code to call 'effect.finally'.
   *
   * @param cl index of a clazz that is an heir of 'effect'.
   *
   * @return the index of the requested {@code effect.finally} feature's clazz.
   */
  public abstract int lookup_static_finally(int cl);


  /**
   * For a clazz of concur.atomic, lookup the inner clazz of the value field.
   *
   * @param cl index of a clazz representing cl's value field
   *
   * @return the index of the requested {@code concur.atomic.value} field's clazz.
   */
  public abstract int lookupAtomicValue(int cl);


  /**
   * For a clazz of array, lookup the inner clazz of the internal_array field.
   *
   * @param cl index of a clazz {@code array T} for some type parameter {@code T}
   *
   * @return the index of the requested {@code array.internal_array} field's clazz.
   */
  public abstract int lookup_array_internal_array(int cl);


  /**
   * For a clazz of {@code fuzion.sys.internal_array}, lookup the inner clazz of the
   * data field.
   *
   * @param cl index of a clazz {@code fuzion.sys.internal_array T} for some type parameter {@code T}
   *
   * @return the index of the requested {@code fuzion.sys.internal_array.data} field's clazz.
   */
  public abstract int lookup_fuzion_sys_internal_array_data(int cl);


  /**
   * For a clazz of {@code fuzion.sys.internal_array}, lookup the inner clazz of the
   * length field.
   *
   * @param cl index of a clazz {@code fuzion.sys.internal_array T} for some type parameter {@code T}
   *
   * @return the index of the requested {@code fuzion.sys.internal_array.length} field's clazz.
   */
  public abstract int lookup_fuzion_sys_internal_array_length(int cl);


  /**
   * For a clazz of error, lookup the inner clazz of the msg field.
   *
   * @param cl index of a clazz {@code error}
   *
   * @return the index of the requested {@code error.msg} field's clazz.
   */
  public abstract int lookup_error_msg(int cl);


  /**
   * Get the id of clazz Any.
   *
   * @return clazz id of clazz Any
   */
  public int clazzAny()
  {
    return clazz(SpecialClazzes.c_Any);
  }


  /**
   * Get the id of clazz universe.
   *
   * @return clazz id of clazz universe
   */
  public int clazzUniverse()
  {
    return clazz(SpecialClazzes.c_universe);
  }


  /**
   * Get the id of clazz const_string
   *
   * @return the id of const_string or -1 if that clazz was not created.
   */
  public int clazz_const_string()
  {
    return clazz(SpecialClazzes.c_const_string);
  }


  /**
   * Get the id of clazz ref const_string
   *
   * @return the id of ref const_string or -1 if that clazz was not created.
   */
  public abstract int clazz_ref_const_string();


  /**
   * Get the id of clazz const_string.utf8_data
   *
   * @return the id of const_string.utf8_data or -1 if that clazz was not created.
   */
  public int clazz_const_string_utf8_data()
  {
    return clazz(SpecialClazzes.c_CS_utf8_data);
  }


  /**
   * Get the id of clazz {@code array u8}
   *
   * @return the id of const_string.array or -1 if that clazz was not created.
   */
  public int clazz_array_u8()
  {
    var utf8_data = clazz_const_string_utf8_data();
    return utf8_data == NO_CLAZZ ? NO_CLAZZ : clazzResultClazz(utf8_data);
  }


  /**
   * Get the id of clazz {@code fuzion.sys.array u8}
   *
   * @return the id of {@code fuzion.sys.array u8} or -1 if that clazz was not created.
   */
  public int clazz_fuzionSysArray_u8()
  {
    var a8 = clazz_array_u8();
    var ia = a8 == NO_CLAZZ ? NO_CLAZZ : lookup_array_internal_array(a8);
    return ia == NO_CLAZZ ? NO_CLAZZ : clazzResultClazz(ia);
  }


  /**
   * Get the id of clazz {@code (fuzion.sys.array u8).data}
   *
   * @return the id of {@code (fuzion.sys.array u8).data} or -1 if that clazz was not created.
   */
  public int clazz_fuzionSysArray_u8_data()
  {
    var sa8 = clazz_fuzionSysArray_u8();
    return sa8 == NO_CLAZZ ? NO_CLAZZ : lookup_fuzion_sys_internal_array_data(sa8);
  }


  /**
   * Get the id of clazz {@code (fuzion.sys.array u8).length}
   *
   * @return the id of {@code (fuzion.sys.array u8).length} or -1 if that clazz was not created.
   */
  public int clazz_fuzionSysArray_u8_length()
  {
    var sa8 = clazz_fuzionSysArray_u8();
    return  sa8 == NO_CLAZZ ? NO_CLAZZ : lookup_fuzion_sys_internal_array_length(sa8);
  }


  /**
   * Get the id of clazz error
   *
   * @return the id of error or -1 if that clazz was not created.
   */
  public int clazz_error()
  {
    return clazz(SpecialClazzes.c_error);
  }


  /*---------------------------  types  --------------------------*/


  /**
   * Is there just one single value of this class, so this type is essentially a
   * C/Java {@code void} type?
   *
   * NOTE: This is false for Fuzion's {@code void} type!
   */
  public abstract boolean clazzIsUnitType(int cl);


  /**
   * Is this a void type, i.e., values of this clazz do not exist.
   */
  public boolean clazzIsVoidType(int cl)
  {
    return cl != NO_CLAZZ && clazz(SpecialClazzes.c_void) == cl;
  }


  /**
   * Test is a given clazz is not -1 and stores data.
   *
   * @param cl the clazz defining a type, may be -1
   *
   * @return true if cl != -1 and not unit or void type.
   */
  public boolean hasData(int cl)
  {
    if (PRECONDITIONS) require
      (cl >= firstClazz(),
       cl <= lastClazz());

    return
      !clazzIsUnitType(cl) &&
      !clazzIsVoidType(cl) &&
      cl != clazzUniverse();
  }


  /**
   * Does the given clazz specify a scalar type in the C code, i.e, standard
   * numeric types i32, u64, etc.
   */
  public boolean isScalar(int cl)
  {
    var id = getSpecialClazz(cl);
    return switch (id)
      {
      case
        c_i8  , c_i16 , c_i32 ,
        c_i64 , c_u8  , c_u16 ,
        c_u32 , c_u64 , c_f32 ,
        c_f64                   -> true;
      default                   -> false;
      };
  }


  /**
   * This must return an analogous result as AbstractFeature.isBuiltInPrimitive
   *
   * @return true iff clazz is scalar or bool
   */
  public boolean clazzIsBuiltInPrimitive(int cl)
  {
    return isScalar(cl) || clazzIs(cl, SpecialClazzes.c_bool);
  }



  /*----------------------  type parameters  ---------------------*/


  /**
   * Get the id of an actual generic parameter of a given clazz.
   *
   * @param cl a clazz id
   *
   * @param gix indec of the generic parameter
   *
   * @return id of cl's actual generic parameter #gix
   */
  public abstract int clazzActualGeneric(int cl, int gix);


  /*---------------------  analysis results  ---------------------*/


  /**
   * For a call in cl in code block c at index i, does the result escape
   * the current clazz stack frame (such that it cannot be stored in a
   * local var in the stack frame of cl)
   *
   * @param s site of call
   *
   * @return true iff the result of the call must be cloned on the heap.
   */
  public boolean doesResultEscape(int s)
  {
    return true;
  }


  /**
   * Enum of possible life times of instances created when a clazz is called.
   *
   * Ordinal numbers are sorted by lifetime length, i.e., smallest ordinal is
   * shortest lifetime.
   */
  public enum LifeTime
  {
    /* the instance is no longer accessible after the call returns, so it can
     * safely be allocated on a runtime stack and freed when the call returns
     */
    Call,

    /* The instance has an unknown lifetime, so it should be heap allocated and
     * freed by GC
     */
    Unknown,

    /* The called clazz does not have an instance value, so there is no lifetime
     * associated to it
     */
    Undefined;

    /**
     * May an instance with this LifeTime be accessible after the call to its
     * routine?
     */
    public boolean maySurviveCall()
    {
      require
        (this != Undefined);

      return this.ordinal() > Call.ordinal();
    }
  }

  static
  {
    check(LifeTime.Call.ordinal() < LifeTime.Unknown.ordinal());
  }


  /**
   * Determine the lifetime of the instance of a call to clazz cl.
   *
   * @param cl a clazz id of any kind
   *
   * @return A conservative estimate of the lifespan of cl's instance.
   * Undefined if a call to cl does not create an instance, Call if it is
   * guaranteed that the instance is inaccessible after the call returned.
   */
  public abstract LifeTime lifeTime(int cl);


  /*--------------------------  accessing code  -------------------------*/


  /**
   * Get the clazz id at the given site
   *
   * @param s a site, may be !withinCode(s), i.e., this may be used on
   * {@code clazzCode(cl)} if the code is empty.
   *
   * @return the clazz id that code at site s belongs to.
   */
  public abstract int clazzAt(int s);


  /**
   * Create a String representation of a site for debugging purposes:
   *
   * @param s a site or NO_SITE
   *
   * @return a String describing site
   */
  public abstract String siteAsString(int s);


  /**
   * Get the expr at the given site
   *
   * @param s site
   */
  public abstract ExprKind codeAt(int s);


  /**
   * For an instruction of type ExprKind.Tag at site s, return the type of the
   * original value that will be tagged.
   *
   * @param s a code site for an Env instruction.
   *
   * @return the original type, i.e., for {@code o option i32 := 42}, this is {@code i32}.
   */
  public abstract int tagValueClazz(int s);


  /**
   * For an instruction of type ExprKind.Tag at site s, return the type of the
   * result value after it was tagged.
   *
   * @param s a code site for an Env instruction.
   *
   * @return the new choice type, i.e., for {@code o option i32 := 42}, this is
   * {@code option i32}.
   */
  public abstract int tagNewClazz(int s);


  /**
   * For an instruction of type ExprKind.Tag at site s, return the number of the
   * choice. This will be the same number as the tag number used in a match.
   *
   * @param s a code site for an Env instruction.
   *
   * @return the tag number, i.e., for {@code o choice a b i32 c d := 42}, this is
   * {@code 2}.
   */
  public abstract int tagTagNum(int s);


  /**
   * For an instruction of type ExprKind.Box at site s, return the original type
   * of the value that is to be boxed.
   *
   * @param s a code site for a Box instruction.
   *
   * @return the original type of the value to be boxed.
   */
  public abstract int boxValueClazz(int s);


  /**
   * For an instruction of type ExprKind.Box at site s, return the new reference
   * type of the value that is to be boxed.
   *
   * @param s a code site for a Box instruction.
   *
   * @return the new reference type of the value to be boxed.
   */
  public abstract int boxResultClazz(int s);


  /**
   * Get the code for a comment expression.  This is used for debugging.
   *
   * @param s site of the comment
   */
  public abstract String comment(int s);


  /**
   * Get the inner clazz for a non dynamic access or the static clazz of a dynamic
   * access.
   *
   * @param s site of the access
   *
   * @return the clazz that has to be accessed or -1 if the access is an
   * assignment to a field that is unused, so the assignment is not needed.
   */
  public abstract int accessedClazz(int s);


  /**
   * Get the type of an assigned value. This returns the type even if the
   * assigned field has been removed and accessedClazz() returns -1.
   *
   * @param s site of the assignment
   *
   * @return the type of the assigned value.
   */
  public abstract int assignedType(int s);


  /**
   * Get the possible inner clazzes for a call or assignment to a field
   *
   * @param s site of the access
   *
   * @return an array with an even number of element pairs with accessed target
   * clazzes at even indices followed by the corresponding inner clazz of the
   * feature to be accessed for this target.
   */
  public abstract int[] accessedClazzes(int s);


  /**
   * Get the possible inner clazz for a call or assignment to a field with given
   * target clazz.
   *
   * This is used to feed information back from static analysis tools like DFA
   * to the GeneratingFUIR such that the given target will be added to the
   * targets / inner clazzes tuples returned by accessedClazzes.
   *
   * @param s site of the access
   *
   * @param tclazz the target clazz of the access.
   *
   * @return the accessed inner clazz or NO_CLAZZ in case that does not exist,
   * i.e., an abstract feature is missing.
   */
  public abstract int lookup(int s, int tclazz);


  /**
   * Inform the FUIR instance that lookup for new clazzes is finished.  This
   * means that clazzIsUnitType will be able to produce correct results since no
   * more features will be added.
   */
  public void lookupDone()
  {
  }


  /**
   * Is an access to a feature (assignment, call) dynamic?
   *
   * @param s site of the access
   *
   * @return true iff the assignment or call requires dynamic binding depending
   * on the actual target type.
   */
  public abstract boolean accessIsDynamic(int s);


  /**
   * Get the target (outer) clazz of a feature access
   *
   * @param s site of the access
   *
   * @return index of the static outer clazz of the accessed feature.
   */
  public abstract int accessTargetClazz(int s);


  /**
   * For an intermediate command of type ExprKind.Const, return its clazz.
   *
   * Currently, the clazz is one of bool, i8, i16, i32, i64, u8, u16, u32, u64,
   * f32, f64, or const_string. This will be extended by value instances without
   * refs, choice instances with tag, arrays, etc.
   *
   * @param s site of the constant
   */
  public abstract int constClazz(int s);


  /**
   * For an intermediate command of type ExprKind.Const, return the constant
   * data using little endian encoding, i.e, 0x12345678 -> { 0x78, 0x56, 0x34, 0x12 }.
   */
  public abstract byte[] constData(int s);


  /**
   * For a match expression, get the static clazz of the subject.
   *
   * @param s site of the match
   *
   * @return clazz id of type of the subject
   */
  public abstract int matchStaticSubject(int s);


  /**
   * For a match expression, get the field of a given case
   *
   * @param s site of the match
   *
   * @param cix index of the case in the match
   *
   * @return clazz id of field the value in this case is assigned to, -1 if this
   * case does not have a field or the field is unused.
   */
  public abstract int matchCaseField(int s, int cix);


  /**
   * For a match expression, get the tags matched by a given case
   *
   * @param s site of the match
   *
   * @param cix index of the case in the match
   *
   * @return array of tag numbers this case matches
   */
  public abstract int[] matchCaseTags(int s, int cix);


  /**
   * For a match expression, get the code associated with a given case
   *
   * @param s site of the match
   *
   * @param cix index of the case in the match
   *
   * @return code block for the case
   */
  public abstract int matchCaseCode(int s, int cix);


  @Override
  public boolean withinCode(int s)
  {
    return (s != NO_SITE) && super.withinCode(s);
  }


  /**
   * @return If the expression has only been found to result in void.
   */
  public abstract boolean alwaysResultsInVoid(int s);


  /**
   * Get a string representation of the expr at the given index in given code
   * block.  Useful for debugging.
   *
   * @param s site of an expression
   */
  public String codeAtAsString(int s)
  {
    return switch (codeAt(s))
      {
      case Assign  -> "Assign " + clazzAsString(assignedType(s)) + " to " + clazzAsString(accessedClazz(s));
      case Box     -> "Box "       + clazzAsString(boxValueClazz(s)) + " => " + clazzAsString(boxResultClazz  (s));
      case Call    -> {
                        var sb = new StringBuilder("Call ");
                        var cc = accessedClazz(s);
                        sb.append(clazzAsStringWithArgsAndResult(cc));
                        yield sb.toString();
                       }
      case Current -> "Current";
      case Comment -> "Comment: " + comment(s);
      case Const   -> {
                        var data = constData(s);
                        var sb = new StringBuilder("Const of type ");
                        sb.append(clazzAsString(constClazz(s)));
                        for (var i = 0; i < Math.min(8, data.length); i++)
                          {
                            sb.append(String.format(" %02x", data[i] & 0xff));
                          }
                        yield sb.toString();
                      }
      case Match   -> {
                        var sb = new StringBuilder("Match");
                        for (var cix = 0; cix < matchCaseCount(s); cix++)
                          {
                            var f = matchCaseField(s, cix);
                            sb.append(" " + cix + (f == -1 ? "" : "("+clazzAsString(clazzResultClazz(f))+")") + "=>" + label(matchCaseCode(s, cix)));
                          }
                        yield sb.toString();
                      }
      case Tag     -> "Tag";
      case Pop     -> "Pop";
      };
  }


  /**
   * Get the source code position of an expr at the given index if it is available.
   *
   * @param s site of an expression
   *
   * @return the source code position or null if not available.
   */
  public abstract SourcePosition sitePos(int s);


  /**
   * Helper for dumpCode and sitePos to create a label for given code block.
   *
   * @param c a code block;
   *
   * @return a String that can be used as a unique label for code block {@code c}.
   */
  private String label(int c)
  {
    return "l" + (c-SITE_BASE);
  }


  /**
   * Print the contents of the given code block to System.out, for debugging.
   *
   * @param cl index of the clazz containing the code block.
   *
   * @param c the code block
   */
  public void dumpCode(int cl, int c)
  {
    String label = label(c) +  ":";
    for (var s = c; withinCode(s); s = s + codeSizeAt(s))
      {
        System.out.printf("%s\t%d: %s\n", label, s, codeAtAsString(s));
        label = "";
        switch (codeAt(s))
          {
          case Match:
            var l = label(c) + "_" + (s-c);
            for (var cix = 0; cix < matchCaseCount(s); cix++)
              {
                var mc = matchCaseCode(s, cix);

                dumpCode(cl, mc);
                say("\tgoto " + l);
              }
            label = l + ":";
            break;
          default: break;
          }
      }
    if (label != "")
      {
        say(label);
      }
  }


  /**
   * Print the code of the given routine.
   *
   * @param cl index of the clazz.
   */
  public void dumpCode(int cl)
  {
    if (PRECONDITIONS) require
      (clazzKind(cl) == FeatureKind.Routine);

    say("Code for " + clazzAsStringWithArgsAndResult(cl) + (cl == mainClazz() ? " *** main *** " : ""));
    dumpCode(cl, clazzCode(cl));
  }


  /**
   * Print the code of all routines
   */
  public void dumpCode()
  {
    for (var cl = firstClazz(); cl <= lastClazz(); cl++)
      {
        switch (clazzKind(cl))
          {
          case Routine: if (clazzNeedsCode(cl)) { dumpCode(cl); } break;
          default: break;
          }
      };
  }


  /**
   * For a given site {@code s}, go {@code delta} expressions further or back (in case
   * {@code delta < 0}).
   *
   * @param s a site
   *
   * @param delta the number of instructions to go forward or back.
   */
  public int codeIndex(int s, int delta)
  {
    if (PRECONDITIONS) require
      (s >= SITE_BASE,
       withinCode(s));

    while (delta > 0)
      {
        s = s + codeSizeAt(s);
        delta--;
      }
    if (delta < 0)
      {
        s = codeIndex2(codeBlockStart(s), s, delta);
      }
    return s;
  }


  /**
   * Helper routine for codeIndex to recursively find the index of expression
   * {@code n} before expression at {@code ix} where {@code n == -delta} and {@code delta < 0}.
   *
   * NYI: Performance: This requires time {@code O(codeSize(c))}, so using this
   * quickly results in quadratic performance!
   *
   * @param si a site, our current position we are checking
   *
   * @param s a site we are looking for
   *
   * @param delta the negative number of instructions to go back.
   *
   * @return the site of the expression {@code delta} expressions before {@code s}, or a
   * negative value {@code -m} if that instruction can be found {@code m} recursive calls up.
   */
  private int codeIndex2(int si, int s, int delta)
  {
    check
      (si >= SITE_BASE && s >= SITE_BASE); // this code uses negative results if site was not found yet, so better make sure a site is never negative!

    if (si == s)
      {
        return delta;  // found s, so result is -delta calls up
      }
    else
      {
        var r = codeIndex2(si + codeSizeAt(si), s, delta);
        return r <  -1 ? r + 1  // found s, position of s + delta is at least one call up
             : r == -1 ? si     // found s, position of s + delta is here!
             :           r;     // found s, pass on result
      }
  }


  /**
   * Helper routine to go back in the code jumping over the whole previous
   * expression. Say you have the code  -- NYI: This example is confusing and probably wrong --
   *
   *   0: const 1
   *   1: current
   *   2: call field 'n'
   *   3: current
   *   4: call field 'm'
   *   5: const 2
   *   6: call add
   *   7: sub
   *   8: mul
   *
   * Then 'skip(cl, 6)' is 2 (popping 'add current.m 2'), while 'skip(cl, 2)' is
   * 0 (popping 'current.n').
   *
   * 'skip(cl, 7)' will result in 7, while 'skip(cl, 8)' will result in an
   * error since there is no expression before 'mul 1 (sub current.n (add
   * current.m 2))'.
   *
   * @param s site to start skipping backwards from
   */
  public int skipBack(int s)
  {
    return switch (codeAt(s))
      {
      case Assign  ->
        {
          var tc = accessTargetClazz(s);
          s = skipBack(codeIndex(s, -1));
          if (tc != clazzUniverse())
            {
              s = skipBack(s);
            }
          yield s;
        }
      case Box     -> skipBack(codeIndex(s, -1));
      case Call    ->
        {
          var tc = accessTargetClazz(s);
          var cc = accessedClazz(s);
          var ac = clazzArgCount(cc);
          s = codeIndex(s, -1);
          for (var i = 0; i < ac; i++)
            {
              var acl = clazzArgClazz(cc, ac-1-i);
              if (clazzResultClazz(acl) != clazzUniverse())
                {
                  s = skipBack(s);
                }
            }
          if (tc != clazzUniverse())
            {
              s = skipBack(s);
            }
          yield s;
        }
      case Current -> codeIndex(s, -1);
      case Comment -> skipBack(codeIndex(s, -1));
      case Const   -> codeIndex(s, -1);
      case Match   ->
        {
          s = codeIndex(s, -1);
          s = skipBack(s);
          yield s;
        }
      case Tag     -> skipBack(codeIndex(s, -1));
      case Pop     -> skipBack(codeIndex(s, -1));
      };
  }


  /*-----------------  convenience methods for effects  -----------------*/


  /**
   * Is cl one of the intrinsics in effect that changes the effect in
   * the current environment?
   *
   * @param cl the id of the intrinsic clazz
   *
   * @return true for effect.install and similar features.
   */
  public abstract boolean isEffectIntrinsic(int cl);


  /**
   * For an intrinsic in effect that changes the effect in the
   * current environment, return the type of the environment.  This type is used
   * to distinguish different environments.
   *
   * @param cl the id of the intrinsic clazz
   *
   * @return the type of the outer feature of cl
   */
  public abstract int effectTypeFromIntrinsic(int cl);


  /*------------------------------  arrays  -----------------------------*/


  /**
   * the clazz of the elements of the array
   *
   * @param constCl, e.g. {@code array (tuple i32 codepoint)}
   *
   * @return e.g. {@code tuple i32 codepoint}
   */
  public abstract int inlineArrayElementClazz(int constCl);


  /**
   * Is {@code constCl} an array?
   */
  public abstract boolean clazzIsArray(int constCl);


  /*----------------------------  constants  ----------------------------*/


  /**
   * Extract bytes from {@code bb} that should be used when deserializing for {@code cl}.
   *
   * @param cl the constants clazz
   *
   * @param bb the bytes to be used when deserializing this constant.
   *           May be more than necessary for variable length constants
   *           like strings, arrays, etc.
   */
  private ByteBuffer deserializeClazz(int cl, ByteBuffer bb)
  {
    return switch (getSpecialClazz(cl))
      {
      case c_String :
        var len = bb.duplicate().order(ByteOrder.LITTLE_ENDIAN).getInt();
        yield bb.slice(bb.position(), 4+len);
      case c_bool :
        yield bb.slice(bb.position(), 1);
      case c_i8, c_i16, c_i32, c_i64, c_u8, c_u16, c_u32, c_u64, c_f32, c_f64 :
        var bytes = bb.duplicate().order(ByteOrder.LITTLE_ENDIAN).getInt();
        yield bb.slice(bb.position(), 4+bytes);
      default:
        yield this.clazzIsArray(cl)
          ? deserializeArray(this.inlineArrayElementClazz(cl), bb)
          : deserializeValueConst(cl, bb);
      };
  }


  /**
   * bytes used when serializing call that results in this type.
   */
  private ByteBuffer deserializeValueConst(int cl, ByteBuffer bb)
  {
    var args = clazzArgCount(cl);
    var bbb = bb.duplicate().order(ByteOrder.LITTLE_ENDIAN);
    var argBytes = 0;
    for (int i = 0; i < args; i++)
      {
        var rt = clazzArgClazz(cl, i);
        argBytes += deserializeConst(rt, bbb).length;
      }
    return bb.slice(bb.position(), argBytes);
  }



  /**
   * Extract bytes from {@code bb} that should be used when deserializing for {@code cl}.
   *
   * @param cl the constants clazz
   *
   * @param bb the bytes to be used when deserializing this constant.
   *           May be more than necessary for variable length constants
   *           like strings, arrays, etc.
   */
  public byte[] deserializeConst(int cl, ByteBuffer bb)
  {
    var elBytes = deserializeClazz(cl, bb.duplicate()).order(ByteOrder.LITTLE_ENDIAN);
    bb.position(bb.position()+elBytes.remaining());
    var b = new byte[elBytes.remaining()];
    elBytes.get(b);
    return b;
  }


  /**
   * Extract bytes from {@code bb} that should be used when deserializing this inline array.
   *
   * @param elementClazz the elements clazz
   *
   * @elementCount the count of elements in this array.
   *
   * @param bb the bytes to be used when deserializing this constant.
   *           May be more than necessary for variable length constants
   *           like strings, arrays, etc.
   */
  private ByteBuffer deserializeArray(int elementClazz, ByteBuffer bb)
  {
    var bbb = bb.duplicate().order(ByteOrder.LITTLE_ENDIAN);
    var elCount = bbb.getInt();
    var elBytes = 0;
    for (int i = 0; i < elCount; i++)
      {
        elBytes += deserializeConst(elementClazz, bbb).length;
      }
    return bb.slice(bb.position(), 4+elBytes);
  }


  /*----------------------  accessing source code  ----------------------*/


  /**
   * Get the source file the clazz originates from.
   *
   * e.g. /fuzion/tests/hello/HelloWorld.fz, $FUZION/lib/panic.fz
   */
  public abstract String clazzSrcFile(int cl);


  /*---------------------------------------------------------------------
   *
   * handling of abstract missing errors.
   *
   * NYI: This still uses AirErrors.abstractFeatureNotImplemented, which should
   * eventually be moved to DFA or somewhere else when DFA is joined with AIR
   * phase.
   */


  /**
   * If a called to an abstract feature was found, the DFA will use this to
   * record the missing implementation of an abstract features.
   *
   * Later, this will be reported as an error via {@code reportAbstractMissing()}.
   *
   * @param cl clazz is of the clazz that is missing an implementation of an
   * abstract features.
   *
   * @param f the inner clazz that is called and that is missing an implementation
   *
   * @param instantiationSite if known, the site where {@code cl} was instantiated,
   * {@code NO_SITE} if unknown.
   */
  public abstract void recordAbstractMissing(int cl, int f, int instantiationSite, String context, int callSite);


  /**
   * In case any errors were recorded via {@code recordAbstractMissing} this will
   * create the corresponding error messages.  The errors reported will be
   * cumulative, i.e., if a clazz is missing several implementations of abstract
   * features, there will be only one error for that clazz.
   */
  public abstract void reportAbstractMissing();


<<<<<<< HEAD
  /*----------------------  serializing FUIR  ----------------------*/


  public abstract int[] clazzActualGenerics(int cl);

  private int siteCount()
  {
    return _allCode.size();
  }

  private int[] specialClazzes()
  {
    return Arrays
      .stream(SpecialClazzes.values())
      .mapToInt(sc -> sc == SpecialClazzes.c_NOT_FOUND ? NO_CLAZZ : clazz(sc))
      .toArray();
  }

  private int[] clazzArgs(int cl)
  {
    var result = new int[safe(()->clazzArgCount(cl), 0)];
    for (int i = 0; i < result.length; i++)
      {
        result[i]= clazzArg(cl, i);
      }
    return result;
  }

  protected int[] clazzChoices(int cl)
  {
    var numChoices = clazzNumChoices(cl);
    var result = new int[numChoices > 0 ? numChoices : 0];
    for (int i = 0; i < result.length; i++)
      {
        result[i]= clazzChoice(cl, i);
      }
    return result;
  }

  private int[] clazzFields(int cl)
  {
    var numFields = clazzNumFields(cl);
    var result = new int[numFields > 0 ? numFields : 0];
    for (int i = 0; i < result.length; i++)
      {
        result[i]= clazzField(cl, i);
      }
    return result;
  }

  public byte[] serialize()
  {
    // NYI: CLEANUP: DFA should probably already create those?
    // make sure there is a value clazz for
    // every boxed clazz, backends jvm and c need this.
    // test inheritance fails without this.
    for (int cl = firstClazz(); cl <= lastClazz(); cl++)
      {
        if (clazzIsBoxed(cl))
          {
            clazzAsValue(cl);
          }
      }
    var firstClazz = firstClazz();
    var lastClazz = lastClazz();
    var siteCount = siteCount();

    var baos = new ByteArrayOutputStream();
    try (ObjectOutputStream oos = new ObjectOutputStream(baos))
      {
        oos.writeInt(mainClazz());
        var clazzes = new ClazzRecord[lastClazz-firstClazz+1];
        for (int cl = firstClazz; cl <= lastClazz; cl++)
          {
            var cl0 = cl;
            var needsCode = clazzKind(cl) == FeatureKind.Routine && clazzNeedsCode(cl);
            clazzes[clazzId2num(cl)] = new ClazzRecord(
                clazzBaseName(cl),
                clazzOuterClazz(cl),
                clazzIsBoxed(cl),
                clazzArgs(cl),
                clazzKind(cl),
                safe(()->clazzOuterRef(cl0), NO_CLAZZ),
                clazzResultClazz(cl),
                clazzIsRef(cl),
                clazzIsUnitType(cl),
                clazzIsChoice(cl),
                clazzAsValue(cl),
                clazzChoices(cl),
                clazzInstantiatedHeirs(cl),
                clazzNeedsCode(cl),
                clazzFields(cl),
                needsCode ? clazzCode(cl) : NO_SITE,
                clazzResultField(cl),
                clazzFieldIsAdrOfValue(cl),
                clazzTypeParameterActualType(cl),
                clazzOriginalName(cl),
                clazzActualGenerics(cl),
                safe(()->lookupCall(cl0), NO_CLAZZ),
                safe(()->lookup_static_finally(cl0), NO_CLAZZ),
                clazzKind(cl) == FeatureKind.Routine ? lifeTime(cl) : null,
                safe(()->clazzTypeName(cl0), null),
                clazzIsArray(cl) ? inlineArrayElementClazz(cl) : NO_CLAZZ,
                clazzAsStringHuman(cl),
                safe(()->clazzKind(cl0) == FeatureKind.Field ? fieldIndex(cl0) : NO_CLAZZ, NO_CLAZZ),
                clazzSrcFile(cl),
                safe(()->lookupJavaRef(cl0), NO_CLAZZ)
                );
          }
        oos.writeObject(clazzes);

        var sites = new SiteRecord[siteCount];
        for (int s = SITE_BASE; s < SITE_BASE+siteCount; s++)
          {
            var s0 = s;
            var accessedClazz =
              !withinCode(s)
                ? NO_CLAZZ
                : (codeAt(s) == ExprKind.Call || codeAt(s) == ExprKind.Assign)
                ? safe(()->
                    accessedClazz(s0) > lastClazz
                      ? NO_CLAZZ
                      : accessedClazz(s0),
                    NO_CLAZZ)
                : NO_CLAZZ;

            sites[s-SITE_BASE] = new SiteRecord(
                clazzAt(s),
                !withinCode(s) ? false : alwaysResultsInVoid(s),
                !withinCode(s) ? null : codeAt(s),
                !withinCode(s) ? NO_CLAZZ : codeAt(s) == ExprKind.Const ? constClazz(s) : NO_CLAZZ,
                !withinCode(s) ? null : codeAt(s) == ExprKind.Const ? constData(s) : null,
                accessedClazz,
                accessedClazz != NO_CLAZZ ? accessedClazzes(s) : null,
                !withinCode(s) ? NO_CLAZZ : (codeAt(s) == ExprKind.Call || codeAt(s) == ExprKind.Assign) ? accessTargetClazz(s) : NO_CLAZZ,
                !withinCode(s) ? NO_CLAZZ : codeAt(s) == ExprKind.Tag ? tagValueClazz(s) : NO_CLAZZ,
                !withinCode(s) ? NO_CLAZZ : codeAt(s) == ExprKind.Assign ? assignedType(s) : NO_CLAZZ,
                !withinCode(s) || codeAt(s) != ExprKind.Box ? NO_CLAZZ : safe(()->boxValueClazz(s0), NO_CLAZZ),
                !withinCode(s) || codeAt(s) != ExprKind.Box ? NO_CLAZZ : safe(()->boxResultClazz(s0), NO_CLAZZ),
                !withinCode(s) ? NO_CLAZZ : codeAt(s) == ExprKind.Match ? safe(()->matchStaticSubject(s0), NO_CLAZZ) : NO_CLAZZ,
                !withinCode(s) ? -1 : codeAt(s) == ExprKind.Match ? matchCaseCount(s) : NO_CLAZZ,
                !withinCode(s) ? null : codeAt(s) == ExprKind.Match ? matchCaseTags(s) : null,
                !withinCode(s) ? null : codeAt(s) == ExprKind.Match ? matchCaseCode(s) : null,
                !withinCode(s) || codeAt(s) != ExprKind.Tag ? NO_CLAZZ : tagNewClazz(s),
                !withinCode(s) || codeAt(s) != ExprKind.Tag ? -1 : tagTagNum(s),
                !withinCode(s) || codeAt(s) != ExprKind.Match ? null : matchCaseFields(s),
                !withinCode(s) || !(codeAt(s) == ExprKind.Assign || codeAt(s) == ExprKind.Call) ? false : accessIsDynamic(s)
              );
          }
        oos.writeObject(sites);

        oos.writeObject(specialClazzes());
      }
    catch(IOException e)
      {
        e.printStackTrace();
      }
    return baos.toByteArray();
  }

  private int[][] matchCaseTags(int s)
  {
    var result = new int[matchCaseCount(s)][];
    for (int cix = 0; cix < result.length; cix++)
      {
        result[cix] = matchCaseTags(s, cix);
      }
    return result;
  }

  private int[] matchCaseCode(int s)
  {
    var result = new int[matchCaseCount(s)];
    for (int cix = 0; cix < result.length; cix++)
      {
        result[cix] = matchCaseCode(s, cix);
      }
    return result;
  }

  // NYI: cleanup
  private <T> T safe(Supplier<T> fn, T dflt)
  {
    try {
      return fn.get();
    } catch (Throwable e) {
      return dflt;
    }
  }

  private int[] matchCaseFields(int s)
  {
    var result = new int[matchCaseCount(s)];
    for (int cix = 0; cix < result.length; cix++)
      {
        result[cix] = matchCaseField(s, cix);
      }
    return result;
  }


=======
>>>>>>> e7fa4e10
  /*----------------------  Interpreter  ----------------------*/


  /**
   * For a given tag return the index of the corresponding case.
   *
   * @param s site of the match
   *
   * @param tag e.g. 0,1,2,...
   *
   * @return the index of the case for tag {@code tag}
   */
  public int matchCaseIndex(int s, int tag)
  {
<<<<<<< HEAD
=======
    // NYI: PERFORMANCE: cache this?
>>>>>>> e7fa4e10
    var result = -1;
    for (var j = 0; result < 0 && j <  matchCaseCount(s); j++)
      {
        var mct = matchCaseTags(s, j);
        if (Arrays.stream(mct).anyMatch(t -> t == tag))
          {
            result = j;
          }
      }
    if (CHECKS) check
      (result != -1);
    return result;
  }

}

/* end of file */<|MERGE_RESOLUTION|>--- conflicted
+++ resolved
@@ -32,10 +32,8 @@
 import java.nio.ByteBuffer;
 import java.nio.ByteOrder;
 import java.util.Arrays;
-<<<<<<< HEAD
 import java.util.function.Supplier;
-=======
->>>>>>> e7fa4e10
+import java.util.Arrays;
 
 import dev.flang.ir.IR;
 import dev.flang.util.SourcePosition;
@@ -1680,7 +1678,6 @@
   public abstract void reportAbstractMissing();
 
 
-<<<<<<< HEAD
   /*----------------------  serializing FUIR  ----------------------*/
 
 
@@ -1882,8 +1879,6 @@
   }
 
 
-=======
->>>>>>> e7fa4e10
   /*----------------------  Interpreter  ----------------------*/
 
 
@@ -1898,10 +1893,7 @@
    */
   public int matchCaseIndex(int s, int tag)
   {
-<<<<<<< HEAD
-=======
     // NYI: PERFORMANCE: cache this?
->>>>>>> e7fa4e10
     var result = -1;
     for (var j = 0; result < 0 && j <  matchCaseCount(s); j++)
       {
