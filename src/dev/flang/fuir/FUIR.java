--- conflicted
+++ resolved
@@ -2188,22 +2188,16 @@
                 var mc = matchCaseCode(c, ix, cix);
 
                 dumpCode(cl, mc);
-<<<<<<< HEAD
-                say("\tgoto " +l);
-              }
-            say(l + ":");
-=======
-                System.out.println("\tgoto " + l);
+                say("\tgoto " + l);
               }
             label = l + ":";
->>>>>>> 6fb33152
             break;
           default: break;
           }
       }
     if (label != "")
       {
-        System.out.println(label);
+        say(label);
       }
   }
 
