--- conflicted
+++ resolved
@@ -1775,22 +1775,6 @@
 
     Clazz clazz;
     var ic = _codeIds.get(c).get(ix);
-<<<<<<< HEAD
-    var t = ((Expr) ic).type();
-    if      (t.compareTo(Types.resolved.t_bool  ) == 0) { clazz = Clazzes.bool       .getIfCreated(); }
-    else if (t.compareTo(Types.resolved.t_i8    ) == 0) { clazz = Clazzes.i8         .getIfCreated(); }
-    else if (t.compareTo(Types.resolved.t_i16   ) == 0) { clazz = Clazzes.i16        .getIfCreated(); }
-    else if (t.compareTo(Types.resolved.t_i32   ) == 0) { clazz = Clazzes.i32        .getIfCreated(); }
-    else if (t.compareTo(Types.resolved.t_i64   ) == 0) { clazz = Clazzes.i64        .getIfCreated(); }
-    else if (t.compareTo(Types.resolved.t_u8    ) == 0) { clazz = Clazzes.u8         .getIfCreated(); }
-    else if (t.compareTo(Types.resolved.t_u16   ) == 0) { clazz = Clazzes.u16        .getIfCreated(); }
-    else if (t.compareTo(Types.resolved.t_u32   ) == 0) { clazz = Clazzes.u32        .getIfCreated(); }
-    else if (t.compareTo(Types.resolved.t_u64   ) == 0) { clazz = Clazzes.u64        .getIfCreated(); }
-    else if (t.compareTo(Types.resolved.t_f32   ) == 0) { clazz = Clazzes.f32        .getIfCreated(); }
-    else if (t.compareTo(Types.resolved.t_f64   ) == 0) { clazz = Clazzes.f64        .getIfCreated(); }
-    else if (t.compareTo(Types.resolved.t_string) == 0) { clazz = Clazzes.Const_String.getIfCreated(); } // NYI: a slight inconsistency here, need to change AST
-    // this abstract constant was a call
-=======
     var t = ((AbstractConstant) ic).typeOfConstant();
     if      (t.compareTo(Types.resolved.t_bool        ) == 0) { clazz = Clazzes.bool        .getIfCreated(); }
     else if (t.compareTo(Types.resolved.t_i8          ) == 0) { clazz = Clazzes.i8          .getIfCreated(); }
@@ -1804,7 +1788,7 @@
     else if (t.compareTo(Types.resolved.t_f32         ) == 0) { clazz = Clazzes.f32         .getIfCreated(); }
     else if (t.compareTo(Types.resolved.t_f64         ) == 0) { clazz = Clazzes.f64         .getIfCreated(); }
     else if (t.compareTo(Types.resolved.t_Const_String) == 0) { clazz = Clazzes.Const_String.getIfCreated(); }
->>>>>>> 416bfd6b
+    // this abstract constant was a call
     else if (ic instanceof AbstractConstant)
       {
         clazz = Clazzes.clazz(t);
