--- conflicted
+++ resolved
@@ -1458,7 +1458,6 @@
 
   /**
    * Extract bytes from {@code bb} that should be used when deserializing for {@code cl}.
-<<<<<<< HEAD
    *
    * @param cl the constants clazz
    *
@@ -1506,8 +1505,6 @@
 
   /**
    * Extract bytes from {@code bb} that should be used when deserializing for {@code cl}.
-=======
->>>>>>> b8e81e0f
    *
    * @param cl the constants clazz
    *
@@ -1515,56 +1512,6 @@
    *           May be more than necessary for variable length constants
    *           like strings, arrays, etc.
    */
-<<<<<<< HEAD
-=======
-  private ByteBuffer deserializeClazz(int cl, ByteBuffer bb)
-  {
-    return switch (getSpecialClazz(cl))
-      {
-      case c_String :
-        var len = bb.duplicate().order(ByteOrder.LITTLE_ENDIAN).getInt();
-        yield bb.slice(bb.position(), 4+len);
-      case c_bool :
-        yield bb.slice(bb.position(), 1);
-      case c_i8, c_i16, c_i32, c_i64, c_u8, c_u16, c_u32, c_u64, c_f32, c_f64 :
-        var bytes = bb.duplicate().order(ByteOrder.LITTLE_ENDIAN).getInt();
-        yield bb.slice(bb.position(), 4+bytes);
-      default:
-        yield this.clazzIsArray(cl)
-          ? deserializeArray(this.inlineArrayElementClazz(cl), bb)
-          : deserializeValueConst(cl, bb);
-      };
-  }
-
-
-  /**
-   * bytes used when serializing call that results in this type.
-   */
-  private ByteBuffer deserializeValueConst(int cl, ByteBuffer bb)
-  {
-    var args = clazzArgCount(cl);
-    var bbb = bb.duplicate().order(ByteOrder.LITTLE_ENDIAN);
-    var argBytes = 0;
-    for (int i = 0; i < args; i++)
-      {
-        var rt = clazzArgClazz(cl, i);
-        argBytes += deserializeConst(rt, bbb).length;
-      }
-    return bb.slice(bb.position(), argBytes);
-  }
-
-
-
-  /**
-   * Extract bytes from {@code bb} that should be used when deserializing for {@code cl}.
-   *
-   * @param cl the constants clazz
-   *
-   * @param bb the bytes to be used when deserializing this constant.
-   *           May be more than necessary for variable length constants
-   *           like strings, arrays, etc.
-   */
->>>>>>> b8e81e0f
   public byte[] deserializeConst(int cl, ByteBuffer bb)
   {
     var elBytes = deserializeClazz(cl, bb.duplicate()).order(ByteOrder.LITTLE_ENDIAN);
