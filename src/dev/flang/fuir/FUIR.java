--- conflicted
+++ resolved
@@ -534,99 +534,7 @@
 
 
   /**
-<<<<<<< HEAD
-   * On `cl` lookup field `Java_Ref`
-=======
-   * Get the id of clazz Any.
-   *
-   * @return clazz id of clazz Any
-   */
-  public abstract int clazzAny();
-
-
-  /**
-   * Get the id of clazz universe.
-   *
-   * @return clazz id of clazz universe
-   */
-  public abstract int clazzUniverse();
-
-
-  /**
-   * Get the id of clazz Const_String
-   *
-   * @return the id of Const_String or -1 if that clazz was not created.
-   */
-  public abstract int clazz_Const_String();
-
-
-  /**
-   * Get the id of clazz Const_String.utf8_data
-   *
-   * @return the id of Const_String.utf8_data or -1 if that clazz was not created.
-   */
-  public abstract int clazz_Const_String_utf8_data();
-
-
-  /**
-   * Get the id of clazz {@code array u8}
-   *
-   * @return the id of Const_String.array or -1 if that clazz was not created.
-   */
-  public abstract int clazz_array_u8();
-
-
-  /**
-   * Get the id of clazz {@code fuzion.sys.array<u8>}
-   *
-   * @return the id of {@code fuzion.sys.array<u8>} or -1 if that clazz was not created.
-   */
-  public abstract int clazz_fuzionSysArray_u8();
-
-
-  /**
-   * Get the id of clazz {@code fuzion.sys.array<u8>.data}
-   *
-   * @return the id of {@code fuzion.sys.array<u8>.data} or -1 if that clazz was not created.
-   */
-  public abstract int clazz_fuzionSysArray_u8_data();
-
-
-  /**
-   * Get the id of clazz {@code fuzion.sys.array<u8>.length}
-   *
-   * @return the id of {@code fuzion.sys.array<u8>.length} or -1 if that clazz was not created.
-   */
-  public abstract int clazz_fuzionSysArray_u8_length();
-
-
-  /**
-   * Get the id of clazz {@code fuzion.java.Java_Object}
-   *
-   * @return the id of {@code fuzion.java.Java_Object} or -1 if that clazz was not created.
-   */
-  public abstract int clazz_fuzionJavaObject();
-
-
-  /**
-   * Get the id of clazz {@code fuzion.java.Java_Object.Java_Ref}
-   *
-   * @return the id of {@code fuzion.java.Java_Object.Java_Ref} or -1 if that clazz was not created.
-   */
-  public abstract int clazz_fuzionJavaObject_Ref();
-
-
-  /**
-   * Get the id of clazz error
-   *
-   * @return the id of error or -1 if that clazz was not created.
-   */
-  public abstract int clazz_error();
-
-
-  /**
    * On {@code cl} lookup field {@code Java_Ref}
->>>>>>> 108d14d2
    *
    * @param cl Java_Object or inheriting from Java_Object
    *
