--- conflicted
+++ resolved
@@ -1936,24 +1936,7 @@
 
     var e = getExpr(s);
     int[] result;
-<<<<<<< HEAD
-
-    var match = (AbstractMatch) s;
-    var mc = match.cases().get(cix);
-    var ts = mc.types();
-    var f = mc.field();
-    int nt = f != null ? 1 : ts.size();
-    var resultL = new List<Integer>();
-    int tag = 0;
-    for (var cg : match.subject().type().choiceGenerics())
-      {
-        for (int tix = 0; tix < nt; tix++)
-=======
-    if (e instanceof If)
-      {
-        result = new int[] { cix == 0 ? 1 : 0 };
-      }
-    else if (e instanceof AbstractMatch match)
+    if (e instanceof AbstractMatch match)
       {
         var mc = match.cases().get(cix);
         var ts = mc.types();
@@ -1962,7 +1945,6 @@
         var resultL = new List<Integer>();
         int tag = 0;
         for (var cg : match.subject().type().choiceGenerics())
->>>>>>> b72cd1bd
           {
             var t = f != null ? f.resultType() : ts.get(tix);
             if (t.isDirectlyAssignableFrom(cg))
@@ -1972,21 +1954,11 @@
           }
         tag++;
       }
-    result = new int[resultL.size()];
-    for (int i = 0; i < result.length; i++)
-      {
-        result[i] = resultL.get(i);
-      }
-<<<<<<< HEAD
-
-    if (POSTCONDITIONS) ensure
-=======
     else
       {
         throw new Error("match expr has wrong class " + (e == null ? e : e.getClass()));
       }
     if(POSTCONDITIONS) ensure
->>>>>>> b72cd1bd
       (result.length > 0);
     return result;
   }
