--- conflicted
+++ resolved
@@ -1814,21 +1814,15 @@
      */
     var of = o.feature();
     var isValue = !o.isRef();
-    var isThisValue = o.isThisType() && o.isRef() != of.isThisRef() && isValue;
+    var isThisValue = o.isThisType() && o.isRef() != of.isRef() && isValue;
     var res = this;
     var i = feature();
-<<<<<<< HEAD
     while (
       // direct match
       i != null && i != of
       // via inheritance (in values)
-      && !((isThisValue  ? i.isThisRef() : isValue) && i.inheritsFrom(of)) // see #1391 and #1628 for when this can be the case.
+      && !((isThisValue  ? i.isRef() : isValue) && i.inheritsFrom(of)) // see #1391 and #1628 for when this can be the case.
           )
-=======
-    while (i != null && i != o
-      && !(i.isRef() && i.inheritsFrom(o)) // see #1391 and #1628 for when this can be the case.
-    )
->>>>>>> 1ad1fd78
       {
         res =  i.hasOuterRef() ? res.lookup(i.outerRef()).resultClazz()
                                : res._outer;
@@ -1836,11 +1830,7 @@
       }
 
     if (CHECKS) check
-<<<<<<< HEAD
       (Errors.any() || i == of || i != null && i.inheritsFrom(of) && isValue);
-=======
-      (Errors.any() || i == o || i != null && i.isRef() && i.inheritsFrom(o));
->>>>>>> 1ad1fd78
 
     return i == null ? _fuir.error() : res;
   }
