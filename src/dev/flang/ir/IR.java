/*

This file is part of the Fuzion language implementation.

The Fuzion language implementation is free software: you can redistribute it
and/or modify it under the terms of the GNU General Public License as published
by the Free Software Foundation, version 3 of the License.

The Fuzion language implementation is distributed in the hope that it will be
useful, but WITHOUT ANY WARRANTY; without even the implied warranty of
MERCHANTABILITY or FITNESS FOR A PARTICULAR PURPOSE.  See the GNU General Public
License for more details.

You should have received a copy of the GNU General Public License along with The
Fuzion language implementation.  If not, see <https://www.gnu.org/licenses/>.

*/

/*-----------------------------------------------------------------------
 *
 * Tokiwa Software GmbH, Germany
 *
 * Source of class IR
 *
 *---------------------------------------------------------------------*/

package dev.flang.ir;

import dev.flang.ast.AbstractAssign; // NYI: remove dependency
import dev.flang.ast.AbstractBlock; // NYI: remove dependency
import dev.flang.ast.AbstractCall; // NYI: remove dependency
import dev.flang.ast.AbstractConstant; // NYI: remove dependency
import dev.flang.ast.AbstractCurrent; // NYI: remove dependency
import dev.flang.ast.AbstractMatch; // NYI: remove dependency
import dev.flang.ast.Box; // NYI: remove dependency
import dev.flang.ast.Check; // NYI: remove dependency
import dev.flang.ast.Env; // NYI: remove dependency
import dev.flang.ast.Expr; // NYI: remove dependency
import dev.flang.ast.InlineArray; // NYI: remove dependency
import dev.flang.ast.NumLiteral; // NYI: remove dependency
import dev.flang.ast.Nop; // NYI: remove dependency
import dev.flang.ast.Tag; // NYI: remove dependency
import dev.flang.ast.Universe; // NYI: remove dependency

import dev.flang.util.ANY;
import dev.flang.util.List;
import dev.flang.util.Map2Int;
import dev.flang.util.SourcePosition;


/**
 * IR provides the common super class for the Fuzion intermediate representation.
 *
 * @author Fridtjof Siebert (siebert@tokiwa.software)
 */
public class IR extends ANY
{


  /*----------------------------  constants  ----------------------------*/


  /**
   * For clazzes represented by integers, this gives the base added to the
   * integers to detect wrong values quickly.
   */
  protected static final int CLAZZ_BASE   = 0x10000000;

  /**
   * For FUIR code represented by integers, this gives the base added to the
   * integers to detect wrong values quickly.
   */
  protected static final int CODE_BASE    = 0x30000000;

  /**
   * For Features represented by integers, this gives the base added to the
   * integers to detect wrong values quickly.
   */
  protected static final int FEATURE_BASE = 0x50000000;

  /**
   * For sites represented by integers, this gives the base added to the
   * integers to detect wrong values quickly.
   */
  protected static final int SITE_BASE = 0x70000000;


  /**
   * Special site index value for unknown site location (i.e, a site coming from
   * an intrinsic or the program entry point).
   */
  public static final int NO_SITE = SITE_BASE-1;


  /**
   * The basic types of features in Fuzion:
   */
  public enum FeatureKind
  {
    Routine,
    Field,
    Intrinsic,
    Abstract,
    Choice,
    Native
  }


  public enum ExprKind
  {
    AdrOf,
    Assign,
    Box,
    Call,
    Current,
    Comment,
    Const,
    Match,
    Tag,
    Env,
    Pop,
    Unit,
    // this is eliminated in FUIR
    InlineArray;

    /**
     * get the Kind that corresponds to the given ordinal number.
     */
    public static ExprKind from(int ordinal)
    {
      if (CHECKS) check
        (values()[ordinal].ordinal() == ordinal);

      return values()[ordinal];
    }

  }


  /**
   * All the code blocks in this IR. They are added via `addCode`.
   */
  private final Map2Int<List<Object>> _codeIds;


  /**
   * For every raw code block index in _codeIds, this gives the index of the
   * first site for the corresponding code block.
   */
  private final List<Integer> _siteStart = new List<>(0);


  /*--------------------------  constructors  ---------------------------*/


  public IR()
  {
    _codeIds = new Map2Int<>(CODE_BASE);
  }

  /**
   * Clone this IR such that modifications can be made by optimizers.  A heir of
   * IR can use this to redefine some methods while reusing the data from
   * original for all the rest.
   *
   * @param original the original IR instance that we are cloning.
   */
  protected IR(IR original)
  {
    _codeIds = original._codeIds;
  }

  /*-----------------------  code block handling  -----------------------*/


  /**
   * Add given code block and abtain a unique id for it.
   *
   * This also sets _siteStart in case `b` was not already added.
   *
   * NYI: UNDER DEVELOPMENT: The returned index should be replaced by a site
   * index, i.e., siteFromCI(result, 0).
   *
   * @param b a list of Expr statements to be added.
   *
   * @return the index of b
   */
  protected int addCode(List<Object> b)
  {
    b.freeze();
    var res = _codeIds.add(b);
    var index = res - CODE_BASE;
    if (index >= _siteStart.size()-1)
      {
        var nextSiteStart = _siteStart.getLast() + b.size() + 1; // b.size() might be 0 so we add 1 to have disjoint site indices
        _siteStart.add(nextSiteStart);
      }
    return res;
  }


  /**
   * Get the Expr #i in code block c
   *
   * NYI: UNDER DEVELOPMENT: This should be replaced by `getExpr(int site)`.
   *
   * @param c the code block index returned by `addCode`
   *
   * @param i an index in c
   */
  protected Object getExpr(int c, int i)
  {
    return _codeIds.get(c).get(i);
  }



  /**
   * Convert a code block index c and an Expr index in that code block to a site
   * index.
   *
   * NYI: UNDER DEVELOPMENT: This should be removed once `site` is used throughout.
   *
   * @param c the code block index returned by `addCode`
   *
   * @param i an index in c
   *
   * @return a site index corresponding to `c`/`i`.
   */
  public int siteFromCI(int c, int i)
  {
    if (PRECONDITIONS) require
      (0 <= i && i < _codeIds.get(c).size());

    var index = c - CODE_BASE;
    var result = _siteStart.get(index).intValue() + i + SITE_BASE;

    if (POSTCONDITIONS) ensure
      (c == codeIndexFromSite(result),
       i == exprIndexFromSite(result));

    return result;
  }


  /**
   * Extract code block index from a site.
   *
   * NYI: UNDER DEVELOPMENT: This should be removed once `site` is used throughout.
   *
   * @param site a code site
   *
   * @return the index of the code block containing the given site.
   */
  protected int codeIndexFromSite(int site)
  {
    var rawSite = site - SITE_BASE;
    // perform binary search in _siteStart
    int l = 0;
    int r = _siteStart.size()-1;
    int result_raw_c;
    do
      {
        int m = (l + r) / 2;
        var s = _siteStart.get(m).intValue();
        int cmp = Integer.compare(rawSite, s);
        result_raw_c = cmp < 0 ? m-1 : m;
        if (cmp <= 0) { r = m - 1; }
        if (cmp >= 0) { l = m + 1; }
      }
    while (l <= r);
    int result_c = result_raw_c + CODE_BASE;

    if (POSTCONDITIONS) ensure
      (site >= result_raw_c,
       _siteStart.get(result_raw_c) <= rawSite,
       result_raw_c == _siteStart.size()-1 || _siteStart.get(result_raw_c+1) > rawSite);

    return result_c;
  }


  /**
   * Extract expr index from a site.
   *
   * NYI: UNDER DEVELOPMENT: This should be removed once `site` is used throughout.
   *
   * @param site a code site
   *
   * @return the index of the Expr withing the code block containing the given site.
   */
  protected int exprIndexFromSite(int site)
  {
    var rawSite = site - SITE_BASE;
    var index = codeIndexFromSite(site) - CODE_BASE;
    return rawSite - _siteStart.get(index).intValue();
  }


  /*--------------------------  stack handling  -------------------------*/


  /**
   * Create list of ExprKind from the given expression (and its nested
   * expressions).
   *
   * @param e a expression.
   *
   * @return list of ExprKind created from s.
   */
  private List<Object> toStack(Expr e)
  {
    List<Object> result = new List<>();
    toStack(result, e);
    return result;
  }


  /**
   * Add entries of type ExprKind created from the given expression (and its
   * nested expressions) to list l.
   *
   * @param l list of ExprKind that should be extended by s's expressions
   *
   * @param e a expression.
   */
  protected void toStack(List<Object> l, Expr e)
  {
    toStack(l, e, false);
  }


  /**
   * Add entries of type ExprKind created from the given expression (and its
   * nested expressions) to list l.  pop the result in case dumpResult==true.
   *
   * @param l list of ExprKind that should be extended by s's expressions
   *
   * @param e a expression.
   *
   * @param dumpResult flag indicating that we are not interested in the result.
   */
  protected void toStack(List<Object> l, Expr e, boolean dumpResult)
  {
    if (PRECONDITIONS) require
      (l != null,
       e != null);

    if (e instanceof AbstractAssign a)
      {
        toStack(l, a._value);
        toStack(l, a._target);
        l.add(a);
      }
    else if (e instanceof Box b)
      {
        toStack(l, b._value, dumpResult);
        if (!dumpResult)
          {
            l.add(b);
          }
      }
    else if (e instanceof AbstractBlock b)
      {
        // for (var expr : b.expressions_)  -- not possible since we need index i
        for (int i=0; i<b._expressions.size(); i++)
          {
            var expr = b._expressions.get(i);
            toStack(l, expr, dumpResult || i < b._expressions.size()-1);
          }
      }
    else if (e instanceof AbstractConstant)
      {
        if (!dumpResult)
          {
            l.add(e);
          }
      }
    else if (e instanceof InlineArray ia)
      {
        // in FUIR this inline array might be added
        //  to stack as a compile time constant.
        if (!dumpResult)
        {
          toStack(l, ia.code(), dumpResult);
        }
      }
    else if (e instanceof AbstractCurrent)
      {
        if (!dumpResult)
          {
            l.add(ExprKind.Current);
          }
      }
<<<<<<< HEAD
=======
    else if (e instanceof If i)
      {
        // if is converted to If, blockId, elseBlockId
        toStack(l, i.cond);
        l.add(i);
        l.add(new NumLiteral(addCode(toStack(i.block      ))));
        l.add(new NumLiteral(addCode(toStack(i.elseBlock()))));
      }
>>>>>>> 4c32565b
    else if (e instanceof AbstractCall c)
      {
        toStack(l, c.target());
        for (var a : c.actuals())
          {
            toStack(l, a);
          }
        l.add(c);
        if (dumpResult)
          {
            l.add(ExprKind.Pop);
          }
      }
    else if (e instanceof AbstractMatch m)
      {
        toStack(l, m.subject());
        l.add(m);
        for (var c : m.cases())
          {
            var caseCode = toStack(c.code());
            l.add(new NumLiteral(addCode(caseCode)));
          }
      }
    else if (e instanceof Tag t)
      {
        toStack(l, t._value, dumpResult);
        if (!dumpResult)
          {
            l.add(t);
          }
      }
    else if (e instanceof Env v)
      {
        if (!dumpResult)
          {
            l.add(v);
          }
      }
    else if (e instanceof Nop)
      {
      }
    else if (e instanceof Universe)
      {
        var un = (Universe) e;
      }
    else if (e instanceof Check c)
      {
        // NYI: Check not supported yet
        //
        // l.add(s);
      }
    else
      {
        say_err("Missing handling of "+e.getClass()+" in IR.toStack");
      }
  }


  /**
   * Get size of given code
   *
   * @param c an index of a code block
   *
   * @return the size of code block c, i.e., withinCode(c, 0..result-1) <==> true.
   */
  public int codeSize(int c)
  {
    var code = _codeIds.get(c);
    return code.size();
  }


  /**
   * Check if index ix is within code block c.
   *
   * @param c an index of a code block
   *
   * @param ix any non-negative integer
   *
   * @return true iff ix is a valid index in code block c.
   */
  public boolean withinCode(int c, int ix)
  {
    if (PRECONDITIONS) require
      (ix >= 0);

    var code = _codeIds.get(c);
    return ix < code.size();
  }


  /**
   * Get the intermediate command at index ix in codeblock c.
   *
   * @param c an index of a code block
   *
   * @param ix an index within code block c.
   *
   * @return the intermediate command at that index.
   */
  public ExprKind codeAt(int c, int ix)
  {
    if (PRECONDITIONS) require
      (ix >= 0, withinCode(c, ix));

    ExprKind result;
    var e = _codeIds.get(c).get(ix);
    if (e instanceof ExprKind ek)
      {
        result = ek;
      }
    else if (e instanceof String)
      {
        result = ExprKind.Comment;
      }
    else if (e instanceof AbstractAssign)
      {
        result = ExprKind.Assign;
      }
    else if (e instanceof Box)
      {
        result = ExprKind.Box;
      }
    else if (e instanceof AbstractCall)
      {
        result = ExprKind.Call;
      }
    else if (e instanceof AbstractMatch)
      {
        result = ExprKind.Match;
      }
    else if (e instanceof Tag)
      {
        result = ExprKind.Tag;
      }
    else if (e instanceof Env)
      {
        result = ExprKind.Env;
      }
    else if (e instanceof AbstractConstant)
      {
        result = ExprKind.Const;
      }
    else if (e instanceof InlineArray)
      {
        check(false);
        result = null;
      }
    else
      {
        result = null;
      }
    return result;
  }


  /**
   * Get the source code position of expression #ix in given code block.
   *
   * @param c code block index
   *
   * @param ix index of expression within c
   *
   * @return the source code position of expression #ix in block c.
   */
  public SourcePosition codeAtPos(int c, int ix)
  {
    return ((Expr)_codeIds.get(c).get(ix)).pos();
  }


  /**
   * Get the size of the intermediate command at index ix in codeblock c.
   */
  public int codeSizeAt(int c, int ix)
  {
    int result = 1;
    var s = codeAt(c, ix);
    if (s == ExprKind.Match)
      {
        result = result + matchCaseCount(c, ix);
      }
    return result;
  }


  /**
   * For a match expression, get the number of cases
   *
   * @param c code block containing the match
   *
   * @param ix index of the match
   *
   * @return the number of cases
   */
  public int matchCaseCount(int c, int ix)
  {
    if (PRECONDITIONS) require
      (ix >= 0,
       withinCode(c, ix),
       codeAt(c, ix) == ExprKind.Match);

    var s = _codeIds.get(c).get(ix);
    int result = 2; // two cases for If
    if (s instanceof AbstractMatch m)
      {
        result = m.cases().size();
      }
    return result;
  }


  /**
   * Get the code for a comment expression.  This is used for debugging.
   *
   * @param c code block containing the comment
   *
   * @param ix index of the comment
   */
  public String comment(int c, int ix)
  {
    if (PRECONDITIONS) require
      (ix >= 0,
       withinCode(c, ix),
       codeAt(c, ix) == ExprKind.Comment);

    return (String) _codeIds.get(c).get(ix);
  }

}

/* end of file */<|MERGE_RESOLUTION|>--- conflicted
+++ resolved
@@ -392,17 +392,6 @@
             l.add(ExprKind.Current);
           }
       }
-<<<<<<< HEAD
-=======
-    else if (e instanceof If i)
-      {
-        // if is converted to If, blockId, elseBlockId
-        toStack(l, i.cond);
-        l.add(i);
-        l.add(new NumLiteral(addCode(toStack(i.block      ))));
-        l.add(new NumLiteral(addCode(toStack(i.elseBlock()))));
-      }
->>>>>>> 4c32565b
     else if (e instanceof AbstractCall c)
       {
         toStack(l, c.target());
