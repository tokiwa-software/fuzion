--- conflicted
+++ resolved
@@ -193,23 +193,7 @@
 
 
   /**
-<<<<<<< HEAD
-   * Add given feature to the features declared in this SrcModule.
-   */
-  public void add(Feature f)
-  {
-    if (!f.isUniverse())
-      {
-        _features.add(f);
-      }
-  }
-
-
-  /**
    * Create the abstract syntax tree and resolve all features.
-=======
-   * Create the absgtract syntax tree and resolve all features.
->>>>>>> 97ddbf11
    */
   void createASTandResolve()
   {
