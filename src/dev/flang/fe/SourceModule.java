/*

This file is part of the Fuzion language implementation.

The Fuzion language implementation is free software: you can redistribute it
and/or modify it under the terms of the GNU General Public License as published
by the Free Software Foundation, version 3 of the License.

The Fuzion language implementation is distributed in the hope that it will be
useful, but WITHOUT ANY WARRANTY; without even the implied warranty of
MERCHANTABILITY or FITNESS FOR A PARTICULAR PURPOSE.  See the GNU General Public
License for more details.

You should have received a copy of the GNU General Public License along with The
Fuzion language implementation.  If not, see <https://www.gnu.org/licenses/>.

*/

/*-----------------------------------------------------------------------
 *
 * Tokiwa Software GmbH, Germany
 *
 * Source of class SourceModule
 *
 *---------------------------------------------------------------------*/

package dev.flang.fe;

import java.io.IOException;
import java.io.UncheckedIOException;

import java.nio.ByteBuffer;

import java.nio.file.Files;
import java.nio.file.Path;

import java.util.ArrayList;
import java.util.Comparator;
import java.util.SortedMap;
import java.util.Stack;
import java.util.TreeMap;
import java.util.TreeSet;

import dev.flang.ast.AbstractBlock;
import dev.flang.ast.AbstractCall;
import dev.flang.ast.AbstractCase;
import dev.flang.ast.AbstractFeature;
import dev.flang.ast.AbstractType;
import dev.flang.ast.AstErrors;
import dev.flang.ast.Block;
import dev.flang.ast.Call;
import dev.flang.ast.Current;
import dev.flang.ast.Expr;
import dev.flang.ast.Feature;
import dev.flang.ast.FeatureName;
import dev.flang.ast.FeatureAndOuter;
import dev.flang.ast.FeatureVisitor;
import dev.flang.ast.Function;
import dev.flang.ast.Impl;
import dev.flang.ast.Resolution;
import dev.flang.ast.SrcModule;
import dev.flang.ast.State;
import dev.flang.ast.Types;
import dev.flang.ast.Visi;
import dev.flang.mir.MIR;
import dev.flang.mir.MirModule;

import dev.flang.parser.Parser;

import dev.flang.util.Errors;
import dev.flang.util.FuzionConstants;
import dev.flang.util.List;
import dev.flang.util.SourceDir;
import dev.flang.util.SourceFile;
import dev.flang.util.SourcePosition;


/**
 * A SourceModule represents a Fuzion module created directly from source code.
 *
 * @author Fridtjof Siebert (siebert@tokiwa.software)
 */
public class SourceModule extends Module implements SrcModule, MirModule
{

  /*----------------------------  variables  ----------------------------*/


  /**
   * Configuration
   */
  public final FrontEndOptions _options;


  /**
   * All the directories we are reading Fuzion sources form.
   */
  private final SourceDir[] _sourceDirs;


  /**
   * The universe is the implicit root of all features that
   * themselves do not have their own root.
   */
  final Feature _universe;


  /**
   * Flag to forbid loading of source code for new features for this module once
   * MIR was created.
   */
  private boolean _closed = false;


  /**
   * In case this module defines a main feature, this is its fully qualified
   * name.
   */
  String _main;


  /**
   * Resolution instance
   */
  Resolution _res;


  /*--------------------------  constructors  ---------------------------*/


  /**
   * Create SourceModule for given options and sourceDirs.
   */
  SourceModule(FrontEndOptions options, SourceDir[] sourceDirs, LibraryModule[] dependsOn, Feature universe)
  {
    super(dependsOn);

    _options = options;
    _sourceDirs = sourceDirs;
    _universe = universe;
  }


  /*-----------------------------  methods  -----------------------------*/


  @Override
  String name()
  {
    return "*** source module ***";
  }


  /*---------------------------  main control  --------------------------*/


  /**
   * Get the path of main input file (when compiling from stdin or just one
   * single source file).
   */
  private Path inputFile()
  {
    return
      _options._readStdin           ? SourceFile.STDIN              :
      _options._inputFile != null   ? _options._inputFile           :
      _options._executeCode != null ? SourceFile.COMMAND_LINE_DUMMY : null;
  }


  /**
   * If source comes from stdin or an explicit input file, parse this and
   * extract the main feature.  Otherwise, return the default main.
   *
   * @return the main feature found or _defaultMain if none
   */
  String parseMain()
  {
    var res = _options._main;
    var p = inputFile();
    var ec = _options._executeCode;
    if (p != null || ec != null)
      {
        var expr = parseFile(p, ec);
        ((AbstractBlock) _universe.code())._expressions.addAll(expr);
        for (var s : expr)
          {
            if (s instanceof Feature f)
              {
                f.legalPartOfUniverse();  // suppress FeErrors.initialValueNotAllowed
                if (expr.size() == 1 && !f.isField())
                  {
                    res = f.featureName().baseName();
                  }
              }
          }
      }
    return res;
  }


  /**
   * Load and parse the given Fuzion source file.
   *
   * @param p path of the file.
   *
   * @return the features found in source file p, may be empty, never null.
   */
  List<Expr> parseFile(Path p, byte[] ec)
  {
    if (ec != null)
      {
        _options.verbosePrintln(2, " - " + p);
      }
    return new Parser(p, ec).unit();
  }


  /**
   * Load and parse the given Fuzion source file and return its features.
   *
   * @param p path of the file.
   *
   * @return the features found in source file p, may be empty, never null.
   */
  List<Feature> parseAndGetFeatures(Path p)
  {
    var exprs = parseFile(p, null);
    var result = new List<Feature>();
    for (var s : exprs)
      {
        if (s instanceof Feature f)
          {
            result.add(f);
          }
        else if (!Errors.any())
          {
            AstErrors.expressionNotAllowedOutsideOfFeatureDeclaration(s);
          }
      }
    return result;
  }


  /**
   * Create the abstract syntax tree and resolve all features.
   */
  void createASTandResolve()
  {
    if (CHECKS) check
      (_universe != null);

    _res = new Resolution(_options, _universe, this);
    if (_dependsOn.length > 0)
      {
        _universe.setState(State.RESOLVED);
        new Types.Resolved(this,
                           (name) ->
                             {
                               return lookupType(SourcePosition.builtIn, _universe, name, false, false)
                                ._feature
                                .selfType();
                             },
                           _universe);
      }

    _main = parseMain();
    findDeclarations(_universe, null);
    _universe.scheduleForResolution(_res);
    _res.resolve();
  }


  /**
   * Create the module intermediate representation for this module.
   */
  public MIR createMIR()
  {
    var d = _main == null
      ? _universe
      : _universe.get(this, _main);

    if (false)  // NYI: Eventually, we might want to stop here in case of errors. This is disabled just to check the robustness of the next steps
      {
        Errors.showAndExit();
      }

    _closed = true;
    return createMIR(d);
  }



  /**
   * Create MIR based on given main feature.
   */
  MIR createMIR(AbstractFeature main)
  {
    if (main != null && !Errors.any())
      {
        if (main.valueArguments().size() != 0)
          {
            FeErrors.mainFeatureMustNotHaveArguments(main);
          }
        switch (main.kind())
          {
          case Field    : FeErrors.mainFeatureMustNotBeField    (main); break;
          case Abstract : FeErrors.mainFeatureMustNotBeAbstract (main); break;
          case Intrinsic: FeErrors.mainFeatureMustNotBeIntrinsic(main); break;
          case Choice   : FeErrors.mainFeatureMustNotBeChoice   (main); break;
          case Routine:
            if (!main.generics().list.isEmpty())
              {
                FeErrors.mainFeatureMustNotHaveTypeArguments(main);
              }
          }
      }
    var result = new MIR(_universe, main, this);
    if (!Errors.any())
      {
        new DFA(result).check();
      }

    return result;
  }



  /**
   * Check if a sub-directory corresponding to the given feature exists in the
   * source directory with the given root.
   *
   * @param root the top-level directory of the source directory
   *
   * @param f a feature
   *
   * @return a path from root, via the base names of f's outer features to a
   * directory with f's base name, null if this does not exist.
   */
  private SourceDir dirExists(SourceDir root, AbstractFeature f) throws IOException, UncheckedIOException
  {
    var o = f.outer();
    if (o == null)
      {
        return root;
      }
    else
      {
        var d = dirExists(root, o);
        return d == null ? null : d.dir(f.featureName().baseName());
      }
  }


  /**
   * Check if p denotes a file that should be read implicitly as source code,
   * i.e., its name ends with ".fz", it is a readable file and it is not the
   * same as inputFile() (which will be read explicitly).
   */
  boolean isValidSourceFile(Path p)
  {
    /*
    // tag::fuzion_rule_SRCF_DOTFZ[]
Fuzion source files may have an arbitrary file name ending with the file name extension `.fz`.
    // end::fuzion_rule_SRCF_DOTFZ[]
    */
    try
      {
        var inputFile = inputFile();
        return p.getFileName().toString().endsWith(".fz") &&
          !Files.isDirectory(p) &&
          Files.isReadable(p) &&
          (inputFile == null || inputFile == SourceFile.STDIN || !Files.isSameFile(inputFile, p));
      }
    catch (IOException e)
      {
        throw new UncheckedIOException(e);
      }
  }


  /**
   * During resolution, load all inner classes of this that are
   * defined in separate files.
   */
  void loadInnerFeatures(AbstractFeature f)
  {
    if (!f._loadedInner &&
        !_closed)  /* NYI: restrict this to f.isVisibleFrom(this) or similar */
      {
        f._loadedInner = true;
        for (var root : _sourceDirs)
          {
            try
              {
                var d = dirExists(root, f);
                if (d != null)
                  {
                    /*
                    // tag::fuzion_rule_SRCF_DIR[]
Files in a sub-directories within a directory are considered as input only if
the directory name equals the (((base name))) of a (((constructor))).  Then, the
files matching rule xref:SRCF_DOTFZ[SRCF_DOTFZ] within that directory are parsed as if they were
part of the (((inner features))) declarations of the corresponding
((constructor)).
                    // end::fuzion_rule_SRCF_DIR[]
                    */

                    Files.list(d._dir)
                      .filter(p -> isValidSourceFile(p))
                      .sorted(Comparator.comparing(p -> p.toString()))
                      .forEach(p ->
                               {
                                 for (var inner : parseAndGetFeatures(p))
                                   {
                                     findDeclarations(inner, f);
                                     if (inner.state().atLeast(State.LOADED))
                                       {
                                         inner.scheduleForResolution(_res);
                                       }
                                   }
                               });
                  }
              }
            catch (IOException | UncheckedIOException e)
              {
                Errors.warning("Problem when listing source directory '" + root._dir + "': " + e);
              }
          }
      }
  }


  /**
   * For a SourceModule, resolve all declarations of inner features of f.
   *
   * @param f a feature.
   */
  void resolveDeclarations(AbstractFeature f)
  {
    _res.resolveDeclarations(f);
  }


  /*---------------------  collecting data from AST  --------------------*/


  /**
   * Find all the inner feature declarations within this feature and set
   * inner._outer and, recursively, the outer references of all inner features to
   * the corresponding outer declaring feature.
   *
   * @param inner the feature whose inner features should be found.
   *
   * @param outer the root feature that declares this feature.  For
   * all found feature declarations, the outer feature will be set to
   * this value.
   */
  public void findDeclarations(Feature inner, AbstractFeature outer)
  {
    if (PRECONDITIONS) require
      (inner.isUniverse() || inner.state() == State.LOADING,
       ((outer == null) == (inner.featureName().baseName().equals(FuzionConstants.UNIVERSE_NAME))),
       !inner.outerSet());

    if (inner._qname.size() > 1)
      {
        setOuterAndAddInnerForQualified(inner, outer);
      }
    else
      {
        setOuterAndAddInner(inner, outer);
      }
  }


  /**
   * For a feature declared with a qualified name, find the actual outer
   * feature, which might be different to the surrounding outer feature.
   *
   * Then, call setOuterAndAddInner with the outer that was found.  This call
   * might be delayed until outer's declarations have been resolved, i.e., after
   * the return of this call.
   *
   * @param inner the feature declared with qualified name.
   *
   * @param outer the surrounding feature
   */
  void setOuterAndAddInnerForQualified(Feature inner, AbstractFeature outer)
  {
    if (PRECONDITIONS) require
      (inner._qname.size() > 1);

    if (inner.isField())
      {
        // NYI inner.isTypeFeature() does not work currently
        if (inner._qname.getFirst().equals(FuzionConstants.TYPE_NAME))
          {
            AstErrors.typeFeaturesMustNotBeFields(inner);
          }
        else
          {
            AstErrors.qualifiedDeclarationNotAllowedForField(inner);
          }
      }

    setOuterAndAddInnerForQualifiedRec(inner, 0, outer);
  }


  /**
   * Helper for setOuterAndAddInnerForQualified() above to iterate over outer features except the
   * outermost feature.
   *
   * This might register a callback in case the outer did not go through
   * findDeclarations yet. This might happen repeatedly for a chain of outer features.
   *
   * @param inner the feature declared with qualified name.
   *
   * @param outer the outer we search the current qualified name in
   *
   * @param at current index in inner._qname
   */
  private void setOuterAndAddInnerForQualifiedRec(Feature inner, int at, AbstractFeature outer)
  {
    outer.whenResolvedDeclarations
      (() ->
       {
         var q = inner._qname;
         var n = q.get(at);
         var o =
           n != FuzionConstants.TYPE_NAME ? lookupType(inner.pos(), outer, n, at == 0, false)._feature
                                          : outer.typeFeature(_res);
         if (at < q.size()-2)
           {
             setOuterAndAddInnerForQualifiedRec(inner, at+1, o);
           }
         else if (o != Types.f_ERROR)
           {
             setOuterAndAddInner(inner, o);
             _res.resolveDeclarations(o);
             inner.scheduleForResolution(_res);
           }
          else
           {
             if (CHECKS) check
               (Errors.any());
           }
       });
  }


  /**
   * Set of all features that are direct outer features of features declared by
   * sources in this source module and that themselves come from other modules.
   */
  TreeSet<LibraryFeature> _outerWithDeclarations = new TreeSet<>
    (new Comparator<LibraryFeature>()
     {
       public int compare(LibraryFeature f1, LibraryFeature f2)
       {
         var l1 = f1._libModule;
         var l2 = f2._libModule;
         return
           (l1 != l2) ? l1.name().compareTo(l2.name())
                      : Integer.signum(f1._index - f2._index);
       }
      });


  /**
   * set inner's outer feature, find its declared inner features and, recursively, do the
   * same for these inner features.
   *
   * @param inner the inner feature that has been loaded and found to be inner of outer.
   *
   * @param outer inner's outer feature.
   */
  void setOuterAndAddInner(Feature inner, AbstractFeature outer)
  {
    if (PRECONDITIONS) require
      (inner.isUniverse() || inner.state() == State.LOADING,
       inner.isUniverse() == (outer == null));

    inner.setOuter(outer);
    inner.setState(State.FINDING_DECLARATIONS);
    inner.checkName();

    if (outer == null)
      {
        inner.addOuterRef(_res);
      }
    else
      {
        // fixes issue #1787
        // We need to wait until `inner` has its final type parameters.
        // This may include type parameters received via free types.
        // (Creating outer ref uses `createThisType()` which calls `generics()`.)
        outer.whenResolvedDeclarations(() -> {
          inner.addOuterRef(_res);
        });
      }

    if (outer != null)
      {
        addDeclaredInnerFeature(outer, inner);
        if (outer instanceof LibraryFeature ol)
          {
            _outerWithDeclarations.add(ol);
          }
      }
    for (var a : inner.arguments())
      {
        findDeclarations((Feature) a, inner); // NYI: Cast!
      }
    inner.addResultField(_res);

    inner.visit(new FeatureVisitor()
      {
        private Stack<Expr> _scope = new Stack<>();
        @Override
        public void actionBefore(AbstractCase c)
        {
          _scope.push(c.code());
          super.actionBefore(c);
        }
        @Override
        public void actionAfter(AbstractCase c)
        {
          _scope.pop();
          super.actionAfter(c);
        }
        @Override
        public void actionBefore(Block b, AbstractFeature outer)
        {
          if (b._newScope) { _scope.push(b); }
          super.actionBefore(b, outer);
        }
        @Override
        public void actionAfter(Block b, AbstractFeature outer)
        {
          if (b._newScope) { _scope.pop(); }
          super.actionAfter(b, outer);
        }
        public Call      action(Call      c, AbstractFeature outer) {
          if (c.name() == null)
            { /* this is an anonymous feature declaration */
              if (CHECKS) check
                (Errors.any()  || c.calledFeature() != null);

              if (c.calledFeature() instanceof Feature cf
                  // fixes issue #1358
                  && cf.state() == State.LOADING)
                {
                  findDeclarations(cf, outer);
                }
            }
          return c;
        }
        public Feature   action(Feature   f, AbstractFeature outer)
        {
          f._scoped = !_scope.isEmpty();
          findDeclarations(f, outer); return f;
        }
      });

    if (inner.impl().hasInitialValue() &&
        !outer.pos()._sourceFile.sameAs(inner.pos()._sourceFile) &&
        (!outer.isUniverse() || !inner.isLegalPartOfUniverse()) &&
        (outer.isUniverse() || !outer.pos().isBuiltIn()) && // some generated features in loops do not have source position
        !inner.isIndexVarUpdatedByLoop() /* required for loop in universe, e.g.
                                          *
                                          *   echo "for i in 1..10 do stdout.println(i)" | fz -
                                          */
        )
      { // declaring field with initial value in different file than outer
        // feature.  We would have to add this to the expressions of the outer
        // feature.  But if there are several such fields, in what order?
        AstErrors.initialValueNotAllowed(inner);
      }

    inner.setState(State.LOADED);

    if (POSTCONDITIONS) ensure
      (inner.outer() == outer,
       inner.state() == State.LOADED);
  }


  /**
   * Add type new feature.
   *
   * This is somewhat ugly since it adds typeFeature to the declaredFeatures or
   * declaredOrInheritedFeatures of the outer types even after those had been
   * determined already.
   *
   * @param outerType the static outer type of universe.
   *
   * @param typeFeature the new type feature declared within outerType.
   */
  public void addTypeFeature(AbstractFeature outerType,
                             Feature typeFeature)
  {
    findDeclarations(typeFeature, outerType);
    addDeclared(outerType, typeFeature);
    typeFeature.scheduleForResolution(_res);
    resolveDeclarations(typeFeature);
  }
  public void addTypeParameter(AbstractFeature outer,
                               Feature typeParameter)
  {
    var d = data(outer);
    var fn = typeParameter.featureName();
    if (d._declaredFeatures != null)
      {
        if (CHECKS) check
          (!d._declaredFeatures.containsKey(fn) || d._declaredFeatures.get(fn) == typeParameter);
        d._declaredFeatures.put(fn, typeParameter);
      }
    var doi = d._declaredOrInheritedFeatures;
    if (doi != null)
      {
        if (CHECKS) check
          (!doi.containsKey(fn) || doi.get(fn).size() == 1 && doi.get(fn).getFirst() == typeParameter);
        add(doi, fn, typeParameter);
      }
  }


  /**
   * Add inner feature to the set of declared (or inherited) features of outer.
   *
   * NYI: CLEANUP: This is a little ugly since it is used to add type features
   * while the sets of declared and inherited features had already been
   * determined.
   *
   * @param outer the outer feature
   *
   * @param inner the feature to be added.
   */
  private void addDeclared(AbstractFeature outer, AbstractFeature inner)
  {
    if (PRECONDITIONS)
      require(outer.isConstructor(), inner.isTypeFeature());

    var d = data(outer);
    var fn = inner.featureName();
    var doi = d._declaredOrInheritedFeatures;
    if (doi != null)
      {
        if (CHECKS) check
          (!doi.containsKey(fn) || doi.get(fn).size() == 1 && doi.get(fn).getFirst() == inner);
        add(doi, fn, inner);
      }
  }


  /*-----------------------  attaching data to AST  ----------------------*/


  /**
   * Get declared features for given outer Feature as seen by this module.
   * Result is never null.
   *
   * @param outer the declaring feature
   */
  public SortedMap<FeatureName, AbstractFeature>declaredFeatures(AbstractFeature outer)
  {
    var d = data(outer);
    var s = d._declaredFeatures;
    if (s == null)
      {
        s = new TreeMap<>();
        d._declaredFeatures = s;
        for (var m : _dependsOn)
          { // NYI: properly obtain set of declared features from m, do we need
            // to take care for the order and dependencies between modules?
            var md = m.declaredFeatures(outer);
            if (md != null)
              {
                for (var e : md.entrySet())
                  {
                    s.put(e.getKey(), e.getValue());
                  }
              }
          }

        // NYI: cleanup: See #462: Remove once sub-directories are loaded
        // directly, not implicitly when outer feature is found
        for (var inner : s.values())
          {
            loadInnerFeatures(inner);
          }

      }
    return s;
  }


  /**
   * During phase RESOLVING_DECLARATIONS, determine the set of declared or
   * inherited features for outer.
   *
   * @param outer the declaring feature
   */
  public void findDeclaredOrInheritedFeatures(Feature outer)
  {
    if (PRECONDITIONS) require
      (outer.state() == State.RESOLVING_DECLARATIONS);

    var d = data(outer);
    if (d._declaredOrInheritedFeatures == null)
      {
        // NYI: cleanup: See #479: there are two places that initialize
        // _declaredOrInheritedFeatures: this place and
        // Module.declaredOrInheritedFeatures(). There should be only one!
        d._declaredOrInheritedFeatures = new TreeMap<>();
      }
    findInheritedFeatures(d._declaredOrInheritedFeatures, outer, _dependsOn);
    loadInnerFeatures(outer);
    findDeclaredFeatures(outer);
  }


  /**
   * Add all declared features to _declaredOrInheritedFeatures.  In case a
   * declared feature exists in _declaredOrInheritedFeatures (because it was
   * inherited), check if the declared feature redefines the inherited
   * feature. Otherwise, report an error message.
   *
   * @param outer the declaring feature
   */
  private void findDeclaredFeatures(AbstractFeature outer)
  {
    var s = declaredFeatures(outer);
    for (var e : s.entrySet())
      {
        var f = e.getValue();
        addToDeclaredOrInheritedFeatures(outer, f);
        if (f instanceof Feature ff)
          {
            ff.scheduleForResolution(_res);
          }
      }
  }


  /**
   * Add f with name fn to the declaredOrInherited features of outer.
   *
   * In case a declared feature exists in _declaredOrInheritedFeatures (because
   * it was inherited), check if the declared feature redefines the inherited
   * feature. Otherwise, report an error message.
   *
   * @param outer the declaring feature
   *
   * @param f the declared or inherited feature.
   */
  // NYI: merge addToDeclaredOrInheritedFeatures and addDeclaredOrInherited
  private void addToDeclaredOrInheritedFeatures(AbstractFeature outer, AbstractFeature f)
  {
    var fn = f.featureName();
    var isInherited = outer != f.outer();
    var c = f.contract();
    for (var existing : declaredOrInheritedFeatures(outer, fn))
      {
        if ((
             // declarations do not have to satisfy visibility rules
             !isInherited ||
             // inherited features must be visible where we inherit them
             visibleFor(f, outer)
             )
            &&
            existing != f
            )
          {
            if ((f.modifiers() & FuzionConstants.MODIFIER_REDEFINE) == 0 &&
                /* previous duplicate feature declaration could result in this error for
                * type features, so suppress them in this case. See fuzion-lang.dev's
                * design/examples/typ_const2.fz as an example.
                */
                (!Errors.any() || !f.isTypeFeature()))
              {
                /*
    // tag::fuzion_rule_PARS_REDEF[]
A feature that redefines at least one inherited feature must use the `redef` modifier.
    // end::fuzion_rule_PARS_REDEF[]
                */
                if (visibleFor(existing, f.outer()))
                  {
                    AstErrors.redefineModifierMissing(f.pos(), f, existing);
                  }
              }
            else if (c._hasPre != null && c._hasPreElse == null)
              {
                /*
    // tag::fuzion_rule_PARS_CONTR_PRE_ELSE[]
A pre-condition of a feature that redefines one or several inherited features must start with `pre else`, independent of whether the redefined, inherited features are `abstract` or not.
    // end::fuzion_rule_PARS_CONTR_PRE_ELSE[]
                */
                AstErrors.redefinePreconditionMustUseElse(c._hasPre, f);
              }
            else if (c._hasPost != null && c._hasPostThen == null)
              {
                /*
    // tag::fuzion_rule_PARS_CONTR_POST_THEN[]
A post-condition of a feature that redefines one or several inherited features must start with `post else`, independent of whether the redefined, inherited features are `abstract` or not.
    // end::fuzion_rule_PARS_CONTR_POST_THEN[]
                */
                AstErrors.redefinePostconditionMustUseThen(c._hasPost, f);
              }
            if (visibleFor(existing, f.outer()))
              {
                f.redefines().add(existing);
                if (f instanceof Feature ff)
                  {
                    c.addInheritedContract(ff, existing);
                  }
              }
          }
      }

    if (f.redefines().isEmpty())
      {
        if ((f.modifiers() & FuzionConstants.MODIFIER_REDEFINE) != 0)
          {
            /*
    // tag::fuzion_rule_PARS_NO_REDEF[]
A feature that does not redefine an inherited feature must not use the `redef` modifier.
    // end::fuzion_rule_PARS_NO_REDEF[]
            */
            AstErrors.redefineModifierDoesNotRedefine(f);
          }
        else if (c._hasPreElse != null)
          {
            /*
    // tag::fuzion_rule_PARS_CONTR_PRE_NO_ELSE[]
A pre-condition of a feature that does not redefine an inherited feature must start with `pre`, not `pre else`.
    // end::fuzion_rule_PARS_CONTR_PRE_NO_ELSE[]
            */
            AstErrors.notRedefinedPreconditionMustNotUseElse(c._hasPreElse, f);
          }
        else if (c._hasPostThen != null)
          {
            /*
    // tag::fuzion_rule_PARS_CONTR_POST_NO_THEN[]
A post-condition of a feature that does not redefine an inherited feature must start with `post`, not `post then`.
    // end::fuzion_rule_PARS_CONTR_POST_NO_THEN[]
            */
            AstErrors.notRedefinedPostconditionMustNotUseThen(c._hasPostThen, f);
          }
      }

    // This is a fix for #978 but it might need to be removed when fixing #932.
    if (f instanceof Feature ff &&
        (outer.state().atLeast(State.RESOLVED_DECLARATIONS) ||
            ff.state().atLeast(State.RESOLVED_DECLARATIONS)))
      {
        ff._addedLate = true;
      }
    var doi = declaredOrInheritedFeatures(outer);
    doi.remove(fn);  // NYI: remove only those features that are redefined by f!
    add(doi, fn, f);
  }


  /**
   * Add inner to the set of declared inner features of outer.
   *
   * Note that inner must be declared in this module, but outer may be defined
   * in a different module.  E.g. universe is declared in stdlib, while an
   * inner feature 'main' may be declared in the application's module.
   *
   * @param outer the declaring feature
   *
   * @param f the inner feature.
   */
  void addDeclaredInnerFeature(AbstractFeature outer, Feature f)
  {
    if (PRECONDITIONS) require
      (outer.state().atLeast(State.LOADING));

    var fn = f.featureName();
    var df = declaredFeatures(outer);
    var existing = df.get(fn);
    if (existing != null)
      {
        if (existing instanceof Feature ef &&
            f .implKind() == Impl.Kind.FieldDef &&
            ef.implKind() == Impl.Kind.FieldDef    )
          {
            var existingFields = FeatureName.getAll(df, fn.baseName(), 0);
            fn = FeatureName.get(fn.baseName(), 0, existingFields.size());
            f.setFeatureName(fn);
          }
        else
          {
            boolean error = true;
            if (f.isField() && existing.isField())
              {
                error = false;
                var existingFields = FeatureName.getAll(df, fn.baseName(), 0);
                for (var e : existingFields.values())
                  {
                    // NYI: set error if e.declaredInBlock() == f.declaredInBlock()
                    if (((Feature)e).isDeclaredInMainBlock() && f.isDeclaredInMainBlock()) // NYI: Cast!
                      {
                        error = true;
                      }
                  }
                if (!error)
                  {
                    fn = FeatureName.get(fn.baseName(), 0, existingFields.size());
                    f.setFeatureName(fn);
                  }
              }
            if (error)
              {
                AstErrors.duplicateFeatureDeclaration(f.pos(), f, existing);
              }
          }
      }
    df.put(fn, f);
    if (outer.state().atLeast(State.RESOLVED_DECLARATIONS))
      {
        addToDeclaredOrInheritedFeatures(outer, f);
        if (!outer.isChoice() || !f.isField())  // A choice does not inherit any fields
          {
            addToHeirs(outer, fn, f);
          }
      }
  }


  /**
   * Add feature under given name to _declaredOrInheritedFeatures of all direct
   * and indirect heirs of this feature.
   *
   * This is used in addDeclaredInnerFeature to add features during syntactic
   * sugar resolution after _declaredOrInheritedFeatures has already been set.
   *
   * @param fn the name of the feature, after possible renaming during inheritance
   *
   * @param f the feature to be added.
   */
  private void addToHeirs(AbstractFeature outer, FeatureName fn, Feature f)
  {
    var d = data(outer);
    if (d != null && !f.isFixed())
      {
        for (var h : d._heirs)
          {
            var pos = SourcePosition.builtIn; // NYI: Would be nicer to use Call.pos for the inheritance call in h.inherits
            addDeclaredOrInherited(data(outer)._declaredOrInheritedFeatures, h, fn, f);
            addToHeirs(h, fn, f);
          }
      }
  }





  /*--------------------------  feature lookup  -------------------------*/


  /**
   * Check if outer defines or inherits exactly one feature with no arguments
   * and an open type parameter as its result type. If such a feature exists and
   * is visible by `use`, it will be returned.
   *
   * @param outer the declaring or inheriting feature
   *
   * @param use the expression that uses the feature, so it must be visible to
   * this.
   *
   * @return the unique feature that was found, null if none or several were
   * found.
   */
  public AbstractFeature lookupOpenTypeParameterResult(AbstractFeature outer, Expr use)
  {
    if (!outer.state().atLeast(State.RESOLVING_DECLARATIONS))
      {
        _res.resolveDeclarations(outer);
      }
    var result = new List<AbstractFeature>();
    forEachDeclaredOrInheritedFeature(outer,
                                      f ->
                                      {
                                        if (featureVisible(use.pos()._sourceFile, f) &&
                                            f instanceof LibraryFeature lf &&
                                            lf.resultType().isOpenGeneric() &&
                                            f.arguments().isEmpty())
                                          {
                                            result.add(f);
                                          }
                                      });
    return result.size() == 1 ? result.getFirst() : null;
  }


  /**
   * Find set of candidate features in an unqualified access (call or
   * assignment).  If several features match the name but have different
   * argument counts, return all of them.
   *
   * @param outer the declaring or inheriting feature
   *
   * @param name the name of the feature, may starts with
   * FuzionConstants.UNARY_OPERATOR_PREFIX, which means that both prefix and
   * postfix variants should match.
   *
   * @param use the call, assign or destructure we are trying to resolve, used
   * to find field in scope, or null if fields should not be checked for scope
   *
   * @param traverseOuter true to collect all the features found in outer and
   * outer's outer (i.e., use is unqualified), false to search in outer only
   * (i.e., use is qualified with outer).
   *
   * @param hidden true to return features that are not visible, used for error
   * messages.
   *
   * @return in case we found features visible in the call's scope, the features
   * together with the outer feature where they were found.
   */
  public List<FeatureAndOuter> lookup(AbstractFeature outer, String name, Expr use, boolean traverseOuter, boolean hidden)
  {
    List<FeatureAndOuter> result;
    if (name.startsWith(FuzionConstants.UNARY_OPERATOR_PREFIX))
      {
        var op = name.substring(FuzionConstants.UNARY_OPERATOR_PREFIX.length());
        var prefixName = FuzionConstants.PREFIX_OPERATOR_PREFIX + op;
        var postfxName = FuzionConstants.POSTFIX_OPERATOR_PREFIX + op;
        result = new List<>();
        result.addAll(lookup0(outer, prefixName, use, traverseOuter, hidden));
        result.addAll(lookup0(outer, postfxName, use, traverseOuter, hidden));
      }
    else
      {
        result = lookup0(outer, name, use, traverseOuter, hidden);
      }
    return result;
  }


  /**
   * Find set of candidate features in an unqualified access (call or
   * assignment).  If several features match the name but have different
   * argument counts, return all of them.
   *
   * @param outer the declaring or inheriting feature
   *
   * @param name the name of the feature
   *
   * @param use the call, assign or destructure we are trying to resolve, used
   * to find field in scope, or null if fields should not be checked for scope
   *
   * @param traverseOuter true to collect all the features found in outer and
   * outer's outer (i.e., use is unqualified), false to search in outer only
   * (i.e., use is qualified with outer).
   *
   * @param hidden true to return features that are not visible, used for error
   * messages.
   *
   * @return in case we found features visible in the call's scope, the features
   * together with the outer feature where they were found.
   */
  private List<FeatureAndOuter> lookup0(AbstractFeature outer, String name, Expr use, boolean traverseOuter, boolean hidden)
  {
    if (PRECONDITIONS) require
      (outer.state().atLeast(State.RESOLVED_INHERITANCE) || outer.isUniverse());

    List<FeatureAndOuter> result = new List<>();
    var curOuter = outer;
    AbstractFeature inner = null;
    var foundFieldInScope = false;
    do
      {
        if (!curOuter.state().atLeast(State.RESOLVING_DECLARATIONS))
          {
            _res.resolveDeclarations(curOuter);
          }
        var foundFieldInThisScope = foundFieldInScope;
        var fs = FeatureName.getAll(declaredOrInheritedFeatures(curOuter), name);
        if (fs.size() >= 1 && use != null && traverseOuter)
          { // try to disambiguate fields as in
            //
            //  x := a
            //  x := x + 1
            //  x := 2 * x
            List<FeatureName> fields = new List<>();
            for (var e : fs.entrySet())
              {
                var fn = e.getKey();
                for (var f : e.getValue())
                  {
                    if (f.isField() && (f.outer()==null || f.outer().resultField() != f))
                      {
                        fields.add(fn);
                      }
                  }
              }
            if (!fields.isEmpty())
              {
                var f = curOuter instanceof Feature of
                  ? of.findFieldDefInScope(name, use, inner)
                  : null;
                fs = new TreeMap<>(fs);
                // if we found f in scope, remove all other entries, otherwise remove all entries within this since they are not in scope.
                for (var fn : fields)
                  {
                    for (var fi : get(fs, fn))
                      {
                        if (f != null || fi.outer() == outer && (!(fi instanceof Feature fif) || !fif.isArtificialField()))
                          {
                            fs.remove(fn);
                          }
                      }
                  }
                if (f != null)
                  {
                    add(fs, f.featureName(), f);
                    foundFieldInThisScope = true;
                  }
              }
          }

        for (var e : fs.entrySet())
          {
            for (var v : e.getValue())
              {
                if ((use == null || (hidden != featureVisible(use.pos()._sourceFile, v))) &&
                    (!v.isField() || !foundFieldInScope) &&
<<<<<<< HEAD
                    !(use instanceof Call c && !c._isInheritanceCall && v.isChoice()))
=======
                    (use == null || /* NYI: do we have to evaluate inScope for all possible outers? */ inScope(use, v)))
>>>>>>> 53b8a5e4
                  {
                    result.add(new FeatureAndOuter(v, curOuter, inner));
                    foundFieldInScope = foundFieldInScope || v.isField() && foundFieldInThisScope;
                  }
              }
          }

        inner = curOuter;
        curOuter = curOuter.outer();
      }
    while (traverseOuter && curOuter != null);
    return result;
  }


  /**
   * true if `use` is happening in same or some
   * inner scope of where definition of `v` is.
   *
   * see also: tests/visibility_scoping
   * see also: tests/visibility_negative
   *
   * @param use
   * @param v
   * @return
   */
  private boolean inScope(Expr use, AbstractFeature v)
  {
    if (v instanceof Feature f && f._scoped)
      {
        var usage = new ArrayList<Stack<Expr>>();
        var definition = new ArrayList<Stack<Expr>>();
        var stacks = new ArrayList<Stack<Expr>>();
        stacks.add(new Stack<>());
        var visitor = new FeatureVisitor() {
          public void action(AbstractCall c) {
            if (use == c)
              {
                usage.add((Stack)stacks.get(0).clone());
              }
          };
          public Expr action(Function lambda, AbstractFeature outer) {
            if (usage.isEmpty() || definition.isEmpty())
              {
                stacks.get(0).push(lambda._expr);
                lambda._expr.visit(this, outer);
                stacks.get(0).pop();
              }
            return lambda;
          };
          public Expr action(Feature f2, AbstractFeature outer) {
            if (f == f2)
              {
                definition.add((Stack)stacks.get(0).clone());
              }
            // fields are visited by their outers
            if (usage.isEmpty() && f2.isRoutine())
              {
                stacks.get(0).push(f2);
                f2.impl().visit(this, outer);
                stacks.get(0).pop();
              }
            return f2;
          };
          public void actionBefore(Block b, AbstractFeature outer)
          {
            if (b._newScope)
              {
                stacks.get(0).push(b);
              }
          }
          public void  actionAfter(Block b, AbstractFeature outer)
          {
            if (b._newScope)
              {
                stacks.get(0).pop();
              }
          }
          public void actionBefore(AbstractCase c)
          {
            stacks.get(0).push(c.code());
          }
          public void  actionAfter(AbstractCase c)
          {
            stacks.get(0).pop();
          }
        };
        f.outer().code().visit(visitor, null);

        // NYI: check(usage.size() == 1, definition.size() == 1);

        var u = new ArrayList<>(usage.get(0));
        var d = new ArrayList<>(definition.get(0));

        if (d.size() > u.size())
          {
            return false;
          }
        else
          {
            for (int i = 0; i < d.size(); i++)
              {
                if (d.get(i) != u.get(i))
                  {
                    return false;
                  }
              }
          }
        return true;
      }
    // definition is not in an inner scope,
    // no need to do anything
    else
      {
        return true;
      }
  }


  /**
   * Lookup the feature that is referenced in a non-generic type.  There might
   * be several features with the given name and different argument counts.
   * Then, only the feature that is a constructor defines the type.
   *
   * If there are several such constructors, the type is ambiguous and an error
   * will be produced.
   *
   * Also, if there is no such type, an error will be produced.
   *
   * @param pos the position of the type.
   *
   * @param outer the outer feature of the type
   *
   * @param name the name of the type
   *
   * @param traverseOuter true to collect all the features found in outer and
   * outer's outer (i.e., use is unqualified), false to search in outer only
   * (i.e., use is qualified with outer).
   *
   * @param ignoreNotFound If true, no errors are produced but null might be returned
   *
   * @return FeatureAndOuter tuple of the found type's declaring feature,
   * FeatureAndOuter.ERROR in case of an error, null in case no type was found
   * and ignoreNotFound is true.
   */
  public FeatureAndOuter lookupType(SourcePosition pos,
                                    AbstractFeature outer,
                                    String name,
                                    boolean traverseOuter,
                                    boolean ignoreNotFound)
  {
    if (PRECONDITIONS) require
      (Errors.any() || outer != Types.f_ERROR);

    FeatureAndOuter result = FeatureAndOuter.ERROR;
    if (outer != Types.f_ERROR && name != Types.ERROR_NAME)
      {
        _res.resolveDeclarations(outer);
        var type_fs = new List<AbstractFeature>();
        var nontype_fs = new List<AbstractFeature>();
        var fs = lookup(outer, name, null, traverseOuter, false);
        var o = outer;
        while (traverseOuter && o != null)
          {
            if (o.isTypeFeature())
              {
                lookup(o._typeFeatureOrigin, name, null, false, false)
                  .stream()
                  .filter(fo -> !fo._feature.isTypeParameter())  // type parameters are duplicated in type feature and taken from there
                  .forEach(fo -> fs.add(fo));
              }
            o = o.outer();
          }
        for (var fo : fs)
          {
            var f = fo._feature;
            if (typeVisible(pos._sourceFile, f, true))
              {
                if (f.definesType() || f.isTypeParameter())
                  {
                    type_fs.add(f);
                    result = fo;
                  }
                else
                  {
                    nontype_fs.add(f);
                  }
              }
          }
        if (type_fs.size() > 1)
          {
            if (ignoreNotFound)
              {
                result = null;
              }
            else
              {
                AstErrors.ambiguousType(pos, name, type_fs);
              }
          }
        else if (type_fs.size() < 1)
          {
            if (ignoreNotFound)
              {
                result = null;
              }
            else
              {
                AstErrors.typeNotFound(pos, name, outer, nontype_fs);
              }
          }
      }

    if (POSTCONDITIONS) ensure
      (ignoreNotFound || result != null);

    return result;
  }


  /*--------------------------  type checking  --------------------------*/


  /**
   * Check if argument type 'tr' found in feature 'redefinition' may legally
   * redefine original argument type 'to' found in feature 'original'.
   *
   * This is the case if original is
   *
   *    a.b.c.f(... arg#i a.b.c.this ...)
   *
   * and redefinition is
   *
   *    x.y.z.f(... arg#i x.y.z.this ...)
   *
   * or redefinition is
   *
   *    fixed x.y.z.f(... arg#i x.y.z ...)
   *
   * @param original the parent feature.
   *
   * @param redefinition the heir feature.
   *
   * @param to original argument type in `original`.
   *
   * @param tr new argument type in `redefinition`.
   *
   * @param fixed true to perform the test as if `redefinition` is `fixed`. This
   * is used in two ways: first, to check if `redefinition` is fixed, and then,
   * when an error is reported, to suggest adding `fixed` if that would solve
   * the error.
   *
   * @return true if `to` may be replaced with `tr` or if `to` or `tr` contain
   * an error.
   */
  boolean isLegalCovariantThisType(AbstractFeature original,
                                   Feature redefinition,
                                   AbstractType to,
                                   AbstractType tr,
                                   boolean fixed)
  {
    return
      /* to contains original    .this.type and
       * tr contains redefinition.this.type
       */
      to.replace_this_type(original.outer(), redefinition.outer())
        .compareTo(tr) == 0                                                       ||

      /* to depends on original.this.type, redefinition is fixed and tr is
       * equals the actual type of to as seen by redefinition.outer.
       *
       * Ex.
       *
       *   p is
       *     maybe option p.this.type
       *     is abstract
       *
       *   h : p is
       *     fixed redef maybe option h
       *     is
       *       if random.next_bool then
       *         nil
       *       else
       *         h
       *
       * here, the result type of inherited `p.maybe` is `option p.this.type`,
       * which gets turned into `option h.this.type` when inherited. However,
       * since `h.maybe` is fixed, we can use the actual type in the outer
       * feature `h`, i.e., `option h`, which is equal to the result type of the
       * redefinition `h.maybe`.
       */
      fixed &&
      redefinition.outer().thisType(true).actualType(to).compareTo(tr) == 0       ||

      /* original and redefinition are inner features of type features, `to` is
       * `this.type` and `tr` is the underlying non-type feature's selfType.
       *
       * E.g.,
       *
       *   fixed i32.type.equality(a, b i32) bool is ...
       *
       * redefines
       *
       *   equatable.type.equality(a, b equatable.this.type) bool is abstract
       *
       * so we allow `equatable.this.type` to become `i32`.
       */
      fixed                                &&
      original    .outer().isTypeFeature() &&
      redefinition.outer().isTypeFeature() &&
      to.replace_this_type_in_type_feature(redefinition.outer())
        .compareTo(tr) == 0                                                       ||

      /* avoid reporting errors in case of previous errors
       */
      to.containsError() ||
      tr.containsError();
  }


  /**
   * Check types of given Feature. This mainly checks that all redefinitions of
   * f are compatible with f.
   *
   * NYI: Better perform the check the other way around: check that f matches
   * the types of all features that f redefines.
   */
  public void checkTypes(Feature f)
  {
    if (!f.isVisibilitySpecified() && !f.redefines().isEmpty())
      {
        f.setVisbility(f.redefines().stream().map(r -> r.visibility()).sorted().findAny().get());
      }

    f.impl().checkTypes(f);
    var args = f.arguments();
    var fixed = (f.modifiers() & FuzionConstants.MODIFIER_FIXED) != 0;
    for (var o : f.redefines())
      {
        var ta = o.handDown(_res, o.argTypes(), f.outer());
        var ra = f.argTypes();
        if (ta.length != ra.length)
          {
            AstErrors.argumentLengthsMismatch(o, ta.length, f, ra.length);
          }
        else
          {
            for (int i = 0; i < ta.length; i++)
              {
                var t1 = ta[i].applyTypePars(o, f.generics().asActuals());  /* replace o's type pars by f's */
                var t2 = ra[i];
                if (!isLegalCovariantThisType(o, f, t1, t2, fixed))
                  {
                    // original arg list may be shorter if last arg is open generic:
                    if (CHECKS) check
                      (Errors.any() ||
                       i < args.size() ||
                       args.get(args.size()-1).resultType().isOpenGeneric());
                    int ai = Math.min(args.size() - 1, i);

                    var originalArg = o.arguments().get(i);
                    var actualArg   =   args       .get(ai);
                    AstErrors.argumentTypeMismatchInRedefinition(o, originalArg, t1,
                                                                 f, actualArg,
                                                                 isLegalCovariantThisType(o, f, t1, t2, true));
                  }
              }
          }

        var t1 = o.handDownNonOpen(_res, o.resultType(), f.outer())
                  .applyTypePars(o, f.generics().asActuals());    /* replace o's type pars by f's */
        var t2 = f.resultType();
        if (o.isTypeFeaturesThisType() && f.isTypeFeaturesThisType())
          { // NYI: CLEANUP: #706: allow redefinition of THIS_TYPE in type features for now, these are created internally.
          }
        else if (o.isConstructor() ||
                 switch (o.kind())
                 {
                   case Routine, Field, Intrinsic, Abstract, Native -> false; // ok
                   case TypeParameter, OpenTypeParameter, Choice    -> true;  // not ok
                 })
          {
            /*
    // tag::fuzion_rule_PARS_REDEF_KIND[]
A feature that is a constructor, choice or a type parameter may not be redefined.
    // end::fuzion_rule_PARS_REDEF_KIND[]
            */
            AstErrors.cannotRedefine(f, o);
          }
        else if (f.isConstructor() ||
                 switch (f.kind())
                 {
                   case Routine, Field, Intrinsic, Abstract, Native -> false; // ok
                   case TypeParameter, OpenTypeParameter, Choice    -> true;  // not ok
                 })
          {
            /*
    // tag::fuzion_rule_PARS_REDEF_AS_KIND[]
A feature that is a constructor, choice or a type parameter may not redefine an inherited feature.
    // end::fuzion_rule_PARS_REDEF_AS_KIND[]
            */
            AstErrors.cannotRedefine(f, o);
          }
        else if (!t1.isDirectlyAssignableFrom(t2) &&  // we (currently) do not tag the result in a redefined feature, see testRedefine
                 !t2.isVoid() &&
                 !isLegalCovariantThisType(o, f, t1, t2, fixed))
          {
            AstErrors.resultTypeMismatchInRedefinition(o, t1, f, isLegalCovariantThisType(o, f, t1, t2, true));
          }
      }

    if (f.isConstructor())
      {
        var cod = f.code();
        var rt = cod.type();
        if (!Types.resolved.t_unit.isAssignableFrom(rt))
          {
            AstErrors.constructorResultMustBeUnit(cod);
          }
      }

    if (f.isTypeParameter())
      {
        if (f.resultType().isGenericArgument())
          {
            AstErrors.constraintMustNotBeGenericArgument(f);
          }
      }
    checkLegalVisibility(f);
    checkRedefVisibility(f);
    checkLegalTypeVisibility(f);
    checkResultTypeVisibility(f);
    checkArgTypesVisibility(f);
    checkPreconditionVisibility(f);
    checkAbstractVisibility(f);
    checkDuplicateFeatures(f);
    checkContractAccesses(f);
  }


  private void checkLegalVisibility(Feature f)
  {
    if (f.isRoutine())
      {
        f.code().visit(new FeatureVisitor()
        {
          private Stack<Object> stack = new Stack<Object>();
          public void actionBefore(Block b, AbstractFeature outer) { if (b._newScope) { stack.push(b); } }
          public void actionBefore(AbstractCase c) { stack.push(c); }
          public void actionAfter(Block b, AbstractFeature outer)  { if (b._newScope) { stack.pop(); } }
          public void actionAfter (AbstractCase c) { stack.pop(); }
          public Expr action(Feature fd, AbstractFeature outer) {
            if (!stack.isEmpty() && !fd.visibility().equals(Visi.PRIV))
              {
                AstErrors.illegalVisibilityModifier(fd);
              }
            return super.action(fd, outer);
          }
        }, f);
      }
  }


  /**
   * Check that an abstract feature is at least as visible as the outer feature.
   */
  private void checkAbstractVisibility(Feature f) {
    if(f.isAbstract() &&
       f.visibility().eraseTypeVisibility().ordinal() < f.outer().visibility().eraseTypeVisibility().ordinal())
      {
        AstErrors.abstractFeaturesVisibilityMoreRestrictiveThanOuter(f);
      }
  }


  /**
   * Check that `f` does not have more restrictive
   * visibility than every feature it redefines.
   */
  private void checkRedefVisibility(Feature f)
  {
    if (!f.isTypeFeaturesThisType()
    // Function.call is public while actual lambdas-impl are not.
    // If lambda-impl were public then result-type and all arg-types
    // would have to be public as well. Hence this exception.
    && !f.isLambdaCall())
    {
      for (var redefined : f.redefines()) {
        if (redefined.visibility().ordinal() > f.visibility().ordinal())
          {
            AstErrors.redefMoreRestrictiveVisibility(f, redefined);
          }
      }
    }
  }


  /**
   * Are all used features in precondition at least as visible as feature?
   * @param f
   */
  private void checkPreconditionVisibility(Feature f)
  {
    f
      .contract()
      ._declared_preconditions
      .forEach(r -> r.visit(new FeatureVisitor() {
        @Override
        public void action(AbstractCall c)
        {
          super.action(c);
          if (// visibility of arg is allowed to be more restrictive
              // since it is always known by caller
              !f.arguments().contains(c.calledFeature())
              // do not check exprResult generated by label
              && !(c.target() instanceof Current)
              // type param is known by caller
              && !c.calledFeature().isTypeParameter()
              // the called feature must be at least as visible as the feature.
              && c.calledFeature().visibility().eraseTypeVisibility().ordinal() < f.visibility().eraseTypeVisibility().ordinal())
            {
              AstErrors.calledFeatureInPreconditionHasMoreRestrictiveVisibilityThanFeature(f, c);
            }
        }
      }, f));
  }


  /**
   * Check that `f` defines type if type visibility is explicitly specified.
   *
   * @param f
   */
  private void checkLegalTypeVisibility(Feature f)
  {
    if (!f.definesType() && f.visibility().definesTypeVisibility())
      {
        AstErrors.illegalTypeVisibilityModifier(f);
      }
  }


  /**
   * Check that the types of the arguments are at least as visible as `f`.
   *
   * @param f
   */
  private void checkArgTypesVisibility(Feature f)
  {
    for (AbstractFeature arg : f.arguments())
      {
        if (!arg.isTypeFeaturesThisType())
          {
            var s = arg.resultType().moreRestrictiveVisibility(effectiveFeatureVisibility(f));
            if (!s.isEmpty())
              {
                AstErrors.argTypeMoreRestrictiveVisbility(f, arg, s);
              }
          }
      }
  }


  /**
   * Check that result type is at least as visible as feature `f`.
   *
   * @param f
   */
  private void checkResultTypeVisibility(Feature f)
  {
    var s = f.resultType().moreRestrictiveVisibility(effectiveFeatureVisibility(f));
    if (!s.isEmpty())
      {
        AstErrors.resultTypeMoreRestrictiveVisibility(f, s);
      }
  }


  /**
   * Returns the effective visibility of a feature.
   *
   * Example:
   * A feature might be marked as public but one its
   * outer features type visibility is private.
   * Then the features effective visibility is also private.
   */
  private Visi effectiveFeatureVisibility(Feature f)
  {
    var result = f.visibility().eraseTypeVisibility();
    var o = f.outer();
    while (o != null)
      {
        var ov = o.visibility().typeVisibility();
        result = ov.ordinal() < result.ordinal() ? ov : result;
        o = o.outer();
      }
    return result;
  }


  /**
   * Check f's declared or inherited features for duplicates and flag errors if
   * incompatible duplicates are encountered.
   *
   * @param f a feature
   */
  private void checkDuplicateFeatures(Feature f)
  {
    var doi = data(f)._declaredOrInheritedFeatures;
    if (doi != null)
      {
        for (var fn : doi.keySet())
          {
            checkDuplicateFeatures(f, fn, doi.get(fn));
          }
      }
  }

  /**
   * Check outer's declared or inherited features with effective name `fn` for duplicates and flag errors if
   * incompatible duplicates are encountered.
   *
   * @param outer a feature
   *
   * @param fn the effective feature name within outer, used for error messages only
   *
   * @param fl list of features declared or inherited by outer with effective name fn.
   */
  private void checkDuplicateFeatures(AbstractFeature outer, FeatureName fn, List<AbstractFeature> fl)
  {
    if (PRECONDITIONS)
      require(outer != null,
              fn != null,
              fl != null);

    for (var f1 : fl)
      {
        for (var f2 : fl)
          {
            if (f1 != f2)
              {
                var isInherited1 = outer != f1.outer();
                var isInherited2 = outer != f2.outer();

                // NYI: take visibility into account!!!
                if (isInherited1 && isInherited2)
                  { // NYI: Should be ok if existing or f is abstract.
                    AstErrors.repeatedInheritanceCannotBeResolved(outer.pos(), outer, fn, f1, f2);
                  }
                else
                  {
                    // NYI: if (!isInherited && !sameModule(f, outer))
                    AstErrors.duplicateFeatureDeclaration(f1.pos(), f1, f2);
                  }
              }
          }
      }
  }


  /**
   * Check that code in contract does not access inner features apart from
   * arguments, result field, outer refs or case fields (in case condition uses
   * a `match`). Produce AstErrors if needed.
   *
   * @parm f the feature whose contract should be checked.
   */
  private void checkContractAccesses(AbstractFeature f)
  { //NYI: CLEANUP:  remove, has no effect.
  }


  /*---------------------------  library file  --------------------------*/


  /**
   * Create a ByteBuffer containing the .mir file binary data for this module.
   */
  public ByteBuffer data(String name)
  {
    return new LibraryOut(this, name).buffer();
  }


  /*-------------------------------  misc  ------------------------------*/


  /**
   * Create String representation for debugging.
   */
  public String toString()
  {
    var r = new StringBuilder();
    r.append("SourceModule for paths: ");
    var comma = "";
    for (var s: _sourceDirs)
      {
        r.append(comma).append(s);
        comma = ", ";
      }
    return r.toString();
  }

}

/* end of file */<|MERGE_RESOLUTION|>--- conflicted
+++ resolved
@@ -1230,11 +1230,8 @@
               {
                 if ((use == null || (hidden != featureVisible(use.pos()._sourceFile, v))) &&
                     (!v.isField() || !foundFieldInScope) &&
-<<<<<<< HEAD
-                    !(use instanceof Call c && !c._isInheritanceCall && v.isChoice()))
-=======
+                    !(use instanceof Call c && !c._isInheritanceCall && v.isChoice()) &&
                     (use == null || /* NYI: do we have to evaluate inScope for all possible outers? */ inScope(use, v)))
->>>>>>> 53b8a5e4
                   {
                     result.add(new FeatureAndOuter(v, curOuter, inner));
                     foundFieldInScope = foundFieldInScope || v.isField() && foundFieldInThisScope;
