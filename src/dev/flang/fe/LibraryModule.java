--- conflicted
+++ resolved
@@ -1510,17 +1510,6 @@
     var eAt = expressionExprPos(at);
     return switch (k)
       {
-<<<<<<< HEAD
-      case Assign  -> assignNextPos(eAt);
-      case Box     -> eAt;
-      case Const   -> constNextPos(eAt);
-      case Current -> eAt;
-      case Match   -> matchNextPos(eAt);
-      case Call    -> callNextPos (eAt);
-      case Tag     -> tagNextPos  (eAt);
-      case Env     -> envNextPos  (eAt);
-      case Pop     -> eAt;
-=======
       case Assign      -> assignNextPos(eAt);
       case Box         -> eAt;
       case Const       -> constNextPos(eAt);
@@ -1531,7 +1520,6 @@
       case Env         -> envNextPos  (eAt);
       case Pop         -> eAt;
       case Unit        -> eAt;
->>>>>>> a66e2e7f
       case InlineArray -> inlineArrayNextPos(eAt);
       default          -> throw new Error("unexpected expression kind "+k+" at "+at+" in "+this);
       };
