/*

This file is part of the Fuzion language implementation.

The Fuzion language implementation is free software: you can redistribute it
and/or modify it under the terms of the GNU General Public License as published
by the Free Software Foundation, version 3 of the License.

The Fuzion language implementation is distributed in the hope that it will be
useful, but WITHOUT ANY WARRANTY; without even the implied warranty of
MERCHANTABILITY or FITNESS FOR A PARTICULAR PURPOSE.  See the GNU General Public
License for more details.

You should have received a copy of the GNU General Public License along with The
Fuzion language implementation.  If not, see <https://www.gnu.org/licenses/>.

*/

/*-----------------------------------------------------------------------
 *
 * Tokiwa Software GmbH, Germany
 *
 * Source of class LibraryOut
 *
 *---------------------------------------------------------------------*/

package dev.flang.fe;

import java.nio.ByteBuffer;

import java.util.TreeSet;
import java.util.TreeMap;

import java.security.SecureRandom;
import java.security.NoSuchAlgorithmException;

import dev.flang.ast.AbstractAssign;
import dev.flang.ast.AbstractBlock;
import dev.flang.ast.AbstractCurrent;
import dev.flang.ast.AbstractFeature;
import dev.flang.ast.AbstractMatch;
import dev.flang.ast.AbstractType;
import dev.flang.ast.Box;
import dev.flang.ast.Call;
import dev.flang.ast.Check;
import dev.flang.ast.Constant;
import dev.flang.ast.Env;
import dev.flang.ast.Expr;
import dev.flang.ast.Feature;
import dev.flang.ast.FormalGenerics;
import dev.flang.ast.InlineArray;
import dev.flang.ast.Nop;
import dev.flang.ast.State;
import dev.flang.ast.Tag;
import dev.flang.ast.Types;
import dev.flang.ast.Universe;

import dev.flang.util.ANY;
import dev.flang.util.Errors;
import dev.flang.util.FuzionConstants;
import static dev.flang.util.FuzionConstants.MirExprKind;
import dev.flang.util.List;
import dev.flang.util.SourceFile;
import dev.flang.util.SourcePosition;


/**
 * LibraryOut creates data for a .fum/MIR file from a SourceModule
 *
 * @author Fridtjof Siebert (siebert@tokiwa.software)
 */
class LibraryOut extends ANY
{


  /*----------------------------  variables  ----------------------------*/


  /**
   * The underlying module we are saving as a library.
   */
  private final SourceModule _sourceModule;


  /**
   * The source code files in this module, indexed by their position.
   */
  private TreeMap<String, SourceFile> _sourceFiles = new TreeMap<>();


  /**
   * Data created for this library module, to be saved as .fum file.
   */
  private FixUps _data = new FixUps();


  /*--------------------------  constructors  ---------------------------*/


  /**
   * Constructor to write library for given SourceModule.
   */
  LibraryOut(SourceModule sm, String name)
  {
    super();

    _sourceModule = sm;

  /*
   *   +---------------------------------------------------------------------------------+
   *   | Module File s                                                                   |
   *   +--------+--------+---------------+-----------------------------------------------+
   *   | cond.  | repeat | type          | what                                          |
   *   +--------+--------+---------------+-----------------------------------------------+
   *   | true   | 1      | byte[]        | MIR_FILE_MAGIC                                |
   *   +        +--------+---------------+-----------------------------------------------+
   *   |        | 1      | Name          | module name                                   |
   *   +        +--------+---------------+-----------------------------------------------+
   *   |        | 1      | u128          | module version                                |
   *   +        +--------+---------------+-----------------------------------------------+
   *   |        | 1      | int           | number of modules this module depends on n    |
   *   +        +--------+---------------+-----------------------------------------------+
   *   |        | n      | ModuleRef     | reference to another module                   |
   *   +        +--------+---------------+-----------------------------------------------+
   *   |        | 1      | int           | number of DeclFeatures entries m              |
   *   +        +--------+---------------+-----------------------------------------------+
   *   |        | m      | DeclFeatures  | features declared in this module              |
   *   +        +--------+---------------+-----------------------------------------------+
   *   |        | 1      | SourceFiles   | source code files                             |
   *   +--------+--------+---------------+-----------------------------------------------+
   */

    // first, write features just to collect referenced modules
    allDeclFeatures(sm);
    var rm = _data.referencedModules();
    _data = null;

    // now that we know the referenced modules, we start over:
    var v = version();
    if (v != null)
      {
        _data = new FixUps();
        _data.write(FuzionConstants.MIR_FILE_MAGIC);
        _data.writeName(name);
        _data.write(v);
        _data.writeInt(rm.size());
        for (var m : rm)
          {
            moduleRef(m);
          }
        allDeclFeatures(sm);
        sourceFiles();
        _data.fixUps(this);
        sm._options.verbosePrintln(2, "" +
                                   _data.featureCount() + " features " +
                                   _data.typeCount() + " types and " +
                                   _sourceFiles.size() + " source files includes in fum file.");
      }
  }


  /*-----------------------------  methods  -----------------------------*/


  /**
   * Create a version number of this module file.  Currently, the version is
   * just a cryptographically strong random number.
   */
  byte[] version()
  {
    var alg = "DRBG"; // or "SHA1PRNG"? NYI: Choose best algorithm here!
    try
      {
        var result = new byte[16];
        var r = SecureRandom.getInstance(alg);
        r.nextBytes(result);
        return result;
      }
    catch (NoSuchAlgorithmException e)
      {
        Errors.error("failed to produce secure random using algorithm '" + alg + "': " + e);
        return null;
      }
  }


  /**
   * Create a ByteBuffer instance from the data of this library, null if not
   * data available (due to an error).
   */
  ByteBuffer buffer()
  {
    return _data != null ? _data.buffer() : null;
  }


  /**
   * Collect the binary data for a ModuleRef
   *
   * Data format for module references:
   *
   *   +---------------------------------------------------------------------------------+
   *   | ModuleRef                                                                       |
   *   +--------+--------+---------------+-----------------------------------------------+
   *   | cond.  | repeat | type          | what                                          |
   *   +--------+--------+---------------+-----------------------------------------------+
   *   | true   | 1      | Name          | module name                                   |
   *   +        +--------+---------------+-----------------------------------------------+
   *   |        | 1      | u128          | module version                                |
   *   +--------+--------+---------------+-----------------------------------------------+
   */
  void moduleRef(LibraryModule m)
  {
    _data.writeName(m.name());
    _data.write(m.version());
  }


  /**
   * Write all features declared in given source module into DeclFeatures
   * sections of a library file.  This includes the features declared in the
   * 'universe' as well as all features declared within outer features that come
   * from other module files.
   *
   * @param sm the source module we are compiling
   */
  void allDeclFeatures(SourceModule sm)
  {
    _data.writeInt(1 + sm._outerWithDeclarations.size());
    declFeatures(null);
    for (var o : sm._outerWithDeclarations)
      {
        declFeatures(o);
      }
  }


  /**
   * Collect the binary data for features declared within given outer feature.
   *
   * Data format for declFeatures:
   *
   *   +---------------------------------------------------------------------------------+
   *   | DeclFeatures                                                                    |
   *   +--------+--------+---------------+-----------------------------------------------+
   *   | cond.  | repeat | type          | what                                          |
   *   +--------+--------+---------------+-----------------------------------------------+
   *   | true   | 1      | int           | outer feature index, 0 for outer()==null      |
   *   |        +--------+---------------+-----------------------------------------------+
   *   |        | 1      | InnerFeatures | inner Features                                |
   *   +--------+--------+---------------+-----------------------------------------------+
   */
  void declFeatures(AbstractFeature outer)
  {
    featureIndexOrZeroForUniverse(outer);
    innerFeatures(outer);
  }


  /**
   * Write index of given feature f or '0' if 'f' is the universe.
   *
   * @param f a feature whose index is to be written.
   */
  void featureIndexOrZeroForUniverse(AbstractFeature f)
  {
    if (f == null)
      {
        _data.writeInt(0);
      }
    else
      {
        _data.writeOffset(f);
      }
  }


  /**
   * Collect the binary data for features declared within given feature.
   *
   * Data format for inner features:
   *
   *   +---------------------------------------------------------------------------------+
   *   | InnerFeatures                                                                   |
   *   +--------+--------+---------------+-----------------------------------------------+
   *   | cond.  | repeat | type          | what                                          |
   *   +--------+--------+---------------+-----------------------------------------------+
   *   | true   | 1      | int           | sizeof(inner Features) == size                |
   *   +        +--------+---------------+-----------------------------------------------+
   *   |        | 1      | Features      | inner Features                                |
   *   +--------+--------+---------------+-----------------------------------------------+
   *
   * The count n is not stored explicitly, the list of inner Features ends after
   * size bytes.
   */
  void innerFeatures(AbstractFeature f)
  {
    if (f == null)
      {
        var szPos = _data.offset();
        _data.writeInt(0);
        var innerPos = _data.offset();

        // write the actual data
        feature(_sourceModule._universe);
        _data.writeIntAt(szPos, _data.offset() - innerPos);
      }
    else
      {
        var m = _sourceModule.declaredFeatures(f);
        if (m == null)
          {
            _data.writeInt(0);
          }
        else
          {
            // the first inner features written out will be the formal arguments,
            // followed by the result field (iff f.hasResultField()), followed by
            // all other inner features in (alphabetical?) order.
            var innerFeatures = new List<AbstractFeature>();
            var added = new TreeSet<AbstractFeature>();
            for (var a : f.arguments())
              {
                innerFeatures.add(a);
                added.add(a);
              }
            if (f.hasResultField())
              {
                var r = f.resultField();
                innerFeatures.add(r);
                added.add(r);
              }
            if (f.hasOuterRef())
              {
                var or = f.outerRef();
                innerFeatures.add(or);
                added.add(or);
              }
            for (var i : m.values())
              {
                if (!added.contains(i))
                  {
                    innerFeatures.add(i);
                  }
              }

            var szPos = _data.offset();
            _data.writeInt(0);
            var innerPos = _data.offset();

            // write the actual data
            features(innerFeatures);
            _data.writeIntAt(szPos, _data.offset() - innerPos);
          }
      }
  }


  /**
   * Collect the binary data for a list of features.
   *
   *   +---------------------------------------------------------------------------------+
   *   | Features                                                                        |
   *   +--------+--------+---------------+-----------------------------------------------+
   *   | cond.  | repeat | type          | what                                          |
   *   +--------+--------+---------------+-----------------------------------------------+
   *   | true   | n      | Feature       | (inner) Features                              |
   *   +--------+--------+---------------+-----------------------------------------------+
   *
   */
  void features(List<AbstractFeature> fs)
  {
    for (var df : fs)
      {
        if (df instanceof Feature dff)
          {
            feature(dff);
          }
      }
  }


  /**
   * Collect the binary data for given feature.
   *
   * Data format for a feature:
   *
   *   +---------------------------------------------------------------------------------+
   *   | Feature                                                                         |
   *   +--------+--------+---------------+-----------------------------------------------+
   *   | cond.  | repeat | type          | what                                          |
   *   +--------+--------+---------------+-----------------------------------------------+
   *   | true   | 1      | short         | 000000vvvFCYkkkk                              |
   *   |        |        |               |           k = kind                            |
   *   |        |        |               |           Y = has Type feature (i.e. 'f.type')|
   *   |        |        |               |           C = is intrinsic constructor        |
   *   |        |        |               |           F = has 'fixed' modifier            |
   *   |        |        |               |           v = visibility                      |
   *   |        |        +---------------+-----------------------------------------------+
   *   |        |        | Name          | name                                          |
   *   |        |        +---------------+-----------------------------------------------+
   *   |        |        | int           | arg count                                     |
   *   |        |        +---------------+-----------------------------------------------+
   *   |        |        | int           | name id                                       |
   *   |        |        +---------------+-----------------------------------------------+
   *   |        |        | Pos           | source code position                          |
   *   |        |        +---------------+-----------------------------------------------+
   *   |        |        | int           | outer feature index, 0 for outer()==null      |
   *   +--------+--------+---------------+-----------------------------------------------+
   *   | Y=1    | 1      | int           | type feature index                            |
   *   +--------+--------+---------------+-----------------------------------------------+
   *   | hasRT  | 1      | Type          | optional result type,                         |
   *   |        |        |               | hasRT = !isConstructor && !isChoice           |
   *   +--------+--------+---------------+-----------------------------------------------+
   *   | true   | 1      | int           | inherits count i                              |
   *   | NYI!   |        |               |                                               |
   *   | !isFiel+--------+---------------+-----------------------------------------------+
   *   | d? !isI| i      | Code          | inherits calls                                |
   *   | ntrinsc|        |               |                                               |
   *   +--------+--------+---------------+-----------------------------------------------+
   *   | true   | 1      | int           | precondition count pre_n                      |
   *   |        +--------+---------------+-----------------------------------------------+
   *   |        | pre_n  | Code          | precondition code                             |
   *   |        +--------+---------------+-----------------------------------------------+
   *   |        | 1      | int           | postcondition count post_n                    |
   *   |        +--------+---------------+-----------------------------------------------+
   *   |        | post_n | Code          | postcondition code                            |
   *   +--------+--------+---------------+-----------------------------------------------+
   *   | true   | 1      | int           | redefines count r                             |
   *   |        +--------+---------------+-----------------------------------------------+
   *   |        | r      | int           | feature offset of redefined feature           |
   *   +--------+--------+---------------+-----------------------------------------------+
   *   | isRou- | 1      | Code          | Feature code                                  |
   *   | tine   |        |               |                                               |
   *   +--------+--------+---------------+-----------------------------------------------+
   *   |        | 1      | InnerFeatures | inner features of this feature                |
   *   +--------+--------+---------------+-----------------------------------------------+
   */
  void feature(Feature f)
  {
    if (PRECONDITIONS) require
      (f.state().atLeast(State.RESOLVED));

    _data.add(f);
    int k = f.visibility().ordinal() << 7;
    k = k | (!f.isConstructor() ? f.kind().ordinal() :
              f.isThisRef()     ? FuzionConstants.MIR_FILE_KIND_CONSTRUCTOR_REF
                                : FuzionConstants.MIR_FILE_KIND_CONSTRUCTOR_VALUE);
    if (CHECKS) check
      (k >= 0,
       Errors.any() || f.isRoutine() || f.isChoice() || f.isIntrinsic() || f.isAbstract() || f.generics() == FormalGenerics.NONE);
    if (f.isIntrinsicConstructor())
      {
        k = k | FuzionConstants.MIR_FILE_KIND_IS_INTRINSIC_CONSTRUCTOR;
      }
    if (f.hasTypeFeature())
      {
        k = k | FuzionConstants.MIR_FILE_KIND_HAS_TYPE_FEATURE;
      }
    if ((f.modifiers() & FuzionConstants.MODIFIER_FIXED) != 0)
      {
        k = k | FuzionConstants.MIR_FILE_KIND_IS_FIXED;
      }
    var n = f.featureName();
    _data.writeShort(k);
    var bn = n.baseName();
    if (_sourceModule._options._eraseInternalNamesInLib && n.isInternal())
      {
        bn = "";
      }
    _data.writeName(bn);
    var argCount = n.argCount() + f.freeTypesCount();
    _data.writeInt (argCount);      // NYI: use better integer encoding
    _data.writeInt (n._id);         // NYI: id /= 0 only if argCount = 0, so join these two values.
    pos(f.pos());
    featureIndexOrZeroForUniverse(f.outer());
    if ((k & FuzionConstants.MIR_FILE_KIND_HAS_TYPE_FEATURE) != 0)
      {
        _data.writeOffset(f.typeFeature());
      }
    if (CHECKS) check
      (f.arguments().size() == argCount);
    if (!f.isConstructor() && !f.isChoice())
      {
        type(f.resultType());
      }
    // NYI: Suppress output of inherits for fields, intrinsics, etc.?
    var i = f.inherits();
    _data.writeInt(i.size());
    for (var p : i)
      {
        code(p, false);
      }
    _data.writeInt(f.contract().req.size());
    for (var c : f.contract().req)
      {
        code(c.cond, false);
      }
    _data.writeInt(f.contract().ens.size());
    for (var c : f.contract().ens)
      {
        code(c.cond, false);
      }
    var r = f.redefines();
    _data.writeInt(r.size());
    for(var rf : r)
      {
        _data.writeOffset(rf);
      }
    if (f.isRoutine())
      {
        code(f.code());
      }
    innerFeatures(f);
  }


  /**
   * Collect the binary data for given type.
   *
   * Data format for a type:
   *
   *   +---------------------------------------------------------------------------------+
   *   | Type                                                                            |
   *   +--------+--------+---------------+-----------------------------------------------+
   *   | cond.  | repeat | type          | what                                          |
   *   +--------+--------+---------------+-----------------------------------------------+
   *   | true   | 1      | int           | the kind of this type tk                      |
   *   +--------+--------+---------------+-----------------------------------------------+
   *   | tk==-4 | 1      | unit          | ADDRESS                                       |
   *   +--------+--------+---------------+-----------------------------------------------+
   *   | tk==-3 | 1      | unit          | type of universe                              |
   *   +--------+--------+---------------+-----------------------------------------------+
   *   | tk==-2 | 1      | int           | index of type                                 |
   *   +--------+--------+---------------+-----------------------------------------------+
   *   | tk==-1 | 1      | int           | index of type parameter feature               |
   *   +--------+--------+---------------+-----------------------------------------------+
   *   | tk>=0  | 1      | int           | index of feature of type                      |
   *   |        +--------+---------------+-----------------------------------------------+
   *   |        | 1      | byte          | 0: isValue, 1: isRef, 2: isThisType           |
   *   |        +--------+---------------+-----------------------------------------------+
   *   |        | tk     | Type          | actual generics                               |
   *   |        +--------+---------------+-----------------------------------------------+
   *   |        | 1      | Type          | outer type                                    |
   *   +--------+--------+---------------+-----------------------------------------------+
   */
  void type(AbstractType t)
  {
    var off = _data.offset(t);
    if (off >= 0)
      {
        _data.writeInt(-2);     // NYI: optimization: maybe write just one integer, e.g., -index-2
        _data.writeInt(off);
      }
    else if (t == Types.t_ADDRESS)
      {
        _data.writeInt(-4);
      }
    else if (!t.isGenericArgument() && t.feature().isUniverse())
      {
        _data.writeInt(-3);
      }
    else
      {
        _data.addOffset(t, _data.offset());
        if (t.isGenericArgument())
          {
            if (CHECKS) check
              (!t.isRef());
            _data.writeInt(-1);
            _data.writeOffset(t.genericArgument().typeParameter());
          }
        else
          {
            _data.writeInt(t.generics().size());
            _data.writeOffset(t.feature());
            _data.writeByte(t.isThisType() ? FuzionConstants.MIR_FILE_TYPE_IS_THIS :
                            t.isRef()      ? FuzionConstants.MIR_FILE_TYPE_IS_REF
                                           : FuzionConstants.MIR_FILE_TYPE_IS_VALUE);
            for (var gt : t.generics())
              {
                type(gt);
              }
            type(t.outer());
          }
      }
  }


  /**
   * Collect the binary data for given Code.
   *
   * Data format for a Code:
   *
   *   +---------------------------------------------------------------------------------+
   *   | Code                                                                            |
   *   +--------+--------+---------------+-----------------------------------------------+
   *   | cond.  | repeat | type          | what                                          |
   *   +--------+--------+---------------+-----------------------------------------------+
   *   | true   | 1      | int           | sizeof(Expressions)                           |
   *   |        +--------+---------------+-----------------------------------------------+
   *   |        | 1      | Expressions   | the actual code                               |
   *   +--------+--------+---------------+-----------------------------------------------+
   *
   */
  void code(Expr code)
  {
    code(code, true);
  }
  void code(Expr code, boolean dumpResult)
  {
    var szPos = _data.offset();
    _data.writeInt(0);
    var codePos = _data.offset();

    // write the actual code data
    expressions(code, dumpResult, null);
    _data.writeIntAt(szPos, _data.offset() - codePos);
  }


  /**
   * Collect the binary data for given Expressions.
   *
   * Data format for Expressions:
   *
   *   +---------------------------------------------------------------------------------+
   *   | Expressions                                                                     |
   *   +--------+--------+---------------+-----------------------------------------------+
   *   | cond.  | repeat | type          | what                                          |
   *   +--------+--------+---------------+-----------------------------------------------+
   *   | true   | n      | Expression    | the single expressions                        |
   *   +--------+--------+---------------+-----------------------------------------------+
   *
   * @param e the expression to write
   */
  SourcePosition expressions(Expr e, SourcePosition lastPos)
  {
    return expressions(e, false, lastPos);
  }

  /**
   * Collect the binary data for given Expressions.
   *
   * Data format for Expression:
   *
   *   +---------------------------------------------------------------------------------+
   *   | Expression                                                                      |
   *   +--------+--------+---------------+-----------------------------------------------+
   *   | cond.  | repeat | type          | what                                          |
   *   +--------+--------+---------------+-----------------------------------------------+
   *   | true   | 1      | byte          | MirExprKind k in bits 0..6,  hasPos in bit 7  |
   *   +--------+--------+---------------+-----------------------------------------------+
   *   | hasPos | 1      | int           | source position: index in this file's         |
   *   |        |        |               | SourceFiles section, 0 for builtIn pos        |
   *   +--------+--------+---------------+-----------------------------------------------+
   *   | k==Add | 1      | Assign        | assignment                                    |
   *   +--------+--------+---------------+-----------------------------------------------+
   *   | k==Con | 1      | Constant      | constant                                      |
   *   +--------+--------+---------------+-----------------------------------------------+
   *   | k==Cal | 1      | Call          | feature call                                  |
   *   +--------+--------+---------------+-----------------------------------------------+
   *   | k==Mat | 1      | Match         | match expression                              |
   *   +--------+--------+---------------+-----------------------------------------------+
   *   | k==Tag | 1      | Tag           | tag expression                                |
   *   +--------+--------+---------------+-----------------------------------------------+
   *
   * @param e the expression to write
   *
   * @param dumpResult true to add a 'Pop' to ignore the result produced by s.
   */
  SourcePosition expressions(Expr e, boolean dumpResult, SourcePosition lastPos)
  {
    if (e instanceof AbstractAssign a)
      {
        lastPos = expressions(a._value, lastPos);
        lastPos = expressions(a._target, lastPos);
        lastPos = exprKindAndPos(MirExprKind.Assign, lastPos, e.pos());
  /*
   *   +---------------------------------------------------------------------------------+
   *   | Assign                                                                          |
   *   +--------+--------+---------------+-----------------------------------------------+
   *   | cond.  | repeat | type          | what                                          |
   *   +--------+--------+---------------+-----------------------------------------------+
   *   | true   | 1      | int           | assigned field index                          |
   *   +--------+--------+---------------+-----------------------------------------------+
   */
        _data.writeOffset(a._assignedField);
      }
    else if (e instanceof Box b)
      {
        lastPos = expressions(b._value, lastPos);
        lastPos = exprKindAndPos(MirExprKind.Box, lastPos, e.pos());
      }
    else if (e instanceof AbstractBlock b)
      {
        int i = 0;
        for (var expr : b._expressions)
          {
            i++;
            if (i < b._expressions.size())
              {
                lastPos = expressions(expr, true, lastPos);
              }
            else
              {
                lastPos = expressions(expr, dumpResult, lastPos);
                dumpResult = dumpResult || expr instanceof AbstractBlock || expr.producesResult();
              }
          }
        if (!dumpResult)
          {
            _data.writeByte(MirExprKind.Unit.ordinal());
          }
      }
    else if (e instanceof Constant c)
      {
        lastPos = exprKindAndPos(MirExprKind.Const, lastPos, e.pos());
  /*
   *   +---------------------------------------------------------------------------------+
   *   | Constant                                                                        |
   *   +--------+--------+---------------+-----------------------------------------------+
   *   | cond.  | repeat | type          | what                                          |
   *   +--------+--------+---------------+-----------------------------------------------+
   *   | true   | 1      | Type          | type of the constant                          |
   *   |        |        +---------------+-----------------------------------------------+
   *   |        |        | length        | data length of the constant                   |
   *   |        +--------+---------------+-----------------------------------------------+
   *   |        | length | byte          | data of the constant                          |
   *   +--------+--------+---------------+-----------------------------------------------+
   */
        type(c.typeOfConstant());
        var d = c.data();
        _data.writeInt(d.length);
        _data.write(d);
      }
    else if (e instanceof AbstractCurrent ac)
      {
        if (!ac.type().feature().isUniverse())
          {
            lastPos = exprKindAndPos(MirExprKind.Current, lastPos, e.pos());
          }
      }
<<<<<<< HEAD
=======
    else if (e instanceof If i)
      {
        lastPos = expressions(i.cond, lastPos);
        lastPos = exprKindAndPos(MirExprKind.Match, lastPos, e.pos());
        _data.writeInt(2);
        _data.writeInt(1);
        type(Types.resolved.f_TRUE.resultType());
        code(i.block);
        _data.writeInt(1);
        type(Types.resolved.f_FALSE.resultType());
        if (i.elseBlock != null)
          {
            code(i.elseBlock);
          }
        else if (i.elseIf != null)
          {
            code(i.elseIf);
          }
        else
          {
            code(new Block(new List<>()));
          }
      }
>>>>>>> b72cd1bd
    else if (e instanceof Call c)
      {
        lastPos = expressions(c.target(), lastPos);
        for (var a : c._actuals)
          {
            lastPos = expressions(a, lastPos);
          }
        lastPos = exprKindAndPos(MirExprKind.Call, lastPos, e.pos());
  /*
   *   +---------------------------------------------------------------------------------+
   *   | Call                                                                            |
   *   +--------+--------+---------------+-----------------------------------------------+
   *   | cond.  | repeat | type          | what                                          |
   *   +--------+--------+---------------+-----------------------------------------------+
   *   | true   | 1      | int           | called feature f index                        |
   *   |        +--------+---------------+-----------------------------------------------+
   *   |        | 1      | Type          | result type (NYI: remove, redundant!)s        |
   *   +--------+--------+---------------+-----------------------------------------------+
   *   | hasOpen| 1      | int           | num actual args (TBD: this is redundant,      |
   *   | ArgList|        |               | should be possible to determine)              |
   *   +--------+--------+---------------+-----------------------------------------------+
   *   | cf.gene| 1      | int           | num actual generics n                         |
   *   | rics.is|        |               |                                               |
   *   | Open   |        |               |                                               |
   *   +--------+--------+---------------+-----------------------------------------------+
   *   | true   | n      | Type          | actual generics. if !hasOpen, n is            |
   *   |        |        |               | f.generics().list.size()                      |
   *   +--------+--------+---------------+-----------------------------------------------+
   *   | cf.resu| 1      | int           | select                                        |
   *   | ltType(|        |               |                                               |
   *   | ).isOpe|        |               |                                               |
   *   | nGeneri|        |               |                                               |
   *   | c()    |        |               |                                               |
   *   +--------+--------+---------------+-----------------------------------------------+
   */
        _data.writeOffset(c.calledFeature());
        type(c.type());
        int n;
        var cf = c.calledFeature();
        if (cf.hasOpenGenericsArgList())
          {
            _data.writeInt(c._actuals.size());
          }
        if (cf.generics().isOpen())
          {
            n = c._generics.size();
            _data.writeInt(n);
          }
        else
          {
            n = cf.generics().list.size();
            if (CHECKS) check
              (c._generics.size() == n);
          }
        for (int i = 0; i < n; i++)
          {
            type(c._generics.get(i));
          }
        if (CHECKS) check
          (cf.resultType().isOpenGeneric() == (c.select() >= 0));
        if (cf.resultType().isOpenGeneric())
          {
            _data.writeInt(c.select());
          }
        if (dumpResult)
          {
            _data.writeByte(MirExprKind.Pop.ordinal());
          }
      }
    else if (e instanceof AbstractMatch m)
      {
        lastPos = expressions(m.subject(), lastPos);
        lastPos = exprKindAndPos(MirExprKind.Match, lastPos, e.pos());
  /*
   *   +---------------------------------------------------------------------------------+
   *   | Match                                                                           |
   *   +--------+--------+---------------+-----------------------------------------------+
   *   | cond.  | repeat | type          | what                                          |
   *   +--------+--------+---------------+-----------------------------------------------+
   *   | true   | 1      | int           | number of cases                               |
   *   |        +--------+---------------+-----------------------------------------------+
   *   |        | n      | Case          | cases                                         |
   *   +--------+--------+---------------+-----------------------------------------------+
   */
        var cs = m.cases();
        _data.writeInt(cs.size());
        for (var c : cs)
          {
  /*
   *   +---------------------------------------------------------------------------------+
   *   | Case                                                                            |
   *   +--------+--------+---------------+-----------------------------------------------+
   *   | cond.  | repeat | type          | what                                          |
   *   +--------+--------+---------------+-----------------------------------------------+
   *   | true   | 1      | int           | num types n                                   |
   *   +--------+--------+---------------+-----------------------------------------------+
   *   | n = -1 | 1      | int           | case field index                              |
   *   +--------+--------+---------------+-----------------------------------------------+
   *   | n >  0 | n      | Type          | case type                                     |
   *   +--------+--------+---------------+-----------------------------------------------+
   *   | true   | 1      | Code          | code for case                                 |
   *   +--------+--------+---------------+-----------------------------------------------+
   */
            var f = c.field();
            if (f != null)
              {
                _data.writeInt(-1);
                _data.writeOffset(f);
              }
            else
              {
                var ts = c.types();
                if (CHECKS) check
                  (ts.size() > 0);
                _data.writeInt(ts.size());
                for (var t : ts)
                  {
                    type(t);
                  }
              }
            code(c.code());
          }
      }
    else if (e instanceof Tag t)
      {
        lastPos = expressions(t._value, lastPos);
        lastPos = exprKindAndPos(MirExprKind.Tag, lastPos, e.pos());
  /*
   *   +---------------------------------------------------------------------------------+
   *   | Tag                                                                             |
   *   +--------+--------+---------------+-----------------------------------------------+
   *   | cond.  | repeat | type          | what                                          |
   *   +--------+--------+---------------+-----------------------------------------------+
   *   | true   | 1      | Type          | resulting tagged union type                   |
   *   +--------+--------+---------------+-----------------------------------------------+
   */
        type(t.type());
      }
    else if (e instanceof Env)
      {
        lastPos = exprKindAndPos(MirExprKind.Env, lastPos, e.pos());
  /*
   *   +---------------------------------------------------------------------------------+
   *   | Env                                                                             |
   *   +--------+--------+---------------+-----------------------------------------------+
   *   | cond.  | repeat | type          | what                                          |
   *   +--------+--------+---------------+-----------------------------------------------+
   *   | true   | 1      | Type          | The type of this env                          |
   *   +--------+--------+---------------+-----------------------------------------------+
   */
        type(e.type());
      }
    else if (e instanceof Nop)
      {
      }
    else if (e instanceof Universe)
      {
        // Universe is ignored, a call with target clazz universe will get its
        // target implicitly.
        //
        // write(MirExprKind.Universe.ordinal());
      }
    else if (e instanceof InlineArray ia)
      {
        lastPos = exprKindAndPos(MirExprKind.InlineArray, lastPos, e.pos());
  /*
   *   +---------------------------------------------------------------------------------+
   *   | InlineArray                                                                     |
   *   +--------+--------+---------------+-----------------------------------------------+
   *   | cond.  | repeat | type          | what                                          |
   *   +--------+--------+---------------+-----------------------------------------------+
   *   | true   | 1      | int           | size in fum                                   |
   *   +--------+--------+---------------+-----------------------------------------------+
   *   | true   | 1      | Code          | Code                                          |
   *   +--------+--------+---------------+-----------------------------------------------+
   *   | true   | 1      | int           | element count                                 |
   *   +--------+--------+---------------+-----------------------------------------------+
   *   | true   | n      | Code          | element                                       |
   *   +--------+--------+---------------+-----------------------------------------------+
   */
        var szPos = _data.offset();
        _data.writeInt(0);
        var codePos = _data.offset();

        // the code
        code(ia.code());
        // element count
        _data.writeInt(ia._elements.size());
        // each elements code
        ia._elements.forEach(x -> code(x));

        _data.writeIntAt(szPos, _data.offset() - codePos);
      }
    else if (e instanceof Check c)
      {
        // NYI: Check not supported yet
        //
        // l.add(s);
      }
    else
      {
        say_err("Missing handling of "+e.getClass()+" in LibraryOut.expressions");
      }
    return lastPos;
  }


  /**
   * Determine the filename from a source file.
   *
   * This replaces absolute paths that start with sourcePath by a path relative
   * to $FUZION.
   */
  String fileName(SourceFile sf)
  {
    var sp = _sourceModule._options.sourcePaths();
    var sd = sp.length == 1 ? sp[0] : null;
    var sfp = sf._fileName;
    if (sd != null && sfp.startsWith(sd))
      {
        var sfr = sd.relativize(sfp);
        sfp = FuzionConstants.SYMBOLIC_FUZION_MODULE.resolve(sfr);
      }
    return sfp.toString();
  }


  /**
   * Write expression kind and (optional) source code position if it changed.
   *
   * @param k the expression kind
   *
   * @param lastPos the previous position that was written already
   *
   * @param newPos the new position that is to be written if it differs from
   * lastPos
   */
  SourcePosition exprKindAndPos(MirExprKind k, SourcePosition lastPos, SourcePosition newPos)
  {
    if (lastPos == null || lastPos.compareTo(newPos) != 0)
      {
        _data.writeByte(k.ordinal() | 0x80);
        pos(newPos);
      }
    else
      {
        _data.writeByte(k.ordinal());
      }
    return newPos;
  }


  /**
   * Write source code position
   *
   * @param pos the position
   */
  void pos(SourcePosition pos)
  {
  /*
   *   +---------------------------------------------------------------------------------+
   *   | Pos                                                                             |
   *   +--------+--------+---------------+-----------------------------------------------+
   *   | cond.  | repeat | type          | what                                          |
   *   +--------+--------+---------------+-----------------------------------------------+
   *   | true   | 1      | int           | position                                      |
   *   +--------+--------+---------------+-----------------------------------------------+
   */
    if (!pos.isBuiltIn())
      {
        _data.addSourcePosition(pos);
        var sf = pos._sourceFile;
        _sourceFiles.put(fileName(sf), sf);
      }
    // start
    _data.writeInt(0);
    // end
    _data.writeInt(0);
  }


  /**
   * Collect the binary data for source files used in this module
   *
   *   +---------------------------------------------------------------------------------+
   *   | SourceFiles                                                                     |
   *   +--------+--------+---------------+-----------------------------------------------+
   *   | cond.  | repeat | type          | what                                          |
   *   +--------+--------+---------------+-----------------------------------------------+
   *   | true   | 1      | int           | count n                                       |
   *   +        +--------+---------------+-----------------------------------------------+
   *   |        | n      | SourceFile    | source file                                   |
   *   +--------+--------+---------------+-----------------------------------------------+
   *
   *   +---------------------------------------------------------------------------------+
   *   | SourceFile                                                                      |
   *   +--------+--------+---------------+-----------------------------------------------+
   *   | cond.  | repeat | type          | what                                          |
   *   +--------+--------+---------------+-----------------------------------------------+
   *   | true   | 1      | Name          | file name                                     |
   *   +        +--------+---------------+-----------------------------------------------+
   *   |        | 1      | int           | size s                                        |
   *   +        +--------+---------------+-----------------------------------------------+
   *   |        | s      | byte          | source file data                              |
   *   +--------+--------+---------------+-----------------------------------------------+
   *
   */
  void sourceFiles()
  {
    _data.writeInt(_sourceFiles.size());
    for (var e : _sourceFiles.entrySet())
      {
        var sf = e.getValue();
        var n = fileName(sf);
        _data.writeName(n);
        _data.writeInt(sf.byteLength());
        _data.addSourceFilePosition(n);
        _data.write(sf.bytes());
      }
  }


}

/* end of file */<|MERGE_RESOLUTION|>--- conflicted
+++ resolved
@@ -741,32 +741,6 @@
             lastPos = exprKindAndPos(MirExprKind.Current, lastPos, e.pos());
           }
       }
-<<<<<<< HEAD
-=======
-    else if (e instanceof If i)
-      {
-        lastPos = expressions(i.cond, lastPos);
-        lastPos = exprKindAndPos(MirExprKind.Match, lastPos, e.pos());
-        _data.writeInt(2);
-        _data.writeInt(1);
-        type(Types.resolved.f_TRUE.resultType());
-        code(i.block);
-        _data.writeInt(1);
-        type(Types.resolved.f_FALSE.resultType());
-        if (i.elseBlock != null)
-          {
-            code(i.elseBlock);
-          }
-        else if (i.elseIf != null)
-          {
-            code(i.elseIf);
-          }
-        else
-          {
-            code(new Block(new List<>()));
-          }
-      }
->>>>>>> b72cd1bd
     else if (e instanceof Call c)
       {
         lastPos = expressions(c.target(), lastPos);
