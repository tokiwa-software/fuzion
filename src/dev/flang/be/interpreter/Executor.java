/*

This file is part of the Fuzion language implementation.

The Fuzion language implementation is free software: you can redistribute it
and/or modify it under the terms of the GNU General Public License as published
by the Free Software Foundation, version 3 of the License.

The Fuzion language implementation is distributed in the hope that it will be
useful, but WITHOUT ANY WARRANTY; without even the implied warranty of
MERCHANTABILITY or FITNESS FOR A PARTICULAR PURPOSE.  See the GNU General Public
License for more details.

You should have received a copy of the GNU General Public License along with The
Fuzion language implementation.  If not, see <https://www.gnu.org/licenses/>.

*/

/*-----------------------------------------------------------------------
 *
 * Tokiwa Software GmbH, Germany
 *
 * Source of class Executor
 *
 *---------------------------------------------------------------------*/

package dev.flang.be.interpreter;

import java.lang.foreign.Arena;
import java.lang.foreign.FunctionDescriptor;
import java.lang.foreign.Linker;
import java.lang.foreign.MemoryLayout;
import java.lang.foreign.MemorySegment;
import java.lang.foreign.SymbolLookup;
import java.lang.foreign.ValueLayout;
import java.nio.ByteBuffer;
import java.nio.ByteOrder;
import java.nio.charset.StandardCharsets;
import java.util.Arrays;

import dev.flang.fuir.FUIR;
import dev.flang.fuir.SpecialClazzes;
import dev.flang.fuir.analysis.AbstractInterpreter;
import dev.flang.fuir.analysis.AbstractInterpreter.ProcessExpression;

import dev.flang.fuir.analysis.TailCall;
import dev.flang.util.Errors;
import dev.flang.util.FuzionOptions;
import dev.flang.util.List;
import dev.flang.util.Pair;
import dev.flang.util.StringHelpers;


/**
 * The class Executor implements ProcessExpression of the AbstractInterpreter.
 * It does the actual execution of the code.
 */
public class Executor extends ProcessExpression<Value, Object>
{


  /*-----------------------------  static fields  -----------------------------*/


  /**
   * Universe instance
   */
  private static Instance _universe;


  /**
   * The fuir to be used for executing the code.
   */
  private static FUIR _fuir;


  /**
   * The tail call analysis.
   */
  private static TailCall _tailCall;


  /**
   * The current options for compiling and running the application.
   */
  private static FuzionOptions _options_;



  /*-----------------------------  instance fields  -----------------------------*/



  /**
   * List that holds the args to be returned by args().
   */
  private final List<Value> _args;


  /**
   * The current instance to be returned by current().
   */
  private final Instance _cur;


  /**
   * The current outer to be returned by outer().
   */
  private final Value _outer;


  /*-----------------------------  constructors  -----------------------------*/


  /**
   * The constructor to initialize the Executor
   * at the start of the application.
   */
  public Executor(FUIR fuir, FuzionOptions opt)
  {
    _fuir = fuir;
    _options_ = opt;
    _universe = new Instance(_fuir.clazzUniverse());
    _tailCall = new TailCall(fuir);
    this._cur = _fuir.mainClazz() == _fuir.clazzUniverse() ? _universe : new Instance(_fuir.mainClazz());
    this._outer = _universe;
    this._args = new List<>();
  }


  /**
   * The constructor to initialize the executor
   * with a custom current, outer and args.
   *
   * @param cur
   * @param outer
   * @param args
   */
  public Executor(Instance cur, Value outer, List<Value> args)
  {
    this._cur = cur;
    this._outer = outer;
    this._args = args;
  }



  /*-----------------------------  methods  -----------------------------*/



  /*
   * For obtaining the current FUIR by
   * accessing the private static field _fuir.
   */
  public FUIR fuir()
  {
    if (PRECONDITIONS) require
    (_fuir != null);

    return _fuir;
  }


  /*
   * For obtaining the current FuzionOptions by
   */
  public FuzionOptions options()
  {
    if (PRECONDITIONS) require
      (_options_ != null);

    return _options_;
  }


  @Override
  public Object sequence(List<Object> l)
  {
    return null;
  }

  @Override
  public Value unitValue()
  {
    return Value.EMPTY_VALUE;
  }

  @Override
  public Object expressionHeader(int s)
  {
    return null;
  }

  @Override
  public Object comment(String s)
  {
    return null;
  }

  @Override
  public Object nop()
  {
    return null;
  }

  @Override
  public Object assignStatic(int s, int tc, int f, Value tvalue, Value val)
  {
    Interpreter.setField(f, tc, tvalue, val);
    return null;
  }

  @Override
  public Object assign(int s, Value tvalue, Value avalue)
  {
    // NYI: better check clazz containing field is universe
    if (tvalue == unitValue())
      {
        tvalue = _universe;
      }
    if (avalue != unitValue())
      {
        var ttcc = ttcc(s, tvalue);
        var tt = ttcc.v0();
        var cc = ttcc.v1();
        Interpreter.setField(cc, tt, tvalue, avalue);
      }
    return null;
  }

  @Override
  public Pair<Value, Object> call(int s, Value tvalue, List<Value> args)
  {
    var cc0 = _fuir.accessedClazz(s);
    var rt = _fuir.clazzResultClazz(cc0);
    var ttcc = ttcc(s, tvalue);
    var tt = ttcc.v0();
    var cc = ttcc.v1();

    if(_fuir.clazzIsBoxed(tt) && !_fuir.clazzIsRef(_fuir.clazzOuterClazz(cc)))
      {
        tt = ((Boxed)tvalue)._valueClazz;
        tvalue = ((Boxed)tvalue)._contents;
      }

    var cl = _fuir.clazzAt(s);
    if (cc == cl // calling myself
        && _tailCall.callIsTailCall(cl, s))
      {
        throw new TailCallException(tvalue, args);
      }

    var result = switch (_fuir.clazzKind(cc))
      {
      case Routine :
        // NYI change call to pass in ai as in match expression?
        var cur = callOnNewInstance(s, cc, tvalue, args);

        Value rres = cur;
        if (!_fuir.isConstructor(cc))
          {
            var rfc = _fuir.clazzResultField(cc);
            if (!AbstractInterpreter.clazzHasUnitValue(_fuir, fuir().clazzResultClazz(rfc)))
              {
                rres = Interpreter.getField(rfc, cc, cur, false);
              }
          }
        yield pair(rres);
      case Field :
        var fc = cc;
        var fres = AbstractInterpreter.clazzHasUnitValue(_fuir, rt)
          ? pair(unitValue())
          : pair(Interpreter.getField(fc, tt, tt == _fuir.clazzUniverse() ? _universe : tvalue, false));

        if (CHECKS)
          check(fres != null, AbstractInterpreter.clazzHasUnitValue(_fuir, rt) || fres.v0() != unitValue());

        yield fres;
      case Intrinsic :
        yield _fuir.clazzTypeParameterActualType(cc) != -1  /* type parameter is also of Kind Intrinsic, NYI: CLEANUP: should better have its own kind?  */
          ? pair(unitValue())
          : pair(Intrinsics.call(this, s, cc).call(new List<>(tvalue, args)));
      case Abstract:
        throw new Error("Calling abstract not possible: " + _fuir.codeAtAsString(s));
      case Choice :
        throw new Error("Calling choice not possible: " + _fuir.codeAtAsString(s));
      case Native:
        var mh = Linker.nativeLinker()
          .downcallHandle(
            SymbolLookup.libraryLookup(System.mapLibraryName("fuzion" /* NYI */), Arena.ofAuto())
<<<<<<< HEAD
              .or(SymbolLookup.libraryLookup(System.mapLibraryName("sqlite3" /* NYI */), Arena.ofAuto()))
              .find(_fuir.clazzBaseName(cc).split(" ", 2)[0])
              .orElseThrow(() -> new UnsatisfiedLinkError("unresolved symbol: " + _fuir.clazzBaseName(cc).split(" ", 2)[0])),
=======
              .find(_fuir.clazzNativeName(cc))
              .orElseThrow(() -> new UnsatisfiedLinkError("unresolved symbol: " + _fuir.clazzBaseName(cc))),

>>>>>>> cc7400eb
              _fuir.clazzIsUnitType(rt)
                ? FunctionDescriptor.ofVoid(layoutArgs(cc0))
                : FunctionDescriptor.of(layout(rt), layoutArgs(cc0)));

        var arguments = args.stream().map(arg -> arg.toNative()).toList();
        Object tmp = null;
        try
          {
            tmp = mh.invokeWithArguments(arguments);
          }
        catch (Throwable e)
          {
            Errors.fatal(e);
            yield null;
          }
        for (int i = 0; i < args.size(); i++)
         {
            if (args.get(i) instanceof ArrayData ad)
              {
                ad.set((MemorySegment)arguments.get(i));
              }
          }
        yield pair(JavaInterface.javaObjectToPlainInstance(tmp, rt));
      };

    return result;
  }


  /*
   * get MemoryLayout/ValueLayout of args of cc.
   */
  private MemoryLayout[] layoutArgs(int cc)
  {
    var result = new MemoryLayout[_fuir.clazzArgCount(cc)];
    for (int i = 0; i < _fuir.clazzArgCount(cc); i++)
      {
        result[i] = layout(_fuir.clazzArgClazz(cc, i));
      }
    return result;
  }


  /*
   * get MemoryLayout/ValueLayout for clazz c.
   */
  private MemoryLayout layout(int c)
  {
    return switch (_fuir.getSpecialClazz(c))
      {
      case c_bool    -> ValueLayout.JAVA_BOOLEAN;
      case c_i8      -> ValueLayout.JAVA_BYTE;
      case c_i16     -> ValueLayout.JAVA_SHORT;
      case c_i32     -> ValueLayout.JAVA_INT;
      case c_i64     -> ValueLayout.JAVA_LONG;
      case c_u8      -> ValueLayout.JAVA_BYTE;
      case c_u16     -> ValueLayout.JAVA_CHAR;
      case c_u32     -> ValueLayout.JAVA_INT;
      case c_f32     -> ValueLayout.JAVA_FLOAT;
      case c_f64     -> ValueLayout.JAVA_DOUBLE;
      case c_u64     -> ValueLayout.JAVA_LONG;
      case c_Array   -> ValueLayout.ADDRESS;
      case c_File_Descriptor -> ValueLayout.ADDRESS;
      case c_Directory_Descriptor -> ValueLayout.ADDRESS;
      case c_Mapped_Memory -> ValueLayout.ADDRESS;
      default -> {
        Errors.fatal("NYI: CodeGen.layout " + _fuir.getSpecialClazz(c));
        yield null;
      }
      };
  }


  /**
   * Get the target clazz and the called clazz as a Pair of two Integers.
   *
   * @param tvalue the actual value of the target.
   */
  private Pair<Integer, Integer> ttcc(int s, Value tvalue)
  {
    int cc, tt;
    if (_fuir.accessIsDynamic(s))
      {
        cc = -1;
        tt = ((ValueWithClazz)tvalue)._clazz;
        var ccs = _fuir.accessedClazzes(s);
        for (var cci = 0; cci < ccs.length && cc==-1; cci += 2)
          {
            if (ccs[cci] == tt)
              {
                cc = ccs[cci+1];
              }
          }
      }
    else
      {
        cc = _fuir.accessedClazz(s);
        tt = _fuir.clazzOuterClazz(cc);
      }

    if (POSTCONDITIONS) ensure
      (cc != -1);

    return new Pair<>(tt, cc);
  }


  /**
   * wrap {@code v} into a {@code Pair<>(v, null)}
   *
   * @param v
   * @return
   */
  static Pair<Value, Object> pair(Value v)
  {
    return new Pair<Value,Object>(v, null);
  }


  @Override
  public Pair<Value, Object> box(int s, Value v, int vc, int rc)
  {
    return pair(new Boxed(rc, vc, v /* .cloneValue(vcc) */));
  }

  @Override
  public Pair<Value, Object> current(int s)
  {
    return pair(_cur);
  }

  @Override
  public Pair<Value, Object> outer(int s)
  {
    if (PRECONDITIONS) require
      (_fuir.clazzResultClazz(_fuir.clazzOuterRef(_fuir.clazzAt(s))) == _fuir.clazzOuterClazz(_fuir.clazzAt(s)));

    return pair(_outer);
  }

  @Override
  public Value arg(int s, int i)
  {
    return _args.get(i);
  }

  @Override
  public Pair<Value, Object> constData(int s, int constCl, byte[] d)
  {
    // NYI: UNDERDEVELOPMENT: cache?
    var val = switch (_fuir.getSpecialClazz(constCl))
      {
      case c_String -> Interpreter
        .boxedConstString(new String(Arrays.copyOfRange(d, 4, ByteBuffer.wrap(d).order(ByteOrder.LITTLE_ENDIAN).getInt() + 4), StandardCharsets.UTF_8));
      case c_bool -> { check(d.length == 1, d[0] == 0 || d[0] == 1); yield new boolValue(d[0] == 1); }
      case c_f32 -> new f32Value(ByteBuffer.wrap(d).position(4).order(ByteOrder.LITTLE_ENDIAN).getFloat());
      case c_f64 -> new f64Value(ByteBuffer.wrap(d).position(4).order(ByteOrder.LITTLE_ENDIAN).getDouble());
      case c_i16 -> new i16Value(ByteBuffer.wrap(d).position(4).order(ByteOrder.LITTLE_ENDIAN).getShort());
      case c_i32 -> new i32Value(ByteBuffer.wrap(d).position(4).order(ByteOrder.LITTLE_ENDIAN).getInt());
      case c_i64 -> new i64Value(ByteBuffer.wrap(d).position(4).order(ByteOrder.LITTLE_ENDIAN).getLong());
      case c_i8  -> new i8Value (ByteBuffer.wrap(d).position(4).order(ByteOrder.LITTLE_ENDIAN).get());
      case c_u16 -> new u16Value(ByteBuffer.wrap(d).position(4).order(ByteOrder.LITTLE_ENDIAN).getChar());
      case c_u32 -> new u32Value(ByteBuffer.wrap(d).position(4).order(ByteOrder.LITTLE_ENDIAN).getInt());
      case c_u64 -> new u64Value(ByteBuffer.wrap(d).position(4).order(ByteOrder.LITTLE_ENDIAN).getLong());
      case c_u8  -> new u8Value (ByteBuffer.wrap(d).position(4).order(ByteOrder.LITTLE_ENDIAN).get() & 0xff);
      default -> {
        if (_fuir.clazzIsArray(constCl))
          {
            var elementType = _fuir.inlineArrayElementClazz(constCl);

            var bb = ByteBuffer.wrap(d).order(ByteOrder.LITTLE_ENDIAN);
            var elCount = bb.getInt();

            var arrayData = ArrayData.alloc(elCount, _fuir, elementType);

            for (int idx = 0; idx < elCount; idx++)
              {
                var b = _fuir.deserializeConst(elementType, bb);
                var c = constData(s, elementType, b).v0();
                arrayData.set(idx, c, fuir(), elementType);
              }

            Instance result = new Instance(constCl);
            var internalArray = _fuir.lookup_array_internal_array(constCl);
            var sysArray = _fuir.clazzResultClazz(internalArray);
            var saCl = sysArray;
            Instance sa = new Instance(saCl);
            Interpreter.setField(_fuir.lookup_fuzion_sys_internal_array_length(sysArray), saCl,                               sa,     new i32Value(elCount));
            Interpreter.setField(_fuir.lookup_fuzion_sys_internal_array_data(sysArray)  , saCl,                               sa,     arrayData);
            Interpreter.setField(internalArray                                          , constCl,                            result, sa);
            yield result;
          }
        else if (!_fuir.clazzIsChoice(constCl))
          {
            var b = ByteBuffer.wrap(d);
            var result = new Instance(constCl);
            for (int index = 0; index < _fuir.clazzArgCount(constCl); index++)
              {
                var fr = _fuir.clazzArgClazz(constCl, index);

                var bytes = _fuir.deserializeConst(fr, b);
                var c = constData(s, fr, bytes).v0();
                var acl = _fuir.clazzArg(constCl, index);
                Interpreter.setField(acl, constCl, result, c);
              }

            yield result;
          }
        else
          {
            Errors.error("Unsupported constant.",
                         "Backend cannot handle constant of clazz '" + _fuir.clazzAsString(constCl) + "' ");
            yield null;
          }
      }
      };

    return pair(val);
  }

  @Override
  public Pair<Value, Object> match(int s, AbstractInterpreter<Value, Object> ai, Value subv)
  {
    var staticSubjectClazz = subv instanceof boolValue ? fuir().clazz(SpecialClazzes.c_bool) : ((ValueWithClazz)subv)._clazz;

    if (CHECKS) check
      (fuir().clazzIsChoice(staticSubjectClazz));

    var tagAndChoiceElement = tagAndVal(staticSubjectClazz, subv);

    var cix = _fuir.matchCaseIndex(s, tagAndChoiceElement.v0());

    var field = _fuir.matchCaseField(s, cix);
    if (field != -1 && !_fuir.clazzIsUnitType(_fuir.clazzResultClazz(field)))
      {
        Interpreter.setField(
            field,
            _cur.clazz(),
            _cur,
            tagAndChoiceElement.v1());
      }
    return ai.processCode(_fuir.matchCaseCode(s, cix));
  }


  /**
   * @param staticSubjectClazz the clazz of the subject, a choice
   *
   * @param sub the subjects current value
   *
   * @return pair where first value is the tag, the second value the extracted value.
   */
  private Pair<Integer, Value> tagAndVal(int staticSubjectClazz, Value sub)
  {
    if (PRECONDITIONS) require
      (fuir().clazzIsChoice(staticSubjectClazz));

    var tag = -1;
    Value val = null;
    if (fuir().clazzIsChoiceOfOnlyRefs(staticSubjectClazz))
      {
        val = Interpreter.getChoiceRefVal(staticSubjectClazz, staticSubjectClazz, sub);
        tag = ChoiceIdAsRef.tag(staticSubjectClazz, val);
      }
    else if (staticSubjectClazz == fuir().clazz(SpecialClazzes.c_bool))
      {
        tag = sub.boolValue() ? 1 : 0;
        val = sub;
      }
    else
      {
        tag = sub.tag();
      }
    if (val == null)
      {
        val = Interpreter.getChoiceVal(staticSubjectClazz, staticSubjectClazz, sub, tag);
      }

    if (POSTCONDITIONS) ensure
      (tag != -1 && val != null);

    return new Pair<Integer, Value>(tag, val);
  }

  @Override
  public Pair<Value, Object> tag(int s, Value value, int newcl, int tagNum)
  {
    if (PRECONDITIONS) require
      (_fuir.clazzIsChoice(newcl));

    var tc = _fuir.clazzChoice(newcl, tagNum);

    return pair(Interpreter.tag(newcl, tc, value, tagNum));
  }


  /**
   * Generate code to terminate the execution immediately.
   *
   * @param msg a message explaining the illegal state
   */
  @Override
  public Object reportErrorInCode(String msg)
  {
    Errors.fatal(msg);
    return null;
  }


  /**
   * callOnInstance assigns the arguments to the argument fields of a newly
   * created instance, calls the parents and then this feature.
   *
   * @param s site of the call or NO_SITE if unknown (e.g., form intrinsic)
   *
   * @param cc clazz id of the called clazz
   *
   * @param outer the target of the call
   *
   * @param args the arguments to be passed to this call.
   *
   * @return the (new) instance (might have been replaced due to tail call optimization).
   */
  Instance callOnNewInstance(int s, int cc, Value outer, List<Value> args)
  {
    FuzionThread.current()._callStackFrames.push(cc);
    FuzionThread.current()._callStack.push(s);

    var o = outer;
    var a = args;
    var cur = new Instance(cc);
    while (o != null)
      {
        try
          {
            new AbstractInterpreter<>(_fuir, new Executor(cur, o, a))
              .processClazz(cc);
            o = null;
          }
        catch(TailCallException tce)
          {
            cur = new Instance(cc);
            o = tce.tvalue;
            a = tce.args;
          }
      }

    FuzionThread.current()._callStack.pop();
    FuzionThread.current()._callStackFrames.pop();

    return cur;
  }


  /**
   * Helper for callStack() to show one single frame
   *
   * @param fuir
   *
   * @param sb used to append the output
   *
   * @param frame the clazz of the entry to show
   *
   * @param callSite the call of the entry to show
   */
  private static void showFrame(FUIR fuir, StringBuilder sb, int frame, int callSite)
  {
    if (frame != -1)
      {
        sb.append(_fuir.clazzAsStringHuman(frame)).append(": ");
      }
    sb.append(_fuir.sitePos(callSite).show()).append("\n");
  }


  /**
   * Helper for callStack() to show a repeated frame
   *
   * @param fuir
   *
   * @param sb used to append the output
   *
   * @param repeat how often was the previous entry repeated? >= 0 where 0 means
   * it was not repeated, just appeared once, 1 means it was repeated once, so
   * appeared twice, etc.
   *
   * @param frame the clazz of the previous entry
   *
   * @param callSite the call of the previous entry
   */
  private static void showRepeat(FUIR fuir, StringBuilder sb, int repeat, int frame, int callSite)
  {
    if (repeat > 1)
      {
        sb.append(StringHelpers.repeated(repeat)).append("\n\n");
      }
    else if (repeat > 0)
      {
        showFrame(fuir, sb, frame, callSite);
      }
  }


  /**
   * Current call stack as a string for debugging output.
   */
  public static String callStack(FUIR fuir)
  {
    StringBuilder sb = new StringBuilder("Call stack:\n");
    int lastFrame = -1;
    int lastCall = -1;
    int repeat = 0;
    var s = FuzionThread.current()._callStack;
    var sf = FuzionThread.current()._callStackFrames;
    for (var i = s.size()-1; i >= 0; i--)
      {
        int frame = i<sf.size() ? sf.get(i) : null;
        var call = s.get(i);
        if (frame == lastFrame && call == lastCall)
          {
            repeat++;
          }
        else
          {
            showRepeat(fuir, sb, repeat, lastFrame, lastCall);
            repeat = 0;
            showFrame(fuir, sb, frame, call);
            lastFrame = frame;
            lastCall = call;
          }
      }
    showRepeat(fuir, sb, repeat, lastFrame, lastCall);
    return sb.toString();
  }


}<|MERGE_RESOLUTION|>--- conflicted
+++ resolved
@@ -289,15 +289,9 @@
         var mh = Linker.nativeLinker()
           .downcallHandle(
             SymbolLookup.libraryLookup(System.mapLibraryName("fuzion" /* NYI */), Arena.ofAuto())
-<<<<<<< HEAD
-              .or(SymbolLookup.libraryLookup(System.mapLibraryName("sqlite3" /* NYI */), Arena.ofAuto()))
-              .find(_fuir.clazzBaseName(cc).split(" ", 2)[0])
-              .orElseThrow(() -> new UnsatisfiedLinkError("unresolved symbol: " + _fuir.clazzBaseName(cc).split(" ", 2)[0])),
-=======
               .find(_fuir.clazzNativeName(cc))
               .orElseThrow(() -> new UnsatisfiedLinkError("unresolved symbol: " + _fuir.clazzBaseName(cc))),
 
->>>>>>> cc7400eb
               _fuir.clazzIsUnitType(rt)
                 ? FunctionDescriptor.ofVoid(layoutArgs(cc0))
                 : FunctionDescriptor.of(layout(rt), layoutArgs(cc0)));
