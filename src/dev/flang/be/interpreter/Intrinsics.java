/*

This file is part of the Fuzion language implementation.

The Fuzion language implementation is free software: you can redistribute it
and/or modify it under the terms of the GNU General Public License as published
by the Free Software Foundation, version 3 of the License.

The Fuzion language implementation is distributed in the hope that it will be
useful, but WITHOUT ANY WARRANTY; without even the implied warranty of
MERCHANTABILITY or FITNESS FOR A PARTICULAR PURPOSE.  See the GNU General Public
License for more details.

You should have received a copy of the GNU General Public License along with The
Fuzion language implementation.  If not, see <https://www.gnu.org/licenses/>.

*/

/*-----------------------------------------------------------------------
 *
 * Tokiwa Software GmbH, Germany
 *
 * Source of class Intrinsics
 *
 *---------------------------------------------------------------------*/

package dev.flang.be.interpreter;

import dev.flang.ast.AbstractType; // NYI: remove dependency! Use dev.flang.fuir instead.
import dev.flang.ast.Call; // NYI: remove dependency! Use dev.flang.fuir instead.
import dev.flang.ast.Consts; // NYI: remove dependency! Use dev.flang.fuir instead.
import dev.flang.ast.Impl; // NYI: remove dependency! Use dev.flang.fuir instead.
import dev.flang.ast.Types; // NYI: remove dependency! Use dev.flang.fuir instead.

import dev.flang.air.Clazz;
import dev.flang.air.Clazzes;

import dev.flang.util.ANY;
import dev.flang.util.Errors;
import dev.flang.util.List;

import java.lang.reflect.Array;
import java.net.Socket;
import java.net.ServerSocket;
import java.net.InetSocketAddress;
import java.io.File;
import java.io.FileInputStream;
import java.io.IOException;
import java.io.InputStream;
import java.io.OutputStream;
import java.io.RandomAccessFile;
import java.nio.charset.StandardCharsets;
import java.nio.file.Files;
import java.nio.file.Path;
import java.nio.file.attribute.BasicFileAttributes;
import java.util.ArrayList;
import java.util.Calendar;
import java.util.Date;
import java.util.GregorianCalendar;
import java.util.Locale;
import java.util.Set;
import java.util.Stack;
import java.util.TimeZone;
import java.util.TreeMap;

import java.util.concurrent.TimeUnit;
import java.util.concurrent.atomic.AtomicInteger;


/**
 * Intrinsics provides the implementation of Fuzion's intrinsic features.
 *
 * @author Fridtjof Siebert (siebert@tokiwa.software)
 */
public class Intrinsics extends ANY
{

  /*----------------------------  interfaces  ---------------------------*/


  interface IntrinsicCode
  {
    Callable get(Interpreter interpreter, Clazz innerClazz);
  }


  /*------------------------------  enums  ------------------------------*/


  /**
   * Contains possible error numbers emitted by intrinsics when an error happens
   * on the system side. This attempts to match C's errno.h names and numbers.
   */
  enum SystemErrNo
  {
    UNSPECIFIED(0), EIO(5), EACCES(13), ENOTSUP(95), ECONNREFUSED(111);

    final int errno;

    private SystemErrNo(final int errno)
    {
      this.errno = errno;
    }
  }


  /*----------------------------  constants  ----------------------------*/


  /**
   * NYI: This will eventually be part of a Fuzion IR / BE Config class.
   */
  public static Boolean ENABLE_UNSAFE_INTRINSICS = null;


  static TreeMap<String, IntrinsicCode> _intrinsics_ = new TreeMap<>();

  /**
   * This contains all open files/streams.
   */
<<<<<<< HEAD
  private static TreeMap<Long, AutoCloseable> _openStreams_ = new TreeMap<Long, AutoCloseable>();
=======
  private static OpenResources<RandomAccessFile> _openStreams_ = new OpenResources<RandomAccessFile>()
  {
    @Override
    protected boolean close(RandomAccessFile f) {
      try
      {
        f.close();
        return true;
      }
      catch(IOException e)
      {
        return false;
      }
    }
  };
>>>>>>> a2076569


  /*----------------------------  variables  ----------------------------*/


  /*------------------------  static variables  -------------------------*/


  /**
   * the last unique identifier returned by `fuzion.sys.misc.unique_id`.
   */
  private static long _last_unique_id_ = 0;


  /*-------------------------  static methods  --------------------------*/


  private static void put(String n, IntrinsicCode c) { _intrinsics_.put(n, c); }
  private static void put(String n1, String n2, IntrinsicCode c) { put(n1, c); put(n2, c); }
  private static void put(String n1, String n2, String n3, IntrinsicCode c) { put(n1, c); put(n2, c); put(n3, c); }
  private static void put(String n1, String n2, String n3, String n4, IntrinsicCode c) { put(n1, c); put(n2, c); put(n3, c); put(n4, c); }


  /**
   * Get the names of all intrinsics supported by this backend.
   */
  public static Set<String> supportedIntrinsics()
  {
    return _intrinsics_.keySet();
  }


  /**
   * Create a Java string from 0-terminated given byte array.
   */
  private static String utf8ByteArrayDataToString(Value internalArray)
  {
    var strA = internalArray.arrayData();
    var ba = (byte[]) strA._array;
    var l = 0;
    while (l < ba.length && ba[l] != 0)
      {
        l++;
      }
    return new String(ba, 0, l, StandardCharsets.UTF_8);
  }

  /**
   * Create a Callable to call an intrinsic feature.
   *
   * @param innerClazz the frame clazz of the called feature
   *
   * @return a Callable instance to execute the intrinsic call.
   */
  public static Callable call(Interpreter interpreter, Clazz innerClazz)
  {
    if (PRECONDITIONS) require
      (innerClazz.feature().isIntrinsic());

    Callable result;
    var f = innerClazz.feature();
    String in = f.qualifiedName();   // == _fuir.clazzIntrinsicName(cl);
    // NYI: We must check the argument count in addition to the name!
    var ca = _intrinsics_.get(in);
    if (ca != null)
      {
        result = ca.get(interpreter, innerClazz);
      }
    else
      {
        Errors.fatal(f.pos(),
                     "Intrinsic feature not supported",
                     "Missing intrinsic feature: " + f.qualifiedName());
        result = (args) -> Value.NO_VALUE;
      }
    return result;
  }

<<<<<<< HEAD
  /**
   * Checks the file descriptors stack and expands it as necessary.
   *
   * @return the next available file descriptor.
   */
  private static synchronized long allocNewDescriptor()
  {
    if (_availableFileDescriptors_.empty())
      {
        _maxFileDescriptor_++;
        return _maxFileDescriptor_-1;
      }
    return _availableFileDescriptors_.pop();
  }

  /**
   * Checks the file descriptors stack and expands it as necessary.
   *
   * @param fileDescriptor the file descriptor to release.
   */
  private static synchronized void releaseDescriptor(long fileDescriptor)
  {
    _availableFileDescriptors_.push(fileDescriptor);
  }

=======
>>>>>>> a2076569
  static
  {
    put("Type.name"            , (interpreter, innerClazz) -> args -> Interpreter.value(innerClazz._outer.typeName()));
    put("fuzion.sys.args.count", (interpreter, innerClazz) -> args -> new i32Value(Interpreter._options_.getBackendArgs().size() + 1));
    put("fuzion.sys.args.get"  , (interpreter, innerClazz) -> args ->
        {
          var i = args.get(1).i32Value();
          var fuir = interpreter._fuir;
          if (i == 0)
            {
              return  Interpreter.value(fuir.clazzAsString(fuir.mainClazzId()));
            }
          else
            {
              return  Interpreter.value(Interpreter._options_.getBackendArgs().get(i - 1));
            }
        });
    put("fuzion.sys.out.write", (interpreter, innerClazz) ->
        {
          var s = System.out;
          return args ->
            {
              s.writeBytes((byte[])args.get(1).arrayData()._array);
              return Value.EMPTY_VALUE;
            };
        });
    put("fuzion.sys.fileio.read", (interpreter, innerClazz)-> args ->
        {
          if (!ENABLE_UNSAFE_INTRINSICS)
            {
              Errors.fatal("*** error: unsafe feature "+innerClazz+" disabled");
            }
          var byteArr = (byte[])args.get(2).arrayData()._array;
          try
            {
              if (_openStreams_.get(args.get(1).i64Value()) instanceof RandomAccessFile raf)
                {
                  int bytesRead = raf.read(byteArr);

                  if (args.get(3).i32Value() != bytesRead)
                    {
                      if (bytesRead == -1)
                        {
                          // no more data to read due to end of file
                          return new i64Value(0);
                        }
                    }

                  return new i64Value(bytesRead);
                }
              else if (_openStreams_.get(args.get(1).i64Value()) instanceof Socket socket)
                {
                  int bytesRead = socket.getInputStream().read(byteArr);

                  if (args.get(3).i32Value() != bytesRead)
                    {
                      if (bytesRead == -1)
                        {
                          // no more data to read due to end of file
                          return new i64Value(0);
                        }
                    }

                  return new i64Value(bytesRead);
                }
              else
                {
                  return new i64Value(-1);
                }
            }
          catch (Exception e)
            {
              return new i64Value(-1);
            }
        });
    put("fuzion.sys.fileio.write", (interpreter, innerClazz) -> args ->
        {
          if (!ENABLE_UNSAFE_INTRINSICS)
            {
              Errors.fatal("*** error: unsafe feature "+innerClazz+" disabled");
            }
          byte[] fileContent = (byte[])args.get(2).arrayData()._array;
          try
            {
              if (_openStreams_.get(args.get(1).i64Value()) instanceof RandomAccessFile raf)
                {
                  raf.write(fileContent);
                  return new i8Value(0);
                }
              else if (_openStreams_.get(args.get(1).i64Value()) instanceof Socket socket)
                {
                  socket.getOutputStream().write(fileContent);
                  return new i8Value(0);
                }
              else
                {
                  return new i8Value(-1);
                }
            }
          catch (Exception e)
            {
              return new i8Value(-1);
            }
        });
    put("fuzion.sys.fileio.delete", (interpreter, innerClazz) -> args ->
        {
          if (!ENABLE_UNSAFE_INTRINSICS)
            {
              Errors.fatal("*** error: unsafe feature "+innerClazz+" disabled");
            }
          Path path = Path.of(utf8ByteArrayDataToString(args.get(1)));
          try
            {
              boolean b = Files.deleteIfExists(path);
              return new boolValue(b);
            }
          catch (Exception e)
            {
              return new boolValue(false);
            }
        });
    put("fuzion.sys.fileio.move", (interpreter, innerClazz) -> args ->
        {
          if (!ENABLE_UNSAFE_INTRINSICS)
            {
              Errors.fatal("*** error: unsafe feature "+innerClazz+" disabled");
            }
          Path oldPath = Path.of(utf8ByteArrayDataToString(args.get(1)));
          Path newPath = Path.of(utf8ByteArrayDataToString(args.get(2)));
          try
            {
              Files.move(oldPath, newPath);
              return new boolValue(true);
            }
          catch (Exception e)
            {
              return new boolValue(false);
            }
        });
    put("fuzion.sys.fileio.create_dir", (interpreter, innerClazz) -> args ->
        {
          if (!ENABLE_UNSAFE_INTRINSICS)
            {
              Errors.fatal("*** error: unsafe feature "+innerClazz+" disabled");
            }
          Path path = Path.of(utf8ByteArrayDataToString(args.get(1)));
          try
            {
              Files.createDirectory(path);
              return new boolValue(true);
            }
          catch (Exception e)
            {
              return new boolValue(false);
            }
        });
    put("fuzion.sys.fileio.open", (interpreter, innerClazz) -> args ->
        {
          if (!ENABLE_UNSAFE_INTRINSICS)
            {
              System.err.println("*** error: unsafe feature "+innerClazz+" disabled");
              System.exit(1);
            }
          var open_results = (long[])args.get(2).arrayData()._array;
          try
            {
              switch (args.get(3).i8Value()) {
                case 0:
                  RandomAccessFile fis = new RandomAccessFile(utf8ByteArrayDataToString(args.get(1)), "r");
<<<<<<< HEAD
                  fd = allocNewDescriptor();
                  _openStreams_.put(fd, fis);
                  open_results[0] = fd;
                  break;
                case 1:
                  RandomAccessFile fos = new RandomAccessFile(utf8ByteArrayDataToString(args.get(1)), "rw");
                  fd = allocNewDescriptor();
                  _openStreams_.put(fd, fos);
                  open_results[0] = fd;
=======
                  open_results[0] = _openStreams_.add(fis);
                  break;
                case 1:
                  RandomAccessFile fos = new RandomAccessFile(utf8ByteArrayDataToString(args.get(1)), "rw");
                  open_results[0] = _openStreams_.add(fos);
>>>>>>> a2076569
                  break;
                case 2:
                  RandomAccessFile fas = new RandomAccessFile(utf8ByteArrayDataToString(args.get(1)), "rw");
                  fas.seek(fas.length());
<<<<<<< HEAD
                  fd = allocNewDescriptor();
                  _openStreams_.put(fd, fas);
                  open_results[0] = fd;
=======
                  open_results[0] = _openStreams_.add(fas);
>>>>>>> a2076569
                  break;
                default:
                  open_results[1] = -1;
                  System.err.println("*** Unsupported open flag. Please use: 0 for READ, 1 for WRITE, 2 for APPEND. ***");
                  System.exit(1);
              }
            }
          catch (Exception e)
            {
              open_results[1] = -1;
            }
          return Value.EMPTY_VALUE;
        });
    put("fuzion.sys.fileio.close", (interpreter, innerClazz) -> args ->
        {
          if (!ENABLE_UNSAFE_INTRINSICS)
            {
              System.err.println("*** error: unsafe feature "+innerClazz+" disabled");
              System.exit(1);
            }
          long fd = args.get(1).i64Value();
<<<<<<< HEAD
          try
            {
              if (_openStreams_.containsKey(fd))
                {
                  _openStreams_.remove(fd).close();
                  releaseDescriptor(fd);
                  return new i8Value(0);
                }
              return new i8Value(-1);
            }
          catch (Exception e)
            {
              return new i8Value(-1);
            }
=======
          return _openStreams_.remove(fd)
            ? new i8Value(0)
            : new i8Value(-1);
>>>>>>> a2076569
        });
    put("fuzion.sys.fileio.stats",
        "fuzion.sys.fileio.lstats", // NYI : should be altered in the future to not resolve symbolic links
        (interpreter, innerClazz) -> args ->
        {
          if (!ENABLE_UNSAFE_INTRINSICS)
            {
              System.err.println("*** error: unsafe feature "+innerClazz+" disabled");
              System.exit(1);
            }
          Path path = Path.of(utf8ByteArrayDataToString(args.get(1)));
          long[] stats = (long[])args.get(2).arrayData()._array;
          var err = SystemErrNo.UNSPECIFIED;
          try
            {
              BasicFileAttributes metadata = Files.readAttributes(path, BasicFileAttributes.class);
              stats[0] = metadata.size();
              stats[1] = metadata.lastModifiedTime().to(TimeUnit.SECONDS);
              stats[2] = metadata.isRegularFile()? 1:0;
              stats[3] = metadata.isDirectory()? 1:0;
              return new boolValue(true);
            }
          catch (UnsupportedOperationException e)
            {
              err = SystemErrNo.ENOTSUP;
            }
          catch (IOException e)
            {
              err = SystemErrNo.EIO;
            }
          catch (SecurityException e)
            {
              err = SystemErrNo.EACCES;
            }

          stats[0] = err.errno;
          stats[1] = 0;
          stats[2] = 0;
          stats[3] = 0;
          return new boolValue(false);
        });
    put("fuzion.sys.fileio.seek", (interpreter, innerClazz) -> args ->
        {
          if (!ENABLE_UNSAFE_INTRINSICS)
            {
              System.err.println("*** error: unsafe feature "+innerClazz+" disabled");
              System.exit(1);
            }
          long fd = args.get(1).i64Value();
          var seekResults = (long[])args.get(3).arrayData()._array;
          try
            {
              var raf = (RandomAccessFile)_openStreams_.get(fd);
              raf.seek(args.get(2).i16Value());
              seekResults[0] = raf.getFilePointer();
              return Value.EMPTY_VALUE;
            }
          catch (Exception e)
            {
              seekResults[1] = -1;
              return Value.EMPTY_VALUE;
            }
        });
    put("fuzion.sys.fileio.file_position", (interpreter, innerClazz) -> args ->
        {
          if (!ENABLE_UNSAFE_INTRINSICS)
            {
              System.err.println("*** error: unsafe feature "+innerClazz+" disabled");
              System.exit(1);
            }
          long fd = args.get(1).i64Value();
          long[] arr = (long[])args.get(2).arrayData()._array;
          try
            {
              arr[0] = ((RandomAccessFile)_openStreams_.get(fd)).getFilePointer();
              return Value.EMPTY_VALUE;
            }
          catch (Exception e)
            {
              arr[1] = -1;
              return Value.EMPTY_VALUE;
            }
        });
    put("fuzion.sys.err.write", (interpreter, innerClazz) ->
        {
          var s = System.err;
          return args ->
            {
              s.writeBytes((byte[])args.get(1).arrayData()._array);
              return Value.EMPTY_VALUE;
            };
        });
    put("fuzion.sys.stdin.next_byte", (interpreter, innerClazz) -> args ->
        {
          try
            {
              var nextByte = System.in.readNBytes(1);
              return nextByte.length == 0 ? new i32Value(-1) : new i32Value(Byte.toUnsignedInt(nextByte[0]));
            }
            catch (IOException e)
              {
                return new i32Value(-2);
              }
        });
    put("fuzion.sys.out.flush", (interpreter, innerClazz) ->
        {
          var s = System.out;
          return args ->
            {
              s.flush();
              return Value.EMPTY_VALUE;
            };
        });
    put("fuzion.sys.err.flush", (interpreter, innerClazz) ->
        {
          var s = System.err;
          return args ->
            {
              s.flush();
              return Value.EMPTY_VALUE;
            };
        });
    put("fuzion.std.exit", (interpreter, innerClazz) -> args ->
        {
          int rc = args.get(1).i32Value();
          System.exit(rc);
          return Value.EMPTY_VALUE;
        });
    put("fuzion.java.JavaObject.isNull", (interpreter, innerClazz) -> args ->
        {
          Instance thizI = (Instance) args.get(0);
          Object thiz  =  JavaInterface.instanceToJavaObject(thizI);
          return new boolValue(thiz == null);
        });
    put("fuzion.java.getStaticField0",
        "fuzion.java.getField0"      , (interpreter, innerClazz) ->
        {
          String in = innerClazz.feature().qualifiedName();   // == _fuir.clazzIntrinsicName(cl);
          var statique = in.equals("fuzion.java.getStaticField0");
          var actualGenerics = innerClazz._type.generics();
          if ((actualGenerics == null) || (actualGenerics.size() != 1))
            {
              Errors.fatal("fuzion.java.getStaticField called with wrong number of actual generic arguments");
            }
          Clazz resultClazz = innerClazz.actualClazz(actualGenerics.getFirst());
          return args ->
            {
              if (!ENABLE_UNSAFE_INTRINSICS)
                {
                  Errors.fatal("*** error: unsafe feature "+in+" disabled");
                }
              Instance clazzOrThizI = (Instance) args.get(1);
              Instance fieldI = (Instance) args.get(2);
              String clazz = !statique ? null : (String) JavaInterface.instanceToJavaObject(clazzOrThizI);
              Object thiz  = statique  ? null :          JavaInterface.instanceToJavaObject(clazzOrThizI);
              String field = (String) JavaInterface.instanceToJavaObject(fieldI);
              return JavaInterface.getField(clazz, thiz, field, resultClazz);
            };
        });
    put("fuzion.java.callV0",
        "fuzion.java.callS0",
        "fuzion.java.callC0", (interpreter, innerClazz) ->
        {
          String in = innerClazz.feature().qualifiedName();   // == _fuir.clazzIntrinsicName(cl);
          var virtual     = in.equals("fuzion.java.callV0");
          var statique    = in.equals("fuzion.java.callS0");
          var constructor = in.equals("fuzion.java.callC0");
          var actualGenerics = innerClazz._type.generics();
          Clazz resultClazz = innerClazz.actualClazz(actualGenerics.getFirst());
          return args ->
            {
              if (!ENABLE_UNSAFE_INTRINSICS)
                {
                  Errors.fatal("*** error: unsafe feature "+innerClazz+" disabled");
                }
              int a = 1;
              var clNameI =                      (Instance) args.get(a++);
              var nameI   = constructor ? null : (Instance) args.get(a++);
              var sigI    =                      (Instance) args.get(a++);
              var thizI   = !virtual    ? null : (Instance) args.get(a++);

              var argz = args.get(a); // of type fuzion.sys.internal_array<JavaObject>, we need to get field argz.data
              var argfields = innerClazz.argumentFields();
              var argsArray = argfields[argfields.length - 1];
              var sac = argsArray.resultClazz();
              var argzData = Interpreter.getField(Types.resolved.f_fuzion_sys_array_data, sac, argz, false);

              String clName =                          (String) JavaInterface.instanceToJavaObject(clNameI);
              String name   = nameI   == null ? null : (String) JavaInterface.instanceToJavaObject(nameI  );
              String sig    =                          (String) JavaInterface.instanceToJavaObject(sigI   );
              Object thiz   = thizI   == null ? null :          JavaInterface.instanceToJavaObject(thizI  );
              return JavaInterface.call(clName, name, sig, thiz, argzData, resultClazz);
            };
        });
    put("fuzion.java.arrayLength",  (interpreter, innerClazz) -> args ->
        {
          if (!ENABLE_UNSAFE_INTRINSICS)
            {
              Errors.fatal("*** error: unsafe feature "+innerClazz+" disabled");
            }
          var arr = JavaInterface.instanceToJavaObject(args.get(1).instance());
          return new i32Value(Array.getLength(arr));
        });
    put("fuzion.java.arrayGet", (interpreter, innerClazz) -> args ->
        {
          if (!ENABLE_UNSAFE_INTRINSICS)
            {
              Errors.fatal("*** error: unsafe feature "+innerClazz+" disabled");
            }
          var arr = JavaInterface.instanceToJavaObject(args.get(1).instance());
          var ix  = args.get(2).i32Value();
          var res = Array.get(arr, ix);
          Clazz resultClazz = innerClazz.resultClazz();
          return JavaInterface.javaObjectToInstance(res, resultClazz);
        });
    put("fuzion.java.arrayToJavaObject0", (interpreter, innerClazz) -> args ->
        {
          if (!ENABLE_UNSAFE_INTRINSICS)
            {
              Errors.fatal("*** error: unsafe feature "+innerClazz+" disabled");
            }
          var arrA = args.get(1).arrayData();
          var res = arrA._array;
          Clazz resultClazz = innerClazz.resultClazz();
          return JavaInterface.javaObjectToInstance(res, resultClazz);
        });
    put("fuzion.java.stringToJavaObject0", (interpreter, innerClazz) -> args ->
        {
          if (!ENABLE_UNSAFE_INTRINSICS)
            {
              Errors.fatal("*** error: unsafe feature "+innerClazz+" disabled");
            }
          var str = utf8ByteArrayDataToString(args.get(1));
          Clazz resultClazz = innerClazz.resultClazz();
          return JavaInterface.javaObjectToInstance(str, resultClazz);
        });
    put("fuzion.java.javaStringToString", (interpreter, innerClazz) -> args ->
        {
          if (!ENABLE_UNSAFE_INTRINSICS)
            {
              Errors.fatal("*** error: unsafe feature "+innerClazz+" disabled");
            }
          var javaString = (String) JavaInterface.instanceToJavaObject(args.get(1).instance());
          return Interpreter.value(javaString == null ? "--null--" : javaString);
        });
    put("fuzion.java.i8ToJavaObject", (interpreter, innerClazz) -> args ->
        {
          if (!ENABLE_UNSAFE_INTRINSICS)
            {
              Errors.fatal("*** error: unsafe feature "+innerClazz+" disabled");
            }
          var b = args.get(1).i8Value();
          var jb = Byte.valueOf((byte) b);
          Clazz resultClazz = innerClazz.resultClazz();
          return JavaInterface.javaObjectToInstance(jb, resultClazz);
        });
    put("fuzion.java.u16ToJavaObject", (interpreter, innerClazz) -> args ->
        {
          if (!ENABLE_UNSAFE_INTRINSICS)
            {
              Errors.fatal("*** error: unsafe feature "+innerClazz+" disabled");
            }
          var c = args.get(1).u16Value();
          var jc = Character.valueOf((char) c);
          Clazz resultClazz = innerClazz.resultClazz();
          return JavaInterface.javaObjectToInstance(jc, resultClazz);
        });
    put("fuzion.java.i16ToJavaObject", (interpreter, innerClazz) -> args ->
        {
          if (!ENABLE_UNSAFE_INTRINSICS)
            {
              Errors.fatal("*** error: unsafe feature "+innerClazz+" disabled");
            }
          var s = args.get(1).i16Value();
          var js = Short.valueOf((short) s);
          Clazz resultClazz = innerClazz.resultClazz();
          return JavaInterface.javaObjectToInstance(js, resultClazz);
        });
    put("fuzion.java.i32ToJavaObject", (interpreter, innerClazz) -> args ->
        {
          if (!ENABLE_UNSAFE_INTRINSICS)
            {
              Errors.fatal("*** error: unsafe feature "+innerClazz+" disabled");
            }
          var i = args.get(1).i32Value();
          var ji = Integer.valueOf(i);
          Clazz resultClazz = innerClazz.resultClazz();
          return JavaInterface.javaObjectToInstance(ji, resultClazz);
        });
    put("fuzion.java.i64ToJavaObject", (interpreter, innerClazz) -> args ->
        {
          if (!ENABLE_UNSAFE_INTRINSICS)
            {
              Errors.fatal("*** error: unsafe feature "+innerClazz+" disabled");
            }
          var l = args.get(1).i64Value();
          var jl = Long.valueOf(l);
          Clazz resultClazz = innerClazz.resultClazz();
          return JavaInterface.javaObjectToInstance(jl, resultClazz);
        });
    put("fuzion.java.f32ToJavaObject", (interpreter, innerClazz) -> args ->
        {
          if (!ENABLE_UNSAFE_INTRINSICS)
            {
              Errors.fatal("*** error: unsafe feature "+innerClazz+" disabled");
            }
          var f32 = args.get(1).f32Value();
          var jf = Float.valueOf(f32);
          Clazz resultClazz = innerClazz.resultClazz();
          return JavaInterface.javaObjectToInstance(jf, resultClazz);
        });
    put("fuzion.java.f64ToJavaObject", (interpreter, innerClazz) -> args ->
        {
          if (!ENABLE_UNSAFE_INTRINSICS)
            {
              Errors.fatal("*** error: unsafe feature "+innerClazz+" disabled");
            }
          var d = args.get(1).f64Value();
          var jd = Double.valueOf(d);
          Clazz resultClazz = innerClazz.resultClazz();
          return JavaInterface.javaObjectToInstance(jd, resultClazz);
        });
    put("fuzion.java.boolToJavaObject", (interpreter, innerClazz) -> args ->
        {
          if (!ENABLE_UNSAFE_INTRINSICS)
            {
              Errors.fatal("*** error: unsafe feature "+innerClazz+" disabled");
            }
          var b = args.get(1).boolValue();
          var jb = Boolean.valueOf(b);
          Clazz resultClazz = innerClazz.resultClazz();
          return JavaInterface.javaObjectToInstance(jb, resultClazz);
        });
    put("fuzion.sys.internal_array.alloc", (interpreter, innerClazz) -> args ->
        {
          return fuzionSysArrayAlloc(/* size */ args.get(1).i32Value(),
                                     /* type */ innerClazz._outer);
        });
    put("fuzion.sys.internal_array.get", (interpreter, innerClazz) -> args ->
        {
          return fuzionSysArrayGet(/* data  */ ((ArrayData)args.get(1)),
                                   /* index */ args.get(2).i32Value(),
                                   /* type  */ innerClazz._outer);
        });
    put("fuzion.sys.internal_array.setel", (interpreter, innerClazz) -> args ->
        {
          fuzionSysArraySetEl(/* data  */ ((ArrayData)args.get(1)),
                              /* index */ args.get(2).i32Value(),
                              /* value */ args.get(3),
                              /* type  */ innerClazz._outer);
          return Value.EMPTY_VALUE;
        });
    put("fuzion.sys.env_vars.has0", (interpreter, innerClazz) -> args -> new boolValue(System.getenv(utf8ByteArrayDataToString(args.get(1))) != null));
    put("fuzion.sys.env_vars.get0", (interpreter, innerClazz) -> args -> Interpreter.value(System.getenv(utf8ByteArrayDataToString(args.get(1)))));
    put("fuzion.sys.misc.unique_id",(interpreter, innerClazz) -> args -> new u64Value(++_last_unique_id_));
    put("fuzion.sys.thread.spawn0", (interpreter, innerClazz) -> args ->
        {
          var call = Types.resolved.f_function_call;
          var oc = innerClazz.argumentFields()[0].resultClazz();
          var ic = oc.lookup(call);
          var al = new ArrayList<Value>();
          al.add(args.get(1));
          var t = new Thread(() -> interpreter.callOnInstance(ic.feature(), ic, new Instance(ic), al));
          t.setDaemon(true);
          t.start();
          return new Instance(Clazzes.c_unit.get());
        });


    put("fuzion.sys.net.socket"  , (interpreter, innerClazz) -> args -> {
      var res = (long[])args.get(1).arrayData()._array;
      res[0] = allocNewDescriptor();
      return new boolValue(true);
    });
    put("fuzion.sys.net.bind"    , (interpreter, innerClazz) -> args -> {
      var family = args.get(2).i32Value();
      if (family != 2)
        {
          throw new RuntimeException("NYI");
        }
      var arr = (byte[])args.get(3).arrayData()._array;
      var port = ((((int)arr[0])<<8) + (int)arr[1]);
      var ipAddress = arr[2] + "." + arr[3] + "." + arr[4] + "." + arr[5];
      try
        {
          var ss = new ServerSocket();
          ss.bind(new InetSocketAddress(ipAddress, port));
          _openStreams_.put(args.get(1).i64Value(), ss);
          return new i32Value(0);
        }
      catch(IOException e)
        {
          return new i32Value(-1);
        }
    });
    put("fuzion.sys.net.listen"  , (interpreter, innerClazz) -> args -> {
      return new i32Value(0);
    });
    put("fuzion.sys.net.accept"  , (interpreter, innerClazz) -> args -> {
      try
        {
          var socket = ((ServerSocket)_openStreams_.get(args.get(1).i64Value())).accept();
          var descriptor = allocNewDescriptor();
          _openStreams_.put(descriptor, socket);
          ((long[])args.get(2).arrayData()._array)[0] = descriptor;
          return new boolValue(true);
        }
      catch(IOException e)
        {
          return new boolValue(false);
        }
    });
    put("fuzion.sys.net.connect" , (interpreter, innerClazz) -> args -> {
      var family = args.get(2).i32Value();
      if (family != 2)
        {
          throw new RuntimeException("NYI");
        }
      var arr = (byte[])args.get(3).arrayData()._array;
      var port = ((((int)arr[0])<<8) + (int)arr[1]);
      var ipAddress = arr[2] + "." + arr[3] + "." + arr[4] + "." + arr[5];
      try
        {
          _openStreams_.put(args.get(1).i64Value(), new Socket(ipAddress, port));
          return new i32Value(0);
        }
      catch(IOException e)
        {
          return new i32Value(SystemErrNo.ECONNREFUSED.errno);
        }
    });

    put("safety"                , (interpreter, innerClazz) -> args -> new boolValue(Interpreter._options_.fuzionSafety()));
    put("debug"                 , (interpreter, innerClazz) -> args -> new boolValue(Interpreter._options_.fuzionDebug()));
    put("debugLevel"            , (interpreter, innerClazz) -> args -> new i32Value(Interpreter._options_.fuzionDebugLevel()));
    put("i8.as_i32"             , (interpreter, innerClazz) -> args -> new i32Value (              (                           args.get(0).i8Value() )));
    put("i8.castTo_u8"          , (interpreter, innerClazz) -> args -> new u8Value  (       0xff & (                           args.get(0).i8Value() )));
    put("i8.prefix -°"          , (interpreter, innerClazz) -> args -> new i8Value  ((int) (byte)  (                       -   args.get(0).i8Value() )));
    put("i8.infix +°"           , (interpreter, innerClazz) -> args -> new i8Value  ((int) (byte)  (args.get(0).i8Value()  +   args.get(1).i8Value() )));
    put("i8.infix -°"           , (interpreter, innerClazz) -> args -> new i8Value  ((int) (byte)  (args.get(0).i8Value()  -   args.get(1).i8Value() )));
    put("i8.infix *°"           , (interpreter, innerClazz) -> args -> new i8Value  ((int) (byte)  (args.get(0).i8Value()  *   args.get(1).i8Value() )));
    put("i8.div"                , (interpreter, innerClazz) -> args -> new i8Value  ((int) (byte)  (args.get(0).i8Value()  /   args.get(1).i8Value() )));
    put("i8.mod"                , (interpreter, innerClazz) -> args -> new i8Value  ((int) (byte)  (args.get(0).i8Value()  %   args.get(1).i8Value() )));
    put("i8.infix &"            , (interpreter, innerClazz) -> args -> new i8Value  (              (args.get(0).i8Value()  &   args.get(1).i8Value() )));
    put("i8.infix |"            , (interpreter, innerClazz) -> args -> new i8Value  (              (args.get(0).i8Value()  |   args.get(1).i8Value() )));
    put("i8.infix ^"            , (interpreter, innerClazz) -> args -> new i8Value  (              (args.get(0).i8Value()  ^   args.get(1).i8Value() )));
    put("i8.infix >>"           , (interpreter, innerClazz) -> args -> new i8Value  (              (args.get(0).i8Value()  >>  args.get(1).i8Value() )));
    put("i8.infix <<"           , (interpreter, innerClazz) -> args -> new i8Value  ((int) (byte)  (args.get(0).i8Value()  <<  args.get(1).i8Value() )));
    put("i8.type.equality"      , (interpreter, innerClazz) -> args -> new boolValue(              (args.get(1).i8Value()  ==  args.get(2).i8Value() )));
    put("i8.type.lteq"          , (interpreter, innerClazz) -> args -> new boolValue(              (args.get(1).i8Value()  <=  args.get(2).i8Value() )));
    put("i16.as_i32"            , (interpreter, innerClazz) -> args -> new i32Value (              (                           args.get(0).i16Value())));
    put("i16.castTo_u16"        , (interpreter, innerClazz) -> args -> new u16Value (     0xffff & (                           args.get(0).i16Value())));
    put("i16.prefix -°"         , (interpreter, innerClazz) -> args -> new i16Value ((int) (short) (                       -   args.get(0).i16Value())));
    put("i16.infix +°"          , (interpreter, innerClazz) -> args -> new i16Value ((int) (short) (args.get(0).i16Value() +   args.get(1).i16Value())));
    put("i16.infix -°"          , (interpreter, innerClazz) -> args -> new i16Value ((int) (short) (args.get(0).i16Value() -   args.get(1).i16Value())));
    put("i16.infix *°"          , (interpreter, innerClazz) -> args -> new i16Value ((int) (short) (args.get(0).i16Value() *   args.get(1).i16Value())));
    put("i16.div"               , (interpreter, innerClazz) -> args -> new i16Value ((int) (short) (args.get(0).i16Value() /   args.get(1).i16Value())));
    put("i16.mod"               , (interpreter, innerClazz) -> args -> new i16Value ((int) (short) (args.get(0).i16Value() %   args.get(1).i16Value())));
    put("i16.infix &"           , (interpreter, innerClazz) -> args -> new i16Value (              (args.get(0).i16Value() &   args.get(1).i16Value())));
    put("i16.infix |"           , (interpreter, innerClazz) -> args -> new i16Value (              (args.get(0).i16Value() |   args.get(1).i16Value())));
    put("i16.infix ^"           , (interpreter, innerClazz) -> args -> new i16Value (              (args.get(0).i16Value() ^   args.get(1).i16Value())));
    put("i16.infix >>"          , (interpreter, innerClazz) -> args -> new i16Value (              (args.get(0).i16Value() >>  args.get(1).i16Value())));
    put("i16.infix <<"          , (interpreter, innerClazz) -> args -> new i16Value ((int) (short) (args.get(0).i16Value() <<  args.get(1).i16Value())));
    put("i16.type.equality"     , (interpreter, innerClazz) -> args -> new boolValue(              (args.get(1).i16Value() ==  args.get(2).i16Value())));
    put("i16.type.lteq"         , (interpreter, innerClazz) -> args -> new boolValue(              (args.get(1).i16Value() <=  args.get(2).i16Value())));
    put("i32.as_i64"            , (interpreter, innerClazz) -> args -> new i64Value ((long)        (                           args.get(0).i32Value())));
    put("i32.castTo_u32"        , (interpreter, innerClazz) -> args -> new u32Value (              (                           args.get(0).i32Value())));
    put("i32.as_f64"            , (interpreter, innerClazz) -> args -> new f64Value ((double)      (                           args.get(0).i32Value())));
    put("i32.prefix -°"         , (interpreter, innerClazz) -> args -> new i32Value (              (                       -   args.get(0).i32Value())));
    put("i32.infix +°"          , (interpreter, innerClazz) -> args -> new i32Value (              (args.get(0).i32Value() +   args.get(1).i32Value())));
    put("i32.infix -°"          , (interpreter, innerClazz) -> args -> new i32Value (              (args.get(0).i32Value() -   args.get(1).i32Value())));
    put("i32.infix *°"          , (interpreter, innerClazz) -> args -> new i32Value (              (args.get(0).i32Value() *   args.get(1).i32Value())));
    put("i32.div"               , (interpreter, innerClazz) -> args -> new i32Value (              (args.get(0).i32Value() /   args.get(1).i32Value())));
    put("i32.mod"               , (interpreter, innerClazz) -> args -> new i32Value (              (args.get(0).i32Value() %   args.get(1).i32Value())));
    put("i32.infix &"           , (interpreter, innerClazz) -> args -> new i32Value (              (args.get(0).i32Value() &   args.get(1).i32Value())));
    put("i32.infix |"           , (interpreter, innerClazz) -> args -> new i32Value (              (args.get(0).i32Value() |   args.get(1).i32Value())));
    put("i32.infix ^"           , (interpreter, innerClazz) -> args -> new i32Value (              (args.get(0).i32Value() ^   args.get(1).i32Value())));
    put("i32.infix >>"          , (interpreter, innerClazz) -> args -> new i32Value (              (args.get(0).i32Value() >>  args.get(1).i32Value())));
    put("i32.infix <<"          , (interpreter, innerClazz) -> args -> new i32Value (              (args.get(0).i32Value() <<  args.get(1).i32Value())));
    put("i32.type.equality"     , (interpreter, innerClazz) -> args -> new boolValue(              (args.get(1).i32Value() ==  args.get(2).i32Value())));
    put("i32.type.lteq"         , (interpreter, innerClazz) -> args -> new boolValue(              (args.get(1).i32Value() <=  args.get(2).i32Value())));
    put("i64.castTo_u64"        , (interpreter, innerClazz) -> args -> new u64Value (              (                           args.get(0).i64Value())));
    put("i64.as_f64"            , (interpreter, innerClazz) -> args -> new f64Value ((double)      (                           args.get(0).i64Value())));
    put("i64.prefix -°"         , (interpreter, innerClazz) -> args -> new i64Value (              (                       -   args.get(0).u64Value())));
    put("i64.infix +°"          , (interpreter, innerClazz) -> args -> new i64Value (              (args.get(0).i64Value() +   args.get(1).i64Value())));
    put("i64.infix -°"          , (interpreter, innerClazz) -> args -> new i64Value (              (args.get(0).i64Value() -   args.get(1).i64Value())));
    put("i64.infix *°"          , (interpreter, innerClazz) -> args -> new i64Value (              (args.get(0).i64Value() *   args.get(1).i64Value())));
    put("i64.div"               , (interpreter, innerClazz) -> args -> new i64Value (              (args.get(0).i64Value() /   args.get(1).i64Value())));
    put("i64.mod"               , (interpreter, innerClazz) -> args -> new i64Value (              (args.get(0).i64Value() %   args.get(1).i64Value())));
    put("i64.infix &"           , (interpreter, innerClazz) -> args -> new i64Value (              (args.get(0).i64Value() &   args.get(1).i64Value())));
    put("i64.infix |"           , (interpreter, innerClazz) -> args -> new i64Value (              (args.get(0).i64Value() |   args.get(1).i64Value())));
    put("i64.infix ^"           , (interpreter, innerClazz) -> args -> new i64Value (              (args.get(0).i64Value() ^   args.get(1).i64Value())));
    put("i64.infix >>"          , (interpreter, innerClazz) -> args -> new i64Value (              (args.get(0).i64Value() >>  args.get(1).i64Value())));
    put("i64.infix <<"          , (interpreter, innerClazz) -> args -> new i64Value (              (args.get(0).i64Value() <<  args.get(1).i64Value())));
    put("i64.type.equality"     , (interpreter, innerClazz) -> args -> new boolValue(              (args.get(1).i64Value() ==  args.get(2).i64Value())));
    put("i64.type.lteq"         , (interpreter, innerClazz) -> args -> new boolValue(              (args.get(1).i64Value() <=  args.get(2).i64Value())));
    put("u8.as_i32"             , (interpreter, innerClazz) -> args -> new i32Value (              (                           args.get(0).u8Value() )));
    put("u8.castTo_i8"          , (interpreter, innerClazz) -> args -> new i8Value  ((int) (byte)  (                           args.get(0).u8Value() )));
    put("u8.prefix -°"          , (interpreter, innerClazz) -> args -> new u8Value  (       0xff & (                       -   args.get(0).u8Value() )));
    put("u8.infix +°"           , (interpreter, innerClazz) -> args -> new u8Value  (       0xff & (args.get(0).u8Value()  +   args.get(1).u8Value() )));
    put("u8.infix -°"           , (interpreter, innerClazz) -> args -> new u8Value  (       0xff & (args.get(0).u8Value()  -   args.get(1).u8Value() )));
    put("u8.infix *°"           , (interpreter, innerClazz) -> args -> new u8Value  (       0xff & (args.get(0).u8Value()  *   args.get(1).u8Value() )));
    put("u8.div"                , (interpreter, innerClazz) -> args -> new u8Value  (Integer.divideUnsigned   (args.get(0).u8Value(), args.get(1).u8Value())));
    put("u8.mod"                , (interpreter, innerClazz) -> args -> new u8Value  (Integer.remainderUnsigned(args.get(0).u8Value(), args.get(1).u8Value())));
    put("u8.infix &"            , (interpreter, innerClazz) -> args -> new u8Value  (              (args.get(0).u8Value()  &   args.get(1).u8Value() )));
    put("u8.infix |"            , (interpreter, innerClazz) -> args -> new u8Value  (              (args.get(0).u8Value()  |   args.get(1).u8Value() )));
    put("u8.infix ^"            , (interpreter, innerClazz) -> args -> new u8Value  (              (args.get(0).u8Value()  ^   args.get(1).u8Value() )));
    put("u8.infix >>"           , (interpreter, innerClazz) -> args -> new u8Value  (              (args.get(0).u8Value()  >>> args.get(1).u8Value() )));
    put("u8.infix <<"           , (interpreter, innerClazz) -> args -> new u8Value  (       0xff & (args.get(0).u8Value()  <<  args.get(1).u8Value() )));
    put("u8.type.equality"      , (interpreter, innerClazz) -> args -> new boolValue(              (args.get(1).u8Value()  ==  args.get(2).u8Value() )));
    put("u8.type.lteq"          , (interpreter, innerClazz) -> args -> new boolValue(Integer.compareUnsigned(args.get(1).u8Value(), args.get(2).u8Value()) <= 0));
    put("u16.as_i32"            , (interpreter, innerClazz) -> args -> new i32Value (              (                           args.get(0).u16Value())));
    put("u16.low8bits"          , (interpreter, innerClazz) -> args -> new u8Value  (       0xff & (                           args.get(0).u16Value())));
    put("u16.castTo_i16"        , (interpreter, innerClazz) -> args -> new i16Value ((short)       (                           args.get(0).u16Value())));
    put("u16.prefix -°"         , (interpreter, innerClazz) -> args -> new u16Value (     0xffff & (                       -   args.get(0).u16Value())));
    put("u16.infix +°"          , (interpreter, innerClazz) -> args -> new u16Value (     0xffff & (args.get(0).u16Value() +   args.get(1).u16Value())));
    put("u16.infix -°"          , (interpreter, innerClazz) -> args -> new u16Value (     0xffff & (args.get(0).u16Value() -   args.get(1).u16Value())));
    put("u16.infix *°"          , (interpreter, innerClazz) -> args -> new u16Value (     0xffff & (args.get(0).u16Value() *   args.get(1).u16Value())));
    put("u16.div"               , (interpreter, innerClazz) -> args -> new u16Value (Integer.divideUnsigned   (args.get(0).u16Value(), args.get(1).u16Value())));
    put("u16.mod"               , (interpreter, innerClazz) -> args -> new u16Value (Integer.remainderUnsigned(args.get(0).u16Value(), args.get(1).u16Value())));
    put("u16.infix &"           , (interpreter, innerClazz) -> args -> new u16Value (              (args.get(0).u16Value() &   args.get(1).u16Value())));
    put("u16.infix |"           , (interpreter, innerClazz) -> args -> new u16Value (              (args.get(0).u16Value() |   args.get(1).u16Value())));
    put("u16.infix ^"           , (interpreter, innerClazz) -> args -> new u16Value (              (args.get(0).u16Value() ^   args.get(1).u16Value())));
    put("u16.infix >>"          , (interpreter, innerClazz) -> args -> new u16Value (              (args.get(0).u16Value() >>> args.get(1).u16Value())));
    put("u16.infix <<"          , (interpreter, innerClazz) -> args -> new u16Value (     0xffff & (args.get(0).u16Value() <<  args.get(1).u16Value())));
    put("u16.type.equality"     , (interpreter, innerClazz) -> args -> new boolValue(              (args.get(1).u16Value() ==  args.get(2).u16Value())));
    put("u16.type.lteq"         , (interpreter, innerClazz) -> args -> new boolValue(Integer.compareUnsigned(args.get(1).u16Value(), args.get(2).u16Value()) <= 0));
    put("u32.as_i64"            , (interpreter, innerClazz) -> args -> new i64Value (Integer.toUnsignedLong(args.get(0).u32Value())));
    put("u32.low8bits"          , (interpreter, innerClazz) -> args -> new u8Value  (       0xff & (                           args.get(0).u32Value())));
    put("u32.low16bits"         , (interpreter, innerClazz) -> args -> new u16Value (     0xffff & (                           args.get(0).u32Value())));
    put("u32.castTo_i32"        , (interpreter, innerClazz) -> args -> new i32Value (              (                           args.get(0).u32Value())));
    put("u32.as_f64"            , (interpreter, innerClazz) -> args -> new f64Value ((double)      Integer.toUnsignedLong(     args.get(0).u32Value())));
    put("u32.castTo_f32"        , (interpreter, innerClazz) -> args -> new f32Value (              Float.intBitsToFloat(       args.get(0).u32Value())));
    put("u32.prefix -°"         , (interpreter, innerClazz) -> args -> new u32Value (              (                       -   args.get(0).u32Value())));
    put("u32.infix +°"          , (interpreter, innerClazz) -> args -> new u32Value (              (args.get(0).u32Value() +   args.get(1).u32Value())));
    put("u32.infix -°"          , (interpreter, innerClazz) -> args -> new u32Value (              (args.get(0).u32Value() -   args.get(1).u32Value())));
    put("u32.infix *°"          , (interpreter, innerClazz) -> args -> new u32Value (              (args.get(0).u32Value() *   args.get(1).u32Value())));
    put("u32.div"               , (interpreter, innerClazz) -> args -> new u32Value (Integer.divideUnsigned   (args.get(0).u32Value(), args.get(1).u32Value())));
    put("u32.mod"               , (interpreter, innerClazz) -> args -> new u32Value (Integer.remainderUnsigned(args.get(0).u32Value(), args.get(1).u32Value())));
    put("u32.infix &"           , (interpreter, innerClazz) -> args -> new u32Value (              (args.get(0).u32Value() &   args.get(1).u32Value())));
    put("u32.infix |"           , (interpreter, innerClazz) -> args -> new u32Value (              (args.get(0).u32Value() |   args.get(1).u32Value())));
    put("u32.infix ^"           , (interpreter, innerClazz) -> args -> new u32Value (              (args.get(0).u32Value() ^   args.get(1).u32Value())));
    put("u32.infix >>"          , (interpreter, innerClazz) -> args -> new u32Value (              (args.get(0).u32Value() >>> args.get(1).u32Value())));
    put("u32.infix <<"          , (interpreter, innerClazz) -> args -> new u32Value (              (args.get(0).u32Value() <<  args.get(1).u32Value())));
    put("u32.type.equality"     , (interpreter, innerClazz) -> args -> new boolValue(              (args.get(1).u32Value() ==  args.get(2).u32Value())));
    put("u32.type.lteq"         , (interpreter, innerClazz) -> args -> new boolValue(Integer.compareUnsigned(args.get(1).u32Value(), args.get(2).u32Value()) <= 0));
    put("u64.low8bits"          , (interpreter, innerClazz) -> args -> new u8Value  (       0xff & ((int)                      args.get(0).u64Value())));
    put("u64.low16bits"         , (interpreter, innerClazz) -> args -> new u16Value (     0xffff & ((int)                      args.get(0).u64Value())));
    put("u64.low32bits"         , (interpreter, innerClazz) -> args -> new u32Value ((int)         (                           args.get(0).u64Value())));
    put("u64.castTo_i64"        , (interpreter, innerClazz) -> args -> new i64Value (              (                           args.get(0).u64Value())));
    put("u64.as_f64"            , (interpreter, innerClazz) -> args -> new f64Value (Double.parseDouble(Long.toUnsignedString(args.get(0).u64Value()))));
    put("u64.castTo_f64"        , (interpreter, innerClazz) -> args -> new f64Value (              Double.longBitsToDouble(    args.get(0).u64Value())));
    put("u64.prefix -°"         , (interpreter, innerClazz) -> args -> new u64Value (              (                       -   args.get(0).u64Value())));
    put("u64.infix +°"          , (interpreter, innerClazz) -> args -> new u64Value (              (args.get(0).u64Value() +   args.get(1).u64Value())));
    put("u64.infix -°"          , (interpreter, innerClazz) -> args -> new u64Value (              (args.get(0).u64Value() -   args.get(1).u64Value())));
    put("u64.infix *°"          , (interpreter, innerClazz) -> args -> new u64Value (              (args.get(0).u64Value() *   args.get(1).u64Value())));
    put("u64.div"               , (interpreter, innerClazz) -> args -> new u64Value (Long.divideUnsigned   (args.get(0).u64Value(), args.get(1).u64Value())));
    put("u64.mod"               , (interpreter, innerClazz) -> args -> new u64Value (Long.remainderUnsigned(args.get(0).u64Value(), args.get(1).u64Value())));
    put("u64.infix &"           , (interpreter, innerClazz) -> args -> new u64Value (              (args.get(0).u64Value() &   args.get(1).u64Value())));
    put("u64.infix |"           , (interpreter, innerClazz) -> args -> new u64Value (              (args.get(0).u64Value() |   args.get(1).u64Value())));
    put("u64.infix ^"           , (interpreter, innerClazz) -> args -> new u64Value (              (args.get(0).u64Value() ^   args.get(1).u64Value())));
    put("u64.infix >>"          , (interpreter, innerClazz) -> args -> new u64Value (              (args.get(0).u64Value() >>> args.get(1).u64Value())));
    put("u64.infix <<"          , (interpreter, innerClazz) -> args -> new u64Value (              (args.get(0).u64Value() <<  args.get(1).u64Value())));
    put("u64.type.equality"     , (interpreter, innerClazz) -> args -> new boolValue(              (args.get(1).u64Value() ==  args.get(2).u64Value())));
    put("u64.type.lteq"         , (interpreter, innerClazz) -> args -> new boolValue(Long.compareUnsigned(args.get(1).u64Value(), args.get(2).u64Value()) <= 0));
    put("f32.prefix -"          , (interpreter, innerClazz) -> args -> new f32Value (                (                       -  args.get(0).f32Value())));
    put("f32.infix +"           , (interpreter, innerClazz) -> args -> new f32Value (                (args.get(0).f32Value() +  args.get(1).f32Value())));
    put("f32.infix -"           , (interpreter, innerClazz) -> args -> new f32Value (                (args.get(0).f32Value() -  args.get(1).f32Value())));
    put("f32.infix *"           , (interpreter, innerClazz) -> args -> new f32Value (                (args.get(0).f32Value() *  args.get(1).f32Value())));
    put("f32.infix /"           , (interpreter, innerClazz) -> args -> new f32Value (                (args.get(0).f32Value() /  args.get(1).f32Value())));
    put("f32.infix %"           , (interpreter, innerClazz) -> args -> new f32Value (                (args.get(0).f32Value() %  args.get(1).f32Value())));
    put("f32.infix **"          , (interpreter, innerClazz) -> args -> new f32Value ((float) Math.pow(args.get(0).f32Value(),   args.get(1).f32Value())));
    put("f32.type.equality"     , (interpreter, innerClazz) -> args -> new boolValue(                (args.get(1).f32Value() == args.get(2).f32Value())));
    put("f32.type.lteq"         , (interpreter, innerClazz) -> args -> new boolValue(                (args.get(1).f32Value() <= args.get(2).f32Value())));
    put("f32.as_f64"            , (interpreter, innerClazz) -> args -> new f64Value((double)                                    args.get(0).f32Value() ));
    put("f32.castTo_u32"        , (interpreter, innerClazz) -> args -> new u32Value (    Float.floatToIntBits(                  args.get(0).f32Value())));
    put("f32.as_string"         , (interpreter, innerClazz) -> args -> Interpreter.value(Float.toString      (                  args.get(0).f32Value())));
    put("f64.prefix -"          , (interpreter, innerClazz) -> args -> new f64Value (                (                       -  args.get(0).f64Value())));
    put("f64.infix +"           , (interpreter, innerClazz) -> args -> new f64Value (                (args.get(0).f64Value() +  args.get(1).f64Value())));
    put("f64.infix -"           , (interpreter, innerClazz) -> args -> new f64Value (                (args.get(0).f64Value() -  args.get(1).f64Value())));
    put("f64.infix *"           , (interpreter, innerClazz) -> args -> new f64Value (                (args.get(0).f64Value() *  args.get(1).f64Value())));
    put("f64.infix /"           , (interpreter, innerClazz) -> args -> new f64Value (                (args.get(0).f64Value() /  args.get(1).f64Value())));
    put("f64.infix %"           , (interpreter, innerClazz) -> args -> new f64Value (                (args.get(0).f64Value() %  args.get(1).f64Value())));
    put("f64.infix **"          , (interpreter, innerClazz) -> args -> new f64Value (        Math.pow(args.get(0).f64Value(),   args.get(1).f64Value())));
    put("f64.type.equality"     , (interpreter, innerClazz) -> args -> new boolValue(                (args.get(1).f64Value() == args.get(2).f64Value())));
    put("f64.type.lteq"         , (interpreter, innerClazz) -> args -> new boolValue(                (args.get(1).f64Value() <= args.get(2).f64Value())));
    put("f64.as_i64_lax"        , (interpreter, innerClazz) -> args -> new i64Value((long)                                      args.get(0).f64Value() ));
    put("f64.as_f32"            , (interpreter, innerClazz) -> args -> new f32Value((float)                                     args.get(0).f64Value() ));
    put("f64.castTo_u64"        , (interpreter, innerClazz) -> args -> new u64Value (    Double.doubleToLongBits(               args.get(0).f64Value())));
    put("f64.as_string"         , (interpreter, innerClazz) -> args -> Interpreter.value(Double.toString       (                args.get(0).f64Value())));
    put("f32s.isNaN"            , (interpreter, innerClazz) -> args -> new boolValue(                               Float.isNaN(args.get(1).f32Value())));
    put("f64s.isNaN"            , (interpreter, innerClazz) -> args -> new boolValue(                              Double.isNaN(args.get(1).f64Value())));
    put("f32s.acos"             , (interpreter, innerClazz) -> args -> new f32Value ((float)           Math.acos(               args.get(1).f32Value())));
    put("f32s.asin"             , (interpreter, innerClazz) -> args -> new f32Value ((float)           Math.asin(               args.get(1).f32Value())));
    put("f32s.atan"             , (interpreter, innerClazz) -> args -> new f32Value ((float)           Math.atan(               args.get(1).f32Value())));
    put("f32s.atan2"            , (interpreter, innerClazz) -> args -> new f32Value ((float)  Math.atan2(args.get(1).f32Value(),args.get(2).f32Value())));
    put("f32s.cos"              , (interpreter, innerClazz) -> args -> new f32Value ((float)           Math.cos(                args.get(1).f32Value())));
    put("f32s.cosh"             , (interpreter, innerClazz) -> args -> new f32Value ((float)           Math.cosh(               args.get(1).f32Value())));
    put("f32s.epsilon"          , (interpreter, innerClazz) -> args -> new f32Value (                  Math.ulp(                (float)1)));
    put("f32s.exp"              , (interpreter, innerClazz) -> args -> new f32Value ((float)           Math.exp(                args.get(1).f32Value())));
    put("f32s.log"              , (interpreter, innerClazz) -> args -> new f32Value ((float)           Math.log(                args.get(1).f32Value())));
    put("f32s.max"              , (interpreter, innerClazz) -> args -> new f32Value (                                           Float.MAX_VALUE));
    put("f32s.maxExp"           , (interpreter, innerClazz) -> args -> new i32Value (                                           Float.MAX_EXPONENT));
    put("f32s.minPositive"      , (interpreter, innerClazz) -> args -> new f32Value (                                           Float.MIN_NORMAL));
    put("f32s.minExp"           , (interpreter, innerClazz) -> args -> new i32Value (                                           Float.MIN_EXPONENT));
    put("f32s.sin"              , (interpreter, innerClazz) -> args -> new f32Value ((float)          Math.sin(                 args.get(1).f32Value())));
    put("f32s.sinh"             , (interpreter, innerClazz) -> args -> new f32Value ((float)          Math.sinh(                args.get(1).f32Value())));
    put("f32s.squareRoot"       , (interpreter, innerClazz) -> args -> new f32Value ((float)          Math.sqrt(        (double)args.get(1).f32Value())));
    put("f32s.tan"              , (interpreter, innerClazz) -> args -> new f32Value ((float)          Math.tan(                 args.get(1).f32Value())));
    put("f32s.tanh"             , (interpreter, innerClazz) -> args -> new f32Value ((float)          Math.tan(                 args.get(1).f32Value())));
    put("f64s.acos"             , (interpreter, innerClazz) -> args -> new f64Value (                 Math.acos(                args.get(1).f64Value())));
    put("f64s.asin"             , (interpreter, innerClazz) -> args -> new f64Value (                 Math.asin(                args.get(1).f64Value())));
    put("f64s.atan"             , (interpreter, innerClazz) -> args -> new f64Value (                 Math.atan(                args.get(1).f64Value())));
    put("f64s.atan2"            , (interpreter, innerClazz) -> args -> new f64Value (         Math.atan2(args.get(1).f64Value(),args.get(2).f64Value())));
    put("f64s.cos"              , (interpreter, innerClazz) -> args -> new f64Value (                 Math.cos(                 args.get(1).f64Value())));
    put("f64s.cosh"             , (interpreter, innerClazz) -> args -> new f64Value (                 Math.cosh(                args.get(1).f64Value())));
    put("f64s.epsilon"          , (interpreter, innerClazz) -> args -> new f64Value (                 Math.ulp(                 (double)1)));
    put("f64s.exp"              , (interpreter, innerClazz) -> args -> new f64Value (                 Math.exp(                 args.get(1).f64Value())));
    put("f64s.log"              , (interpreter, innerClazz) -> args -> new f64Value (                 Math.log(                 args.get(1).f64Value())));
    put("f64s.max"              , (interpreter, innerClazz) -> args -> new f64Value (                                               Double.MAX_VALUE));
    put("f64s.maxExp"           , (interpreter, innerClazz) -> args -> new i32Value (                                               Double.MAX_EXPONENT));
    put("f64s.minPositive"      , (interpreter, innerClazz) -> args -> new f64Value (                                               Double.MIN_NORMAL));
    put("f64s.minExp"           , (interpreter, innerClazz) -> args -> new i32Value (                                               Double.MIN_EXPONENT));
    put("f64s.sin"              , (interpreter, innerClazz) -> args -> new f64Value (                 Math.sin(                 args.get(1).f64Value())));
    put("f64s.sinh"             , (interpreter, innerClazz) -> args -> new f64Value (                 Math.sinh(                args.get(1).f64Value())));
    put("f64s.squareRoot"       , (interpreter, innerClazz) -> args -> new f64Value (                 Math.sqrt(                args.get(1).f64Value())));
    put("f64s.tan"              , (interpreter, innerClazz) -> args -> new f64Value (                 Math.tan(                 args.get(1).f64Value())));
    put("f64s.tanh"             , (interpreter, innerClazz) -> args -> new f64Value (                 Math.tan(                 args.get(1).f64Value())));
    put("Any.hashCode"          , (interpreter, innerClazz) -> args -> new i32Value (args.get(0).toString().hashCode()));
    put("Any.as_string"         , (interpreter, innerClazz) -> args -> Interpreter.value("instance[" + innerClazz._outer.toString() + "]"));
    put("fuzion.std.nano_time"  , (interpreter, innerClazz) -> args -> new u64Value (System.nanoTime()));
    put("fuzion.std.nano_sleep" , (interpreter, innerClazz) -> args ->
        {
          var d = args.get(1).u64Value();
          try
            {
              TimeUnit.NANOSECONDS.sleep(d < 0 ? Long.MAX_VALUE : d);
            }
          catch (InterruptedException ie)
            {
              throw new Error("unexpected interrupt", ie);
            }
          return new Instance(Clazzes.c_unit.get());
        });
    put("fuzion.std.date_time", (interpreter, innerClazz) -> args ->
      {
        Date date = new Date();
        Calendar calendar = new GregorianCalendar(TimeZone.getTimeZone("UTC"));
        calendar.setTime(date);
        var arg0 = (int[])args.get(1).arrayData()._array;
        arg0[0] = calendar.get(Calendar.YEAR);
        arg0[1] = calendar.get(Calendar.DAY_OF_YEAR);
        arg0[2] = calendar.get(Calendar.HOUR_OF_DAY);
        arg0[3] = calendar.get(Calendar.MINUTE);
        arg0[4] = calendar.get(Calendar.SECOND);
        arg0[5] = calendar.get(Calendar.MILLISECOND) * 1000;
        return new Instance(Clazzes.c_unit.get());
      });
    put("effect.replace"  ,
        "effect.default"  ,
        "effect.abortable",
        "effect.abort"    , (interpreter, innerClazz) -> effect(interpreter, innerClazz));
    put("effects.exists"  , (interpreter, innerClazz) -> args ->
        {
          var cl = innerClazz.actualGenerics()[0];
          return new boolValue(FuzionThread.current()._effects.get(cl) != null /* NOTE not containsKey since cl may map to null! */ );
        });
  }


  static class Abort extends Error
  {
    Clazz _effect;
    Abort(Clazz effect)
    {
      super();
      this._effect = effect;
    }
  }


  /**
   * Create code for one-way monad intrinsics.
   *
   * @param innerClazz the frame clazz of the called feature
   *
   * @return a Callable instance to execute the intrinsic call.
   */
  static Callable effect(Interpreter interpreter, Clazz innerClazz)
  {
    return (args) ->
      {
        var m = args.get(0);
        var cl = innerClazz._outer;
        String in = innerClazz.feature().qualifiedName();   // == _fuir.clazzIntrinsicName(cl);
        switch (in)
          {
          case "effect.replace": check(FuzionThread.current()._effects.get(cl) != null); FuzionThread.current()._effects.put(cl, m   );   break;
          case "effect.default": if (FuzionThread.current()._effects.get(cl) == null) {  FuzionThread.current()._effects.put(cl, m   ); } break;
          case "effect.abortable" :
            {
              var prev = FuzionThread.current()._effects.get(cl);
              FuzionThread.current()._effects.put(cl, m);
              var call = Types.resolved.f_function_call;
              var oc = innerClazz.actualGenerics()[0]; //innerClazz.argumentFields()[0].resultClazz();
              var ic = oc.lookup(call);
              var al = new ArrayList<Value>();
              al.add(args.get(1));
              try {
                var ignore = interpreter.callOnInstance(ic.feature(), ic, new Instance(ic), al);
                return new boolValue(true);
              } catch (Abort a) {
                if (a._effect == cl)
                  {
                    return new boolValue(false);
                  }
                else
                  {
                    throw a;
                  }
              } finally {
                FuzionThread.current()._effects.put(cl, prev);
              }
            }
          case "effect.abort": throw new Abort(cl);
          default: throw new Error("unexpected effect intrinsic '"+innerClazz+"'");
          }
        return Value.EMPTY_VALUE;
      };
  }


  static AbstractType elementType(Clazz arrayClazz)
  {
    // NYI: Properly determine generic argument type of array
    var arrayType = arrayClazz._type;
    if (arrayType.compareTo(Types.resolved.t_conststring) == 0 /* NYI: Hack */)
      {
        return Types.resolved.t_i32;
      }
    else
      {
        return arrayType.generics().getFirst();
      }
  }

  static ArrayData fuzionSysArrayAlloc(int sz,
                                       Clazz arrayClazz)
  {
    // NYI: Properly determine generic argument type of array
    var elementType = elementType(arrayClazz);
    if      (elementType.compareTo(Types.resolved.t_i8  ) == 0) { return new ArrayData(new byte   [sz]); }
    else if (elementType.compareTo(Types.resolved.t_i16 ) == 0) { return new ArrayData(new short  [sz]); }
    else if (elementType.compareTo(Types.resolved.t_i32 ) == 0) { return new ArrayData(new int    [sz]); }
    else if (elementType.compareTo(Types.resolved.t_i64 ) == 0) { return new ArrayData(new long   [sz]); }
    else if (elementType.compareTo(Types.resolved.t_u8  ) == 0) { return new ArrayData(new byte   [sz]); }
    else if (elementType.compareTo(Types.resolved.t_u16 ) == 0) { return new ArrayData(new char   [sz]); }
    else if (elementType.compareTo(Types.resolved.t_u32 ) == 0) { return new ArrayData(new int    [sz]); }
    else if (elementType.compareTo(Types.resolved.t_u64 ) == 0) { return new ArrayData(new long   [sz]); }
    else if (elementType.compareTo(Types.resolved.t_bool) == 0) { return new ArrayData(new boolean[sz]); }
    else                                                        { return new ArrayData(new Value  [sz]); }
  }

  static void fuzionSysArraySetEl(ArrayData ad,
                                  int x,
                                  Value v,
                                  Clazz arrayClazz)
  {
    // NYI: Properly determine generic argument type of array
    var elementType = elementType(arrayClazz);
    ad.checkIndex(x);
    if      (elementType.compareTo(Types.resolved.t_i8  ) == 0) { ((byte   [])ad._array)[x] = (byte   ) v.i8Value();   }
    else if (elementType.compareTo(Types.resolved.t_i16 ) == 0) { ((short  [])ad._array)[x] = (short  ) v.i16Value();  }
    else if (elementType.compareTo(Types.resolved.t_i32 ) == 0) { ((int    [])ad._array)[x] =           v.i32Value();  }
    else if (elementType.compareTo(Types.resolved.t_i64 ) == 0) { ((long   [])ad._array)[x] =           v.i64Value();  }
    else if (elementType.compareTo(Types.resolved.t_u8  ) == 0) { ((byte   [])ad._array)[x] = (byte   ) v.u8Value();   }
    else if (elementType.compareTo(Types.resolved.t_u16 ) == 0) { ((char   [])ad._array)[x] = (char   ) v.u16Value();  }
    else if (elementType.compareTo(Types.resolved.t_u32 ) == 0) { ((int    [])ad._array)[x] =           v.u32Value();  }
    else if (elementType.compareTo(Types.resolved.t_u64 ) == 0) { ((long   [])ad._array)[x] =           v.u64Value();  }
    else if (elementType.compareTo(Types.resolved.t_bool) == 0) { ((boolean[])ad._array)[x] =           v.boolValue(); }
    else                                                        { ((Value  [])ad._array)[x] =           v;             }
  }


  static Value fuzionSysArrayGet(ArrayData ad,
                                 int x,
                                 Clazz arrayClazz)
  {
    // NYI: Properly determine generic argument type of array
    var elementType = elementType(arrayClazz);
    ad.checkIndex(x);
    if      (elementType.compareTo(Types.resolved.t_i8  ) == 0) { return new i8Value  (((byte   [])ad._array)[x]       ); }
    else if (elementType.compareTo(Types.resolved.t_i16 ) == 0) { return new i16Value (((short  [])ad._array)[x]       ); }
    else if (elementType.compareTo(Types.resolved.t_i32 ) == 0) { return new i32Value (((int    [])ad._array)[x]       ); }
    else if (elementType.compareTo(Types.resolved.t_i64 ) == 0) { return new i64Value (((long   [])ad._array)[x]       ); }
    else if (elementType.compareTo(Types.resolved.t_u8  ) == 0) { return new u8Value  (((byte   [])ad._array)[x] & 0xff); }
    else if (elementType.compareTo(Types.resolved.t_u16 ) == 0) { return new u16Value (((char   [])ad._array)[x]       ); }
    else if (elementType.compareTo(Types.resolved.t_u32 ) == 0) { return new u32Value (((int    [])ad._array)[x]       ); }
    else if (elementType.compareTo(Types.resolved.t_u64 ) == 0) { return new u64Value (((long   [])ad._array)[x]       ); }
    else if (elementType.compareTo(Types.resolved.t_bool) == 0) { return new boolValue(((boolean[])ad._array)[x]       ); }
    else                                                        { return              ((Value   [])ad._array)[x]        ; }
  }

}

/* end of file */<|MERGE_RESOLUTION|>--- conflicted
+++ resolved
@@ -118,25 +118,21 @@
   /**
    * This contains all open files/streams.
    */
-<<<<<<< HEAD
-  private static TreeMap<Long, AutoCloseable> _openStreams_ = new TreeMap<Long, AutoCloseable>();
-=======
-  private static OpenResources<RandomAccessFile> _openStreams_ = new OpenResources<RandomAccessFile>()
+  private static OpenResources<AutoCloseable> _openStreams_ = new OpenResources<AutoCloseable>()
   {
     @Override
-    protected boolean close(RandomAccessFile f) {
+    protected boolean close(AutoCloseable f) {
       try
       {
         f.close();
         return true;
       }
-      catch(IOException e)
+      catch(Exception e)
       {
         return false;
       }
     }
   };
->>>>>>> a2076569
 
 
   /*----------------------------  variables  ----------------------------*/
@@ -215,34 +211,6 @@
     return result;
   }
 
-<<<<<<< HEAD
-  /**
-   * Checks the file descriptors stack and expands it as necessary.
-   *
-   * @return the next available file descriptor.
-   */
-  private static synchronized long allocNewDescriptor()
-  {
-    if (_availableFileDescriptors_.empty())
-      {
-        _maxFileDescriptor_++;
-        return _maxFileDescriptor_-1;
-      }
-    return _availableFileDescriptors_.pop();
-  }
-
-  /**
-   * Checks the file descriptors stack and expands it as necessary.
-   *
-   * @param fileDescriptor the file descriptor to release.
-   */
-  private static synchronized void releaseDescriptor(long fileDescriptor)
-  {
-    _availableFileDescriptors_.push(fileDescriptor);
-  }
-
-=======
->>>>>>> a2076569
   static
   {
     put("Type.name"            , (interpreter, innerClazz) -> args -> Interpreter.value(innerClazz._outer.typeName()));
@@ -412,34 +380,16 @@
               switch (args.get(3).i8Value()) {
                 case 0:
                   RandomAccessFile fis = new RandomAccessFile(utf8ByteArrayDataToString(args.get(1)), "r");
-<<<<<<< HEAD
-                  fd = allocNewDescriptor();
-                  _openStreams_.put(fd, fis);
-                  open_results[0] = fd;
-                  break;
-                case 1:
-                  RandomAccessFile fos = new RandomAccessFile(utf8ByteArrayDataToString(args.get(1)), "rw");
-                  fd = allocNewDescriptor();
-                  _openStreams_.put(fd, fos);
-                  open_results[0] = fd;
-=======
                   open_results[0] = _openStreams_.add(fis);
                   break;
                 case 1:
                   RandomAccessFile fos = new RandomAccessFile(utf8ByteArrayDataToString(args.get(1)), "rw");
                   open_results[0] = _openStreams_.add(fos);
->>>>>>> a2076569
                   break;
                 case 2:
                   RandomAccessFile fas = new RandomAccessFile(utf8ByteArrayDataToString(args.get(1)), "rw");
                   fas.seek(fas.length());
-<<<<<<< HEAD
-                  fd = allocNewDescriptor();
-                  _openStreams_.put(fd, fas);
-                  open_results[0] = fd;
-=======
                   open_results[0] = _openStreams_.add(fas);
->>>>>>> a2076569
                   break;
                 default:
                   open_results[1] = -1;
@@ -461,26 +411,9 @@
               System.exit(1);
             }
           long fd = args.get(1).i64Value();
-<<<<<<< HEAD
-          try
-            {
-              if (_openStreams_.containsKey(fd))
-                {
-                  _openStreams_.remove(fd).close();
-                  releaseDescriptor(fd);
-                  return new i8Value(0);
-                }
-              return new i8Value(-1);
-            }
-          catch (Exception e)
-            {
-              return new i8Value(-1);
-            }
-=======
           return _openStreams_.remove(fd)
             ? new i8Value(0)
             : new i8Value(-1);
->>>>>>> a2076569
         });
     put("fuzion.sys.fileio.stats",
         "fuzion.sys.fileio.lstats", // NYI : should be altered in the future to not resolve symbolic links
@@ -852,7 +785,7 @@
 
     put("fuzion.sys.net.socket"  , (interpreter, innerClazz) -> args -> {
       var res = (long[])args.get(1).arrayData()._array;
-      res[0] = allocNewDescriptor();
+      res[0] = _openStreams_.add(null);
       return new boolValue(true);
     });
     put("fuzion.sys.net.bind"    , (interpreter, innerClazz) -> args -> {
@@ -883,9 +816,7 @@
       try
         {
           var socket = ((ServerSocket)_openStreams_.get(args.get(1).i64Value())).accept();
-          var descriptor = allocNewDescriptor();
-          _openStreams_.put(descriptor, socket);
-          ((long[])args.get(2).arrayData()._array)[0] = descriptor;
+          ((long[])args.get(2).arrayData()._array)[0] = _openStreams_.add(socket);
           return new boolValue(true);
         }
       catch(IOException e)
