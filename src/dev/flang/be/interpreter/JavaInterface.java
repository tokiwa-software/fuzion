/*

This file is part of the Fuzion language implementation.

The Fuzion language implementation is free software: you can redistribute it
and/or modify it under the terms of the GNU General Public License as published
by the Free Software Foundation, version 3 of the License.

The Fuzion language implementation is distributed in the hope that it will be
useful, but WITHOUT ANY WARRANTY; without even the implied warranty of
MERCHANTABILITY or FITNESS FOR A PARTICULAR PURPOSE.  See the GNU General Public
License for more details.

You should have received a copy of the GNU General Public License along with The
Fuzion language implementation.  If not, see <https://www.gnu.org/licenses/>.

*/

/*-----------------------------------------------------------------------
 *
 * Tokiwa Software GmbH, Germany
 *
 * Source of class JavaInterface
 *
 *---------------------------------------------------------------------*/

package dev.flang.be.interpreter;

import java.lang.reflect.Array;
import java.lang.reflect.Constructor;
import java.lang.reflect.Field;
import java.lang.reflect.InvocationTargetException;
import java.lang.reflect.Method;

import dev.flang.fuir.SpecialClazzes;
import dev.flang.util.Errors;


/**
 * JavaInterface <description>
 *
 * @author Fridtjof Siebert (siebert@tokiwa.software)
 */
@SuppressWarnings({"unchecked", "rawtypes"})
public class JavaInterface extends FUIRContext
{


  /*-----------------------------  methods  -----------------------------*/


  static Value getField(String clazz,
                        Object thiz,
                        String field,
                        int  resultClass)
  {
    Value result;
    try
      {
        Class cl = clazz != null ? Class.forName(clazz) : thiz.getClass();
        Field f = cl.getDeclaredField(field);
        Object value = f.get(thiz);
        result = javaObjectToInstance(value, resultClass);
      }
    catch (IllegalAccessException e)
      {
        Errors.fatal("IllegalAccessException when calling fuzion.java.get_static_field for field "+clazz+"."+field);
        result = null;
      }
    catch (ClassNotFoundException e)
      {
        Errors.fatal("ClassNotFoundException when calling fuzion.java.get_static_field for field "+clazz+"."+field);
        result = null;
      }
    catch (NoSuchFieldException e)
      {
        Errors.fatal("NoSuchFieldException when calling fuzion.java.get_static_field for field "+clazz+"."+field);
        result = null;
      }
    return result;
  }


  static void setField(String clazz,
                        Object thiz,
                        String field,
                        Object value)
  {
    try
      {
        Class cl = clazz != null ? Class.forName(clazz) : thiz.getClass();
        Field f = cl.getDeclaredField(field);
        f.set(cl, value);
      }
    catch (IllegalAccessException e)
      {
        Errors.fatal("IllegalAccessException when calling fuzion.java.get_static_field for field "+clazz+"."+field);
      }
    catch (ClassNotFoundException e)
      {
        Errors.fatal("ClassNotFoundException when calling fuzion.java.get_static_field for field "+clazz+"."+field);
      }
    catch (NoSuchFieldException e)
      {
        Errors.fatal("NoSuchFieldException when calling fuzion.java.get_static_field for field "+clazz+"."+field);
      }
  }


  /**
   * Extract Java object from an Instance of fuzion.java.Java_Object
   *
   * @param i an instance, must be of a clazz that inherits
   * fuzion.java.Java_Object
   */
  static Object instanceToJavaObject(Instance i)
  {
    // NYI: CLEANUP: #3927: The following code is a very lazy way to find the
    // offset of the field `Java_Ref`. This should disappear when #3927 is
    // fixed.
    int javaRef_offset = 0;
    while (!(i.refs[javaRef_offset] instanceof JavaRef))
      {
        javaRef_offset++;
      }

    var res = ((JavaRef)i.refs[javaRef_offset])._javaRef;
    if (res != null)
      {
        // convert Value[] containing Java instances into corresponding Java array
        if (res instanceof ValueWithClazz[] va)
          {
            var oa = new Object[va.length];
            for (var ix = 0; ix < va.length; ix++)
              {
                if (va[ix].clazz() == fuir().clazz(SpecialClazzes.c_i8))
                  {
                    oa[ix] = va[ix].i8Value();
                  }
                else if (va[ix].clazz() == fuir().clazz(SpecialClazzes.c_i16))
                  {
                    oa[ix] = va[ix].i16Value();
                  }
                else if (va[ix].clazz() == fuir().clazz(SpecialClazzes.c_i32))
                  {
                    oa[ix] = va[ix].i32Value();
                  }
                else if (va[ix].clazz() == fuir().clazz(SpecialClazzes.c_i64))
                  {
                    oa[ix] = va[ix].i64Value();
                  }
                else if (va[ix].clazz() == fuir().clazz(SpecialClazzes.c_u8))
                  {
                    oa[ix] = va[ix].u8Value();
                  }
                else if (va[ix].clazz() == fuir().clazz(SpecialClazzes.c_u16))
                  {
                    oa[ix] = va[ix].u16Value();
                  }
                else if (va[ix].clazz() == fuir().clazz(SpecialClazzes.c_u32))
                  {
                    oa[ix] = va[ix].u32Value();
                  }
                else if (va[ix].clazz() == fuir().clazz(SpecialClazzes.c_u64))
                  {
                    oa[ix] = va[ix].u64Value();
                  }
                else if (va[ix].clazz() == fuir().clazz(SpecialClazzes.c_f32))
                  {
                    oa[ix] = va[ix].f32Value();
                  }
                else if (va[ix].clazz() == fuir().clazz(SpecialClazzes.c_f64))
                  {
                    oa[ix] = va[ix].f64Value();
                  }
                else if (va[ix].clazz() == fuir().clazz(SpecialClazzes.c_bool))
                  {
                    oa[ix] = va[ix].boolValue();
                  }
                else
                  {
                    oa[ix] = instanceToJavaObject(va[ix].instance());
                  }
              }

            // find most general array element clazz ec
            Class ec = null;
            for (var ix = 0; ix < va.length; ix++)
              {
                if (oa[ix] != null)
                  {
                    var nc = oa[ix].getClass();
                    if (ec == null || nc.isAssignableFrom(ec))
                      {
                        ec = nc;
                      }
                  }
              }

            if (ec != null && ec != Object.class)
              {
                res = Array.newInstance(ec , va.length);
                System.arraycopy(oa, 0, res, 0, oa.length);
              }
            else
              {
                res = oa;
              }
          }
      }
    return res;
  }


  /**
   * Wrap Java object into an instance of resultClazz
   *
   * @param o a Java object
   *
   * @param resultClazz the clazz to wrap o into.  Must be either an heir of
   * 'fuzion.java.Java_Object' or 'outcome&lt;X&gt;' where 'X' is an heir of
   * 'fuzion.java.Java_Object'.
   *
   * @return a value of resultClazz that contains o.
   */
  static Value javaObjectToInstance(Object o, int resultClazz)
  {
    return javaObjectToInstance(o, null, resultClazz);
  }


  /**
   * Wrap Java object or an exception into an instance of resultClazz.  In case
   * e!=null and resultClazz is not 'outcome', throws an error since we cannot
   * wrap the exception.
   *
   * @param o a Java object
   *
   * @param e a Java exception
   *
   * @param resultClazz the clazz to wrap o into.  Must be either an heir of
   * 'fuzion.java.Java_Object' or 'outcome&lt;X&gt;' where 'X' is an heir of
   * 'fuzion.java.Java_Object'.
   *
   * @return a value of resultClazz that contains o or, in case e!=null, e.
   */
  static Value javaObjectToInstance(Object o, Throwable e, int resultClazz)
  {
    if (PRECONDITIONS) require
      (resultClazz > 0);

    Value result;
    var ok = e == null;
    // NYI: HACK:
    if (fuir().clazzAsString(resultClazz).startsWith("outcome"))
      {
        var valClazz = fuir().clazzChoice(resultClazz, ok ? 0 : 1);
        var res = ok ? javaObjectToPlainInstance(o, valClazz)
                     : javaThrowableToError     (e, valClazz);
        result = Interpreter.tag(resultClazz, valClazz, res, ok ? 0 : 1);
      }
    else if (ok)
      {
        result = javaObjectToPlainInstance(o, resultClazz);
      }
    else
      { // NYI: Instead of throwing an exception, cause a panic and stop the
        // current thread in an orderly way.
        throw new Error("Java code returned with unexpected exception: " + e, e);
      }
    return result;
  }


  /**
   * Convert a Java object returned from a reflection call to the corresponding
   * Fuzion value.
   *
   * @param o a Java Object
   *
   * @param resultClazz a clazz like i32, i64, Java.java.lang.String, etc.
   *
   * @return a new value that represents o
   */
  static Value javaObjectToPlainInstance(Object o, int resultClazz)
  {
    if (PRECONDITIONS) require
      (resultClazz > 0);

    if (resultClazz == fuir().clazz(SpecialClazzes.c_i8))
      {
        return o instanceof Byte b ? new i8Value(b): new i8Value(((Value) o).i8Value());
      }
    else if (resultClazz == fuir().clazz(SpecialClazzes.c_u8))
      {
        return o instanceof Byte b ? new u8Value(b): new u8Value(((Value) o).u8Value());
      }
    else if (resultClazz == fuir().clazz(SpecialClazzes.c_u16))
      {
        return o instanceof Character c ? new u16Value(c): new u16Value(((Value) o).u16Value());
      }
    else if (resultClazz == fuir().clazz(SpecialClazzes.c_i16))
      {
        return o instanceof Short s ? new i16Value(s): new i16Value(((Value) o).i16Value());
      }
    else if (resultClazz == fuir().clazz(SpecialClazzes.c_u32))
      {
        return o instanceof Integer i ? new u32Value(i): new u32Value(((Value) o).u32Value());
      }
    else if (resultClazz == fuir().clazz(SpecialClazzes.c_i32))
      {
        return o instanceof Integer i ? new i32Value(i): new i32Value(((Value) o).i32Value());
      }
    else if (resultClazz == fuir().clazz(SpecialClazzes.c_i64))
      {
        return o instanceof Long j ? new i64Value(j): new i64Value(((Value) o).i64Value());
      }
    else if (resultClazz == fuir().clazz(SpecialClazzes.c_u64))
      {
        return o instanceof Long j ? new u64Value(j): new u64Value(((Value) o).u64Value());
      }
    else if (resultClazz == fuir().clazz(SpecialClazzes.c_f32))
      {
        return o instanceof Float f ? new f32Value(f.floatValue()): new f32Value(((Value) o).f32Value());
      }
    else if (resultClazz == fuir().clazz(SpecialClazzes.c_f64))
      {
        return o instanceof Double d ? new f64Value(d.doubleValue()): new f64Value(((Value) o).f64Value());
      }
    else if (resultClazz == fuir().clazz(SpecialClazzes.c_bool))
      {
        return o instanceof Boolean z ? new boolValue(z): new boolValue(((Value) o).boolValue());
      }
    else if (resultClazz == fuir().clazz(SpecialClazzes.c_unit) && o == null             ) { return new Instance(resultClazz); }
    // NYI: UNDER DEVELOPMENT: remove this, abusing javaObjectToPlainInstance in mtx_*, cnd_* intrinsics
    else if (resultClazz == fuir().clazz(SpecialClazzes.c_sys_ptr)) { return new JavaRef(o); }
    else
      {
        var result = new Instance(resultClazz);
        for (var e : Layout.get(resultClazz)._offsets.entrySet())
          {
            var f = fuir().clazzField(fuir().clazzAsValue(resultClazz), e.getKey());
            var off = (Integer) e.getValue();
            var v = switch (fuir().clazzBaseName(f))
              {
              case "Java_Ref"   -> new JavaRef(o);
              case "forbidden" -> Value.NO_VALUE;
              default -> fuir().clazzIsOuterRef(f) ? new Instance(fuir().clazzOuterClazz(resultClazz))
                                        : (Value) (Object) new Object() { { if (true) throw new Error("unexpected field in fuzion.java.Array: "+fuir().clazzAsString(f)); }};
              };
            if (v != Value.NO_VALUE && /* NYI: HACK: */ result.refs.length > off)
              {
                result.refs[off] = v;
              }
          }
        return result;
      }
  }


  /**
   * Wrap a Java exception into an instance of 'error'.
   *
   * @param e the Java exception, must not be null,
   */
  static Value javaThrowableToError(Throwable e, int resultClazz)
  {
    if (PRECONDITIONS) require
      (e != null,
       resultClazz > 0);

    var result = new Instance(resultClazz);
    if (CHECKS) check
      (result.refs.length == 1);    // an 'error' has exactly one ref field of type string
    result.refs[0] = Interpreter.value(e.getMessage().toString());

    return result;
  }


  /**
<<<<<<< HEAD
   * Convert an instance of 'fuzion.sys.array<fuzion.sys.Pointer>' to a
   * Java Object[] with the corresponding Java values.
=======
   * Convert an instance of 'fuzion.sys.array<Object>' to a Java Object[] with
   * the corresponding Java values.
   *
   * @param v a value of type ArrayData as it is stored in 'fuzion.sys.array.data'.
   *
   * @return corresponding Java array.
   */
  static Object[] instanceToJavaObjects(Value v)
  {
    var a = v.arrayData();
    var sz = a.length();
    var result = new Object[sz];
    for (var ix = 0; ix < sz; ix++)
      {
        result[ix] = instanceToJavaObject((Instance)(((Object[])a._array)[ix]));
      }
    return result;
  }


  /**
   * Convert an instance of {@code fuzion.sys.array<fuzion.sys.Pointer>} to a
   * Java {@code Object[]} with the corresponding Java values.
>>>>>>> 61a445da
   *
   * @param v a value of type ArrayData as it is stored in {@code fuzion.sys.array.data}.
   *
   * @return corresponding Java array.
   */
  static Object[] javaRefToJavaObjects(Value v)
  {
    var a = v.arrayData();
    var sz = a.length();
    var result = new Object[sz];
    for (var ix = 0; ix < sz; ix++)
      {
        result[ix] = ((JavaRef)(((Object[])a._array)[ix]))._javaRef;
      }
    return result;
  }


  /**
   * Call virtual or static Java method or constructor
   *
   * @param clName name of the class that declares the method or constructor.
   *
   * @param name name the method, null to call constructor
   *
   * @param sig Java signature of the method or constructor
   *
   * @param thiz target instance for a virtual call, null for static method or
   * constructor call
   *
   * @param args array of arguments to be passed to the method or constructor,
   * must be of type array data, i.e., the value in fuzion.sys.array<JavaObject>.data.
   *
   * @param resultClazz the result type of the constructed instance
   */
  static Value call(String clName, String name, String sig, Object thiz, Value args, int resultClazz)
  {
    if (PRECONDITIONS) require
      (clName != null);

    Object res = null;
    Throwable err = null;
    Method m = null;
    Constructor co = null;
    var  p = dev.flang.util.JavaInterface.getPars(sig);
    if (p == null)
      {
        Errors.fatal("could not parse signature >>"+sig+"<<");
      }
    Class cl;
    try
      {
        cl = Class.forName(clName);
      }
    catch (ClassNotFoundException e)
      {
        Errors.fatal("ClassNotFoundException when calling fuzion.java.call_static/call_constructor for class " +
                           clName + " calling " + (name == null ? "new " + clName : name ) + sig);
        cl = Object.class; // not reached.
      }
    try
      {
        if (name == null)
          {
            co = cl.getConstructor(p);
          }
        else
          {
            m = cl.getMethod(name,p);
          }
      }
    catch (NoSuchMethodException e)
      {
        Errors.fatal("NoSuchMethodException when calling fuzion.java.call_static/call_virtual/call_constructor calling " +
                           (name == null ? "new " + clName : (cl.getName() + "." + name)) + sig);
      }
    Object[] argz = javaRefToJavaObjects(args);
    try
      {
        for (var i = 0; i < argz.length; i++)
          {
            var pi = p[i];
            var ai = argz[i];
            // in case parameter type is some array and argument is empty array,
            // the type of the argument derived form the elements will be
            // Object[], so we create a more specific array:
            if (pi.isArray() && ai != null && Array.getLength(ai) == 0 && pi != ai.getClass())
              {
                argz[i] = Array.newInstance(pi.componentType(), 0);
              }
          }
        res = (name == null) ? co.newInstance(argz) : m.invoke(thiz, argz);
      }
    catch (InvocationTargetException e)
      {
        err = e.getCause();
      }
    catch (Throwable e)
      {
        err = e;
      }
    return javaObjectToInstance(res, err, resultClazz);
  }


}

/* end of file */<|MERGE_RESOLUTION|>--- conflicted
+++ resolved
@@ -379,10 +379,6 @@
 
 
   /**
-<<<<<<< HEAD
-   * Convert an instance of 'fuzion.sys.array<fuzion.sys.Pointer>' to a
-   * Java Object[] with the corresponding Java values.
-=======
    * Convert an instance of 'fuzion.sys.array<Object>' to a Java Object[] with
    * the corresponding Java values.
    *
@@ -406,7 +402,6 @@
   /**
    * Convert an instance of {@code fuzion.sys.array<fuzion.sys.Pointer>} to a
    * Java {@code Object[]} with the corresponding Java values.
->>>>>>> 61a445da
    *
    * @param v a value of type ArrayData as it is stored in {@code fuzion.sys.array.data}.
    *
