--- conflicted
+++ resolved
@@ -107,7 +107,6 @@
 
 
   /**
-<<<<<<< HEAD
    * Flag to disallow intrinsics that would permit to take over the world via
    * file or network access, system function calls etc.
    */
@@ -136,24 +135,6 @@
 
 
   /**
-   * The main thread. This is used by currentThread() to return
-   * _nyi_remove_main_FuzionThread_ in case of the main thread.
-   *
-   * NYI: On startup, the main code should better be run in a newly started
-   * instance of FuzionThread.  Then this special handling would not be needed.
-   */
-  static Thread _nyi_remove_mainthread_ = Thread.currentThread();
-
-
-  /**
-   * Thread instance for main thread. See @_nyi_remove_mainthread_.
-   */
-  static FuzionThread _nyi_remove_main_FuzionThread_ = new FuzionThread();
-
-
-  /**
-=======
->>>>>>> 396a894e
    * This contains all open files/streams.
    */
   static OpenResources<AutoCloseable> _openStreams_ = new OpenResources<AutoCloseable>()
