/*

This file is part of the Fuzion language implementation.

The Fuzion language implementation is free software: you can redistribute it
and/or modify it under the terms of the GNU General Public License as published
by the Free Software Foundation, version 3 of the License.

The Fuzion language implementation is distributed in the hope that it will be
useful, but WITHOUT ANY WARRANTY; without even the implied warranty of
MERCHANTABILITY or FITNESS FOR A PARTICULAR PURPOSE.  See the GNU General Public
License for more details.

You should have received a copy of the GNU General Public License along with The
Fuzion language implementation.  If not, see <https://www.gnu.org/licenses/>.

*/

/*-----------------------------------------------------------------------
 *
 * Tokiwa Software GmbH, Germany
 *
 * Source of class JVM
 *
 *---------------------------------------------------------------------*/

package dev.flang.be.jvm;

import dev.flang.fuir.FUIR;

import dev.flang.fuir.analysis.AbstractInterpreter;
import dev.flang.fuir.analysis.TailCall;

import static dev.flang.ir.IR.NO_CLAZZ;
import static dev.flang.ir.IR.NO_SITE;

import dev.flang.be.jvm.classfile.ClassFile;
import dev.flang.be.jvm.classfile.ClassFileConstants;
import dev.flang.be.jvm.classfile.Expr;
import dev.flang.be.jvm.classfile.Label;
import dev.flang.be.jvm.classfile.VerificationType;
import dev.flang.be.jvm.runtime.Runtime;

import dev.flang.util.ANY;
import dev.flang.util.Errors;
import dev.flang.util.FuzionConstants;
import dev.flang.util.FuzionOptions;
import dev.flang.util.List;
import dev.flang.util.Map2Int;
import dev.flang.util.Pair;
import dev.flang.util.QuietThreadTermination;

import java.io.File;
import java.io.FileOutputStream;
import java.io.IOException;
import java.io.PrintWriter;

import java.nio.charset.StandardCharsets;
import java.nio.file.Files;
import java.nio.file.Path;
import java.nio.file.StandardCopyOption;

import java.util.jar.Attributes;
import java.util.jar.JarEntry;
import java.util.jar.JarOutputStream;
import java.util.jar.Manifest;
import java.util.stream.Stream;


/**
 * JVM provides a JVM bytecode backend converting FUIR data into classfile code.
 *
 * @author Fridtjof Siebert (siebert@tokiwa.software)
 */
public class JVM extends ANY implements ClassFileConstants
{

  /*
--asciidoc--

JVM backend design
-------------------

Goals
~~~~~~

The JVM backend is a backend for Fuzion that create Java bytecode to run on a
JVM.  There will be two major modes of operation:

* On-the-fly generation of bytecode that is added to a running JVM
  using System.defineClass or similar APIs, and

* Static generation of Java .jar or .jmod files that contain the code for a
  Fuzion application.

The goal is to avoid overhead as much as possible and map Fuzion code to Java
instances as much as possible, to even create Java code that is better than
manually written Java code (e.g., by avoiding wrapping value types into heap
instances and hence avoiding allocation and increasing performance).

Object model
~~~~~~~~~~~~~

The object model defines how Fuzion instances are represented in the target
code.

Primitive Features
^^^^^^^^^^^^^^^^^^

Where possible, Java primitive types (`boolean`, `byte`, `char`, `short`, `int`,
`long`, `float`, `double`) are used to hold Fuzion instances.  Note that some
Java primitives (`boolean`, `byte`, `char`, `short`) cannot be used to hold
values on the Java stack, so these will be `int` when on the stack.

[options="header",cols="1,1"]
|====
   |Fuzion feature | Java type

   |bool| boolean / int (on Java stack)
   |u8 | byte / int (on Java stack)
   |i8 | byte / int (on Java stack)
   |u16 | char / int (on Java stack)
   |i16 | short / int (on Java stack)
   |u32 | int
   |i32 | int
   |u64 | long
   |i64 | long
   |f32 | float
   |f64 | double
|====

Value Types
^^^^^^^^^^^

Value types will be split up into several primitive values, e.g., a Fuzion type

    point(x,y f64, col u32).


will be represented by three Java values

    double point_x
    double point_y
    int point_col

Whenever a value type is passed as an argument or assigned to a field this
will be performed as several assignments in the Java code.

Reference Features
^^^^^^^^^^^^^^^^^^

A reference feature corresponds to a Java class whose fields represent the
corresponding value feature.  There should be one Java class generated for every
Fuzion clazz, that class should inherit from an abstract class `FuzionInstance`
that may define methods required by the JVM backend.

There should be no need for additional type information since different
reference features will become different Java classes.

Boxed value types
^^^^^^^^^^^^^^^^^^

Boxed value types could be represented just like reference types.

Choice Features
^^^^^^^^^^^^^^^

A choice feature in general would be a value type consisting of a `tag` of type
`int` in combination with all the possible variants of the choice type.

Several variants of reference type could be collapsed into a single Java field.

A choice consisting of only disjoint reference types and disjoint unit type
values could be collapsed into a single reference type with special values used
for the unit types, including the special value `null`.  Note that types like
`choice Any String`, which could be the result of type parameters in `choice T
U`, do not consist of disjoint reference types.


Arrays
^^^^^^

Arrays should be normal value types. `fuzion.sys.internal_array T`, however,
needs special treatment:

[options="header",cols="1,1"]
|====
   |Fuzion feature | Java type

   |`fuzion.sys.internal_array bool` | `boolean[]`
   |`fuzion.sys.internal_array u8`   | `byte[]`
   |`fuzion.sys.internal_array i8`   | `byte[]`
   |`fuzion.sys.internal_array u16`  | `char[]`
   |`fuzion.sys.internal_array i16`  | `short[]`
   |`fuzion.sys.internal_array u32`  | `int[]`
   |`fuzion.sys.internal_array i32`  | `int[]`
   |`fuzion.sys.internal_array u64`  | `long[]`
   |`fuzion.sys.internal_array i64`  | `long[]`
   |`fuzion.sys.internal_array f32`  | `float[]`
   |`fuzion.sys.internal_array f64`  | `double[]`
   |`fuzion.sys.internal_array T` where `T` is ref type | `FuzionInstance[]`
   |`fuzion.sys.internal_array T` where `T` is value type | One Java array for each primitive or ref part of `T`. Several such arrays may be combined if element type is the same, e.g. `float[32]` instead of `float[16]` and `float[16]`, where the `i`-th element will then be accessed at indices `i*2` and `i*2+1`.
|====

Mutable value Types
^^^^^^^^^^^^^^^^^^^

Value types that are immutable can be copied in a call.  Mutable ones, however,
must not be copied and must be made accessible from outside.

example:

    f is
      x := mut 0
      inc is x <- x.get + 1
      show is say x.get

    g is
      cnt := f
      cnt.inc     # g.cnt must be heap allocated to be accessible be inc.

Value types or primitive types that are passed to a call by reference since
their fields are mutable will need special handling.  Since Java does not permit
accesses to local variables from outside of a method, these will need to be
stored in a heap allocated object, even if their outer feature is not a ref
feature.

There are basically two approaches to pass such value fields

. passing an accessor-instance that contains a ref to the enclosing instance
  together with getter- and setter- methods to access the fields:

      abstract class Access_F
      {
        abstract int get_x_mutable_value(FuzionInstance cur);
        abstract void set_x_mutable_value(FuzionInstance cur, int v);
      }

      void f_inc(FuzionInstance cur, Access_f acc)
      {
        // using inlining here to make this example work:
        acc.set_mutable_value(cur, acc.get_mutable_value(acc) + 1);
      }

      class G extends FuzionInstance
      {
        int x_mutable_value;   // inlined field mutate.new.mutable_value
      }

      static Access_F access_G_x = new Access_f() {
                 void get_mutable_value(FuzionInstance cur)
                 {
                   return ((G) cur).x_mutable_value;
                 }
                 void set_mutable_value(FuzionInstance cur, int v)
                 {
                   ((G) cur).x_mutable_value = v;
                 }
               });

      static void g()
      {
         var cur = new G();
         cur.x_mutable_value = f();
         f_inc(cur, access_G_x);
      }
+
This might turn out difficult since if we would not inline the calls made in
`f.inc` we need to wrap the access wrapper into another access wrapper for
calling `mutate.new.get` and `mutate.new.infix <-`.

. Since mutating value fields should happen only for the target of a call, we
  could specialize the call for the location of the value in the surrounding
  instance

      class G extends FuzionInstance
      {
        int x_mutable_value;   // inlined field mutate.new.mutable_value
      }

      static void g()
      {
         var cur = new G();
         f_inc_for_G_cnt(cur);
      }

      static void f_inc_for_G_cnt(G cur)
      {
         mutate_new_i32_set_for_G_cnt_x(cur,
                                        mutate_new_i32_get_for_G_cnt_x(cur) + 1);
      }

      static void mutate_new_i32_get_for_G_cnt_x(G cur)
      {
        cur.x_mutable_value;
      }

      static void mutate_new_i32_set_for_G_cnt_x(G cur, int v)
      {
        cur.x_mutable_value = v;
      }
+
This seems simpler.

Function results
^^^^^^^^^^^^^^^^

Function result types that are ref types or primitive types in Java can be
returned like Java values.

To return other value types, we have to either

* wrap these into a heap allocated instance

* pass an accessor-instance that contains a ref to the enclosing instance
  that should receive the result

* use thread local vars to return the result

* specialize the call for where the result is stored

* add an extra argument to all methods that refers to a thread instance that
  contains fields that can be used as thread local vars without the overhead of
  going through Java's `ThreadLocal` API.


Calls
~~~~~~

Statically Bound Calls
^^^^^^^^^^^^^^^^^^^^^^^

Calls to features whose target is a value type or whose target is a single
Fuzion type do not need dynamic lookup.  The called features should be static
features.

Dynamically Bound Calls
^^^^^^^^^^^^^^^^^^^^^^^^

Dynamically bounds calls are performed on a reference target, which means the
target instance has a unique corresponding Java class. This means we could
leverage the Java class to perform this call, either by

* adding an {@code id()} method to {@code FuzionInstance} that is redefined for each ref
  type to return the corresponding clazz id. A `lookupswitch` could then be used
  to perform the call (in O(log n)!)

* adding interface classes for fuzion features that contain interface methods
  for inner features that are implemented by all heir features implementing
  these.  Then, an `invokeinterface` could be used, which uses a cached search
  (also in O(log n)), but this is currently being improved
  (https://bugs.openjdk.org/browse/JDK-8180450[JEP-8180450]). A two-layered
  lookup could reduce the call overhead to O(1)
  https://www.usenix.org/legacy/publications/library/proceedings/jvm01/full_papers/siebert/siebert.pdf[JVM01/siebert.pdf].

Assignments
~~~~~~~~~~~~

In Fuzion, an assignment may require dynamic binding if the assigned field is in
an outer instance that is a reference type.  So we must handle assignment like
dynamically bound calls in this case.

Java interface
~~~~~~~~~~~~~~~

The JVM backend should be aware of the Java interfaces created by `fzjava` and
perform inline calls to the corresponding Java code.  Use of reflection
should be avoided as much as possible.


--asciidoc--

   */


  /*----------------------------  constants  ----------------------------*/


  /**
   * property-controlled flag to enable trace debug output.
   *
   * To enable tracing, use fz with
   *
   *   dev_flang_be_jvm_JVM_TRACE=true
   */
  static final boolean TRACE =
    FuzionOptions.boolPropertyOrEnv("dev.flang.be.jvm.JVM.TRACE");


  /**
   * property-controlled flag to enable trace debug output when returning from a
   * feature.
   *
   * To enable tracing returns, use fz with
   *
   *   dev_flang_be_jvm_JVM_TRACE_RETURN=true
   */
  static final boolean TRACE_RETURN =
    FuzionOptions.boolPropertyOrEnv("dev.flang.be.jvm.JVM.TRACE_RETURN");


  /**
   * property-controlled flag to enable comments created in bytecode to improve
   * readability when disassembling (using javap or similar).  Comments are put
   * in the form of String constants that are loaded with O_ldc followed by O_pop.
   *
   * To enable comments, use fz with
   *
   *   dev_flang_be_jvm_JVM_CODE_COMMENTS=true
   */
  static final boolean CODE_COMMENTS =
    FuzionOptions.boolPropertyOrEnv("dev.flang.be.jvm.JVM.CODE_COMMENTS");
  static
  {
    Expr.ENABLE_COMMENTS = CODE_COMMENTS;
  }


  /**
   * JVM code generation phases
   */
  private enum CompilePhase
  {
    // create classes
    CLASSES
    {
      void compile(JVM jvm, int cl)
      {
        jvm._types.createClassFile(cl);
      }
    },

    // create fields
    FIELDS
    {
      void compile(JVM jvm, int cl)
      {
        if (jvm._fuir.clazzKind(cl) == FUIR.FeatureKind.Field && jvm.fieldExists(cl))
          {
            var o = jvm._fuir.clazzOuterClazz(cl);
            var cf = jvm._types.classFile(o);
            if (cf != null)
              {
                cf.field(ACC_PUBLIC,
                         jvm._names.field(cl),
                         jvm._types.resultType(jvm._fuir.clazzResultClazz(cl)).descriptor());
              }
          }
      }
    },

    // compile
    CODE
    {
      void compile(JVM jvm, int cl)
      {
        var k = jvm._fuir.clazzKind(cl);
        switch (k)
          {
          case Intrinsic    :
          case Routine      : jvm.code(cl); break;
          case Choice       : jvm._types._choices.createCode(cl); break;
          case Native       : jvm.native0(cl); break;
          case Abstract     :
          case Field        : break;
          default           : throw new Error ("Unexpected feature kind: " + k);
          };
      }
    },
    RUN {
      boolean condition(JVM jvm)
      {
        return jvm._options._run;
      }
      void prepare(JVM jvm)
      {
        Errors.showAndExit();
        jvm._runner = new Runner(()->jvm._names.methodNameToFuzionClazzNames());
        if (!jvm._options.enableUnsafeIntrinsics())
          {
            Runtime.disableUnsafeIntrinsics();
          }
      }
      void compile(JVM jvm, int cl)
      {
        var cf = jvm._types.classFile(cl);
        if (cf != null)
          {
            jvm._runner.add(cf);
          }
        if (jvm._types.hasInterfaceFile(cl))
          {
            var ci = jvm._types.interfaceFile(cl);
            jvm._runner.add(ci);
          }
      }
      void finish(JVM jvm)
      {
        // In case we encountered any errors, report them and stop here. In case
        // of warnings, report them here.
        Errors.showAndExit(true);

        jvm._runner.runMain(jvm._options._applicationArgs);

        // We are done, the code is running in new threads and we silently
        // terminate without reporting any warning or error statistics that
        // might have been created by the running code meanwhile:
        throw new QuietThreadTermination();
      }
    },
    SAVE_CLASSES {
      boolean condition(JVM jvm)
      {
        return jvm._options._saveClasses;
      }
      void prepare(JVM jvm)
      {
        var dir = jvm.classesDir();
        if (!Files.exists(dir))
          {
            try
              {
                Files.createDirectory(dir);
              }
            catch (IOException io)
              {
                Errors.error("JVM backend I/O error",
                             "While creating directory '" + dir + "', received I/O error '" + io + "'");
              }
          }
      }
      void compile(JVM jvm, int cl)
      {
        var dir = jvm.classesDir();
        var cf = jvm._types.classFile(cl);
        try
          {
            if (cf != null)
              {
                cf.write(dir);
              }
            if (jvm._types.hasInterfaceFile(cl))
              {
                cf = jvm._types.interfaceFile(cl);
                cf.write(dir);
              }
          }
        catch (IOException io)
          {
            Errors.error("JVM backend I/O error",
                         "While creating class '" + cf.classFile() + "' in '" + dir + "', received I/O error '" + io + "'");
          }
      }
      void finish(JVM jvm)
      {
        var rsrc_name = Runtime.CLASS_NAME_TO_FUZION_CLAZZ_NAME;
        var dir = jvm.classesDir();
        try
          {
            var fp = dir.resolve(rsrc_name);
            jvm._options.verbosePrintln(2, " + " + fp);
            Files.write(fp, jvm._names.methodNameToFuzionClazzNames().getBytes(StandardCharsets.UTF_8));
          }
        catch (IOException io)
          {
            Errors.error("JVM backend I/O error",
                         "While creating resource '" + rsrc_name + "' in '" + dir + "', received I/O error '" + io + "'");
          }

        jvm.createJavaExecutable(String.format("-cp \"%s\" %s",
                                               dir.toString() + File.pathSeparator +
                                               jvm._options.fuzionHome().resolve("classes").normalize(),
                                               "fzC_universe"));
      }
    },
    SAVE_JAR {
      boolean condition(JVM jvm)
      {
        return jvm._options._saveJAR;
      }
      void prepare(JVM jvm)
      {
        try
          {
            var m = new Manifest();
            m.getMainAttributes().put(Attributes.Name.MANIFEST_VERSION, "1.0");
            m.getMainAttributes().put(Attributes.Name.MAIN_CLASS, "fzC_universe");

            jvm._jos = new JarOutputStream(new FileOutputStream(jvm.jarPath().toFile()), m);
          }
        catch (IOException io)
          {
            Errors.error("JVM backend I/O error",
                         "While creating JAR output stream, received I/O error '" + io + "'");
          }

        try
          {
            String[] dependencies = {
              "dev/flang/be/jvm/runtime/Any.class",
              "dev/flang/be/jvm/runtime/AnyI.class",
              "dev/flang/be/jvm/runtime/FuzionThread.class",
              "dev/flang/be/jvm/runtime/Intrinsics.class",
              "dev/flang/be/jvm/runtime/JavaError.class",
              "dev/flang/be/jvm/runtime/Main.class",
              "dev/flang/be/jvm/runtime/OpenResources.class",
              "dev/flang/be/jvm/runtime/Runtime.class",
              "dev/flang/be/jvm/runtime/Runtime$1.class",
              "dev/flang/be/jvm/runtime/Runtime$2.class",
              "dev/flang/be/jvm/runtime/Runtime$3.class",
              "dev/flang/be/jvm/runtime/Runtime$4.class",
              "dev/flang/be/jvm/runtime/Runtime$Abort.class",
              "dev/flang/util/ANY.class",
              "dev/flang/util/Errors.class",
              "dev/flang/util/Errors$Error.class",
              "dev/flang/util/Errors$Id.class",
              "dev/flang/util/Errors$SRCF.class",
              "dev/flang/util/Errors$SRCF$1.class",
              "dev/flang/util/FatalError.class",
              "dev/flang/util/FuzionOptions.class",
              "dev/flang/util/HasSourcePosition.class",
              "dev/flang/util/List.class",
              "dev/flang/util/QuietThreadTermination.class",
              "dev/flang/util/SourceFile.class",
              "dev/flang/util/SourcePosition.class",
              "dev/flang/util/SourcePosition$1.class",
              "dev/flang/util/SourcePosition$2.class",
              "dev/flang/util/SourceRange.class",
              "dev/flang/util/Terminal.class",
            };

            for (var d : dependencies)
              {
                jvm._jos.putNextEntry(new JarEntry(d));
                jvm._jos.write(Files.readAllBytes(jvm._options.fuzionHome()
                                                              .resolve("classes")
                                                              .resolve(d)
                                                              .normalize()
                                                              .toAbsolutePath()));
              }
            jvm._jos.putNextEntry(new JarEntry(Runtime.CLASS_NAME_TO_FUZION_CLAZZ_NAME));
            jvm._jos.write(jvm._names.methodNameToFuzionClazzNames().getBytes(StandardCharsets.UTF_8));
          }
        catch (IOException io)
          {
            Errors.error("JVM backend I/O error",
                         "While bundling JAR dependencies in, received I/O error '" + io + "'");
          }
      }
      void compile(JVM jvm, int cl)
      {
        var cf = jvm._types.classFile(cl);
        if (cf != null)
          {
            try
              {
                cf.write(jvm._jos);
              }
            catch (IOException io)
              {
                Errors.error("JVM backend I/O error",
                             "While creating class '" + cf.classFile() + "' in JAR, received I/O error '" + io + "'");
              }
          }
        if (jvm._types.hasInterfaceFile(cl))
          {
            var ci = jvm._types.interfaceFile(cl);
            try
              {
                ci.write(jvm._jos);
              }
            catch (IOException io)
              {
                Errors.error("JVM backend I/O error",
                             "While creating class '" + ci.classFile() + "' in JAR, received I/O error '" + io + "'");
              }
          }
      }
      void finish(JVM jvm)
      {
        try
          {
            jvm._jos.close();
            jvm._options.verbosePrintln(" + " + jvm.jarPath());
          }
        catch (IOException io)
          {
            Errors.error("JVM backend I/O error",
                         "While writing JAR file '" + jvm.jarPath() + "', received I/O error '" + io + "'");
          }
        jvm.createJavaExecutable("-jar \"" + jvm.jarPath().normalize() + "\"");
      }
    };

    /**
     * Perform this compilation phase on given clazz using given backend.
     *
     * @param jvm the backend
     *
     * @param cl the clazz.
     */
    abstract void compile(JVM jvm, int cl);

    void prepare(JVM jvm)
    {
    }
    boolean condition(JVM jvm)
    {
      return true;
    }
    void finish(JVM jvm)
    {
    }
  }


  /*----------------------------  variables  ----------------------------*/


  /**
   * The options set for the compilation.
   */
  final JVMOptions _options;


  /**
   * The intermediate code we are compiling.
   */
  final FUIR _fuir;


  /**
   * The tail call analysis.
   */
  final TailCall _tailCall;


  /**
   * Abstract interpreter framework used to walk through the code.
   */
  final AbstractInterpreter<Expr, Expr> _ai;


  /**
   * JVM identifier handling goes through _names:
   */
  final Names _names;


  /**
   * JVM types handling goes through _types:
   */
  final Types _types;


  /**
   * For each routine with clazz id cl, this holds the number
   * of local var slots for the created method at index _fuir.clazzId2num(cl).
   */
  final int[] _numLocals;


  /**
   * For each tail recursive routine, this will be the label of the tail
   * recursive call turned into goto.
   *
   * _startLabels : labels before prolog
   * _startLabels2: labels after  prolog
   */
  final Label[] _startLabels;
  final Label[] _startLabels2;


  Runner _runner;

  /**
   * The output stream used by the SAVE_JAR phase for saving the
   * JAR file to disk.
   */
  JarOutputStream _jos;

  Expr LOAD_UNIVERSE;


  /**
   * Mapping from effect clazz ids to effect ids 0, 1, 2, etc.
   */
  Map2Int<Integer> _effectIds = new Map2Int<>();


  /*---------------------------  constructors  ---------------------------*/


  /**
   * Create JVM bytecode backend for given intermediate code.
   *
   * @param opt options to control compilation.
   *
   * @param fuir the intermediate code.
   */
  public JVM(JVMOptions opt,
             FUIR fuir)
  {
    _options = opt;
    _fuir = fuir;
    _names = new Names(fuir);
    _types = new Types(opt, fuir, _names);
    _tailCall = new TailCall(fuir);
    _ai = new AbstractInterpreter<>(fuir, new CodeGen(this));
    var cnt = _fuir.clazzId2num(_fuir.lastClazz())+1;
    _numLocals   = new int[cnt];
    _startLabels = new Label[cnt];
    _startLabels2 = new Label[cnt];

    Errors.showAndExit();
  }


  /*-----------------------------  methods  -----------------------------*/


  /**
   * Name of the main feature that is to be used as the name of created code
   * (jar file, classes dir, etc.).
   *
   * @return main feature's base name
   */
  String mainName()
  {
    return _fuir.clazzBaseName(_fuir.mainClazz());
  }


  /**
   * Used as the name of created code
   * (jar file, classes dir, etc.).
   *
   * @return the outputs name
   */
  String outputName()
  {
    return _options._outputName.orElse(mainName());
  }


  /**
   * For {@code -jar} backend: Name of the JAR file to be created.
   *
   * @return jar file path created from main feature's base name
   */
  Path jarPath()
  {
    return Path.of(outputName() + ".jar");
  }


  /**
   * For {@code -classes} backend: Name of the classes directory to be created.
   *
   * @return classes directory name created from main feature's base name
   */
  Path classesDir()
  {
    return Path.of(outputName() + ".classes");
  }


  /**
   * For {@code -jar} and {@code -classes} backend: Path of the executable script to run the
   * application.
   *
   * @return executable script path created from main feature's base name
   */
  Path executablePath()
  {
    return Path.of(outputName());
  }


  /**
   * Create shell script to execute {@code java} with given arguments.  This is used
   * by -jar and -classes backends to create an executable file.
   *
   * @param args the space-separated arguments for {@code java}.
   */
  void createJavaExecutable(String args)
  {
    var executableName = executablePath();
    try
      {
        _options.verbosePrintln(" + " + executableName);
        var f = executableName.toFile();
        var out = new PrintWriter(new FileOutputStream(f));
        out.println(String.format(// NYI: UNDER DEVELOPMENT: This probably needs to be changed for Windows:
                                  """
                                  #!/bin/sh

                                  SCRIPT_PATH="$(dirname "$(readlink -f "$0")")"

                                  LD_LIBRARY_PATH="$LD_LIBRARY_PATH:$SCRIPT_PATH" \
                                  PATH="$PATH:$SCRIPT_PATH" \
                                  DYLD_FALLBACK_LIBRARY_PATH="$DYLD_FALLBACK_LIBRARY_PATH:$SCRIPT_PATH" \
                                  java --enable-preview --enable-native-access=ALL-UNNAMED -D%s="$0" %s "$@"
                                  """,
                                  FUZION_COMMAND_PROPERTY,
                                  args));
        out.close();
        f.setExecutable(true);
        for (String str : new List<>("libfuzion.so", "libfuzion.dylib", "fuzion.dll"))
          {
            var file = Path.of(System.getProperty(FuzionConstants.FUZION_HOME_PROPERTY)).resolve("lib/" + str);
            if (file.toFile().exists())
              {
                Files.copy(file,
                           executableName.toAbsolutePath().getParent().resolve(str),
                           StandardCopyOption.REPLACE_EXISTING);
              }
          }
      }
    catch (IOException io)
      {
        Errors.error("JVM backend I/O error",
                     "While writing executable file '" + executableName + "', received I/O error '" + io + "'");
      }
  }


  /**
   * Create the JVM bytecode from the intermediate code.
   */
  public void compile()
  {
    var ucl = _names.javaClass(_fuir.clazzUniverse());
    _types.UNIVERSE_TYPE = new ClassType(ucl);
    LOAD_UNIVERSE = Expr.getstatic
      (ucl,
       Names.UNIVERSE_FIELD,
       _types.UNIVERSE_TYPE);

    createCode();
    Errors.showAndExit();
  }


  /**
   * create byte code
   */
  private void createCode()
  {
    var ordered = _types.inOrder();

    Stream.of(CompilePhase.values()).forEachOrdered
      ((p) ->
       {
         if (p.condition(this))
           {
             p.prepare(this);
             for (var c : ordered)
               {
                 p.compile(this, c);
               }
             p.finish(this);
           }
       });
  }



  /**
   * Create code for given clazz cl.
   *
   * @param cl id of clazz to compile
   */
  public void code(int cl)
  {
    if (_types.clazzNeedsCode(cl))
      {
        var ck = _fuir.clazzKind(cl);
        switch (ck)
          {
          case Routine:
          case Intrinsic:
            {
              codeForRoutine(cl);
            }
          }
      }
  }


  /**
   * Create native for given clazz cl.
   *
   * store MethodHandle for native calling
   * in field methodHandle.
   *
   * @param cl id of clazz to compile
   */
  public void native0(int cl)
  {
    var cf = _types.classFile(cl);
    cf.field(ACC_PUBLIC | ACC_STATIC,
             Names.METHOD_HANDLE_FIELD_NAME,
             Names.CT_JAVA_LANG_INVOKE_METHODHANDLE.descriptor());
    var rt = _fuir.clazzResultClazz(cl);
    cf.addToClInit(
      Expr
        .stringconst(_fuir.clazzNativeName(cl))                                        // String
        .andThen(functionDescriptorArgs(cl))                                           // String, (MemoryLayout), [MemoryLayout
        .andThen(invokeFunctionDescriptorOf(_fuir.clazzIsUnitType(rt)))                // String, FunctionDescriptor
        .andThen(libraryArray())                                                       // String, FunctionDescriptor, [String
        .andThen(invoke_get_method_handle())                                           // MethodHandle
        .andThen(Expr.putstatic(_names.javaClass(cl),
                                Names.METHOD_HANDLE_FIELD_NAME,
                                Names.CT_JAVA_LANG_INVOKE_METHODHANDLE))
    );
  }


  private Expr libraryArray()
  {
    // NYI: get from options
    var libs = new String[]{"sqlite3", /* NYI: "clang-16" */};

    var result = Expr
        .iconst(libs.length)
        .andThen(Types.JAVA_LANG_STRING.newArray());

    for (int i = 0; i < libs.length; i++)
      {
        result = result
          .andThen(Expr.DUP)                             // T[], T[]
          .andThen(Expr.iconst(i))                       // T[], T[], idx
          .andThen(Expr.stringconst(libs[i]))            // T[], T[], idx, data
          .andThen(Types.JAVA_LANG_STRING.xastore());    // T[]
      }
    return result;
  }


  /**
   * create Expr for invoking {@link java.lang.foreign.FunctionDescriptor.of}
   * or {@link java.lang.foreign.FunctionDescriptor.ofVoid}
   *
   * @param resultsInUnit
   */
  private Expr invokeFunctionDescriptorOf(boolean resultsInUnit)
  {
    return Expr.invokeStatic(
      Names.JAVA_LANG_FOREIGN_FUNCTIONDESCRIPTOR,
      resultsInUnit ? "ofVoid": "of",
      resultsInUnit ? "(" + Names.CT_JAVA_LANG_FOREIGN_MEMORYLAYOUT.array().descriptor() + ")"
                      + Names.CT_JAVA_LANG_FOREIGN_FUNCTIONDESCRIPTOR.descriptor()
                    : "(" + Names.CT_JAVA_LANG_FOREIGN_MEMORYLAYOUT.descriptor()
                      + Names.CT_JAVA_LANG_FOREIGN_MEMORYLAYOUT.array().descriptor() + ")"
                      + Names.CT_JAVA_LANG_FOREIGN_FUNCTIONDESCRIPTOR.descriptor(),
      Names.CT_JAVA_LANG_FOREIGN_FUNCTIONDESCRIPTOR,
      -1,
      true);
  }


  /*
   * create Expr for invoking `Runtime.get_method_handle`
   */
  private Expr invoke_get_method_handle()
  {
    return Expr.invokeStatic(
      Names.RUNTIME_CLASS,
      "get_method_handle",
      "(" + Names.JAVA_LANG_STRING.descriptor() + Names.CT_JAVA_LANG_FOREIGN_FUNCTIONDESCRIPTOR.descriptor() + Types.JAVA_LANG_STRING.array().descriptor() + ")"
        + Names.CT_JAVA_LANG_INVOKE_METHODHANDLE.descriptor(),
      Names.CT_JAVA_LANG_INVOKE_METHODHANDLE);
  }


  /**
   * Put args for FunctionDescriptor onto stack.
   *
   * @param cc
   * @return
   */
  private Expr functionDescriptorArgs(int cc)
  {
    var result = Expr.UNIT;
    if (!_fuir.clazzIsUnitType(_fuir.clazzResultClazz(cc)))
      {
        result = result.andThen(layout(_fuir.clazzResultClazz(cc)));
      }
    var jt = new ClassType(Names.JAVA_LANG_FOREIGN_VALUELAYOUT);
    result = result
      .andThen(Expr.iconst(_fuir.clazzArgCount(cc)))
      .andThen(jt.newArray());
    for (int i = 0; i < _fuir.clazzArgCount(cc); i++)
      {
        result = result
          .andThen(Expr.DUP)                             // T[], T[]
          .andThen(Expr.iconst(i))                       // T[], T[], idx
          .andThen(layout(_fuir.clazzArgClazz(cc, i)))   // T[], T[], idx, data
          .andThen(jt.xastore());                        // T[]
      }
    return result;
  }


  /*
   * Put MemoryLayout/ValueLayout of c onto stack.
   */
  private Expr layout(int c)
  {
    return switch (_fuir.getSpecialClazz(c))
      {
      case c_bool    -> Expr.getstatic(Names.JAVA_LANG_FOREIGN_VALUELAYOUT, "JAVA_BOOLEAN",
        new ClassType("java/lang/foreign/ValueLayout$OfBoolean"));
      case c_i8      -> Expr.getstatic(Names.JAVA_LANG_FOREIGN_VALUELAYOUT, "JAVA_BYTE",
        new ClassType("java/lang/foreign/ValueLayout$OfByte"));
      case c_i16     -> Expr.getstatic(Names.JAVA_LANG_FOREIGN_VALUELAYOUT, "JAVA_SHORT",
        new ClassType("java/lang/foreign/ValueLayout$OfShort"));
      case c_i32     -> Expr.getstatic(Names.JAVA_LANG_FOREIGN_VALUELAYOUT, "JAVA_INT",
        new ClassType("java/lang/foreign/ValueLayout$OfInt"));
      case c_i64     -> Expr.getstatic(Names.JAVA_LANG_FOREIGN_VALUELAYOUT, "JAVA_LONG",
        new ClassType("java/lang/foreign/ValueLayout$OfLong"));
      case c_u8      -> Expr.getstatic(Names.JAVA_LANG_FOREIGN_VALUELAYOUT, "JAVA_BYTE",
        new ClassType("java/lang/foreign/ValueLayout$OfByte"));
      case c_u16     -> Expr.getstatic(Names.JAVA_LANG_FOREIGN_VALUELAYOUT, "JAVA_CHAR",
        new ClassType("java/lang/foreign/ValueLayout$OfChar"));
      case c_u32     -> Expr.getstatic(Names.JAVA_LANG_FOREIGN_VALUELAYOUT, "JAVA_INT",
        new ClassType("java/lang/foreign/ValueLayout$OfInt"));
      case c_f32     -> Expr.getstatic(Names.JAVA_LANG_FOREIGN_VALUELAYOUT, "JAVA_FLOAT",
        new ClassType("java/lang/foreign/ValueLayout$OfFloat"));
      case c_f64     -> Expr.getstatic(Names.JAVA_LANG_FOREIGN_VALUELAYOUT, "JAVA_DOUBLE",
        new ClassType("java/lang/foreign/ValueLayout$OfDouble"));
      case c_u64 -> Expr.getstatic(Names.JAVA_LANG_FOREIGN_VALUELAYOUT, "JAVA_LONG",
        new ClassType("java/lang/foreign/ValueLayout$OfLong"));
<<<<<<< HEAD
      case c_Array -> Expr.getstatic(Names.JAVA_LANG_FOREIGN_VALUELAYOUT, "ADDRESS",
        new ClassType("java/lang/foreign/AddressLayout"));
      case c_File_Descriptor -> Expr.getstatic(Names.JAVA_LANG_FOREIGN_VALUELAYOUT, "ADDRESS",
        new ClassType("java/lang/foreign/AddressLayout"));
      case c_Directory_Descriptor -> Expr.getstatic(Names.JAVA_LANG_FOREIGN_VALUELAYOUT, "ADDRESS",
        new ClassType("java/lang/foreign/AddressLayout"));
      case c_Mapped_Memory -> Expr.getstatic(Names.JAVA_LANG_FOREIGN_VALUELAYOUT, "ADDRESS",
        new ClassType("java/lang/foreign/AddressLayout"));
      case c_Native_Ref -> Expr.getstatic(Names.JAVA_LANG_FOREIGN_VALUELAYOUT, "ADDRESS",
        new ClassType("java/lang/foreign/AddressLayout"));
      default ->
        {
          if (_fuir.lookupCall(c) != FUIR.NO_CLAZZ)
            {
              yield Expr.getstatic(Names.JAVA_LANG_FOREIGN_VALUELAYOUT, "ADDRESS",
                                   new ClassType("java/lang/foreign/AddressLayout"));
            }
          else
            {
              // NYI: UNDER DEVELOPMENT:
              yield Expr.getstatic(Names.JAVA_LANG_FOREIGN_VALUELAYOUT, "ADDRESS",
                                   new ClassType("java/lang/foreign/AddressLayout"));
            }
        }
=======
      default -> Expr.getstatic(Names.JAVA_LANG_FOREIGN_VALUELAYOUT, "ADDRESS", Names.CT_JAVA_LANG_FOREIGN_ADDRESS_LAYOUT);
>>>>>>> dd352684
      };
  }


  int current_index(int cl)
  {
    if (_fuir.isScalar(cl))
      {
        return 0;
      }
    var o = _fuir.clazzOuterClazz(cl);
    var l = _types.hasOuterRef(cl) ? (_fuir.isScalar(o) ? _types.javaType(o).stackSlots()  // outer of scalars like i64 are just copies of the value
                                                         : 1)
                                   : 0;
    for (var j = 0; j < _fuir.clazzArgCount(cl); j++)
      {
        var t = _fuir.clazzArgClazz(cl, j);
        var jt = _types.resultType(t);
        l = l + jt.stackSlots();
      }
    return l;
  }

  Expr new0(int cl)
  {
    var n = _names.javaClass(cl);
    return Expr.new0(n, _types.javaType(cl))
      .andThen(Expr.DUP)
      .andThen(Expr.invokeSpecial(n,"<init>","()V"));
  }


  /**
   * Create prolog for code of given routine.  The prolog creates a new instance
   * of cl and stores a reference to that instance into local var at slot
   * current_index().
   *
   * @param cl is of clazz to compile
   *
   * @return the prolog code.
   */
  Expr prolog(int cl)
  {
    var result = Expr.UNIT;
    if (!_fuir.isScalar(cl))  // not calls like `u8 0x20` or `f32 3.14`.
      {
        var vti = _types.resultType(cl).vti();
        result = result.andThen(new0(cl))
          .andThen(cl == _fuir.clazzUniverse()
                   ? Expr.DUP.andThen(Expr.putstatic(_names.javaClass(cl),
                                                     Names.UNIVERSE_FIELD,
                                                     _types.UNIVERSE_TYPE))
                   : Expr.UNIT)
          .andThen(Expr.astore(current_index(cl), vti));
      }
    return result;
  }


  /**
   * Create code to print msg as trace output.
   *
   * @param msg the message to be shown
   */
  private Expr callRuntimeTrace(String msg)
  {
    return Expr.stringconst(msg)
      .andThen(Expr.invokeStatic(Names.RUNTIME_CLASS, "trace", "(Ljava/lang/String;)V", PrimitiveType.type_void));
  }


  /**
   * If trace output is enabled, create bytecode for the given instruction
   *
   * @param s the current site to trace
   *
   * @return code to output the trace or a NOP.
   */
  Expr trace(int s)
  {
    if (TRACE)
      {
        var p = _fuir.sitePos(s);
        var msg = "IN " + _fuir.siteAsString(s) + ": " + _fuir.codeAtAsString(s) +
          (p == null ? "" : " " + p.show());
        return callRuntimeTrace(msg);
      }
    else
      {
        return Expr.UNIT;
      }
  }
  Expr traceReturn(int cl)
  {
    if (TRACE_RETURN)
      {
        var msg = "return from " + _fuir.clazzAsString(cl);
        return callRuntimeTrace(msg);
      }
    else
      {
        return Expr.UNIT;
      }
  }


  Expr epilog(int cl)
  {
    var r = _fuir.clazzResultField(cl);
    var t = _fuir.clazzResultClazz(cl);
    if (!_fuir.clazzIsRef(t) /* NYI: UNDER DEVELOPMENT: needed? */ && _fuir.clazzIsUnitType(t))
      {
        return traceReturn(cl)
          .andThen(Expr.RETURN);
      }
    else if (_fuir.isConstructor(cl))   // a constructor
      {
        var jt = _types.javaType(t);
        return
          traceReturn(cl)
          .andThen(jt.load(current_index(cl)))
          .andThen(jt.return0());
      }
    else
      {
        var ft = _types.resultType(t);
        var tr =  traceReturn(cl);

        return fieldExists(r)
          ? tr
             .andThen(Expr.aload(current_index(cl), ft, _types.javaType(cl).vti()))
             .andThen(getfield(r))
             .andThen(ft.return0())
          : ft != PrimitiveType.type_void
          // field does not exist but signature is not void
          ?
              /*
               * For special cases like:
               *
               * a Any => do
               * _ := a
               *
               */
            tr
             .andThen(reportErrorInCode("Can not return result field that does not exist: " + _fuir.clazzAsString(cl)))
          // field does not exist and signature is void and real type is also fuzions void
          : _fuir.clazzIsVoidType(t)
          ?
            /* Example:

              count(a,b,n i32) =>
                yak n
                if a < b then
                  yak " "
                  count a+1 b n+1
                else
                  say ""
                  count 1 b+1 n+1

              count 1 1 1

              */
            tr
              .andThen(reportErrorInCode("Can not return result field that does not exist: " + _fuir.clazzAsString(cl)))
          // field does not exist and signature is void and real type is not fuzions void
          :
              /**
               * Example where fieldExists is false but we still need a return:
               *
               * unit_like : choice unit is
               * test0(T type, a T) =>
               *   concur
               *     .atomic a
               *     .read
               * _ := test0 unit_like unit
               */
            tr
              .andThen(Expr.RETURN);
      }
  }


  /**
   * In case of an unexpected situation such as code that should be unreachable,
   * this should be used to print a corresponding error and exit(1).
   *
   * @param msg the message to be shown
   *
   * @return an Expr to report the error and exit(1).
   */
  Expr reportErrorInCode(String msg)
  {
    return Expr.stringconst(msg)
      .andThen(Expr.invokeStatic(Names.RUNTIME_CLASS,"fatal","(Ljava/lang/String;)V", PrimitiveType.type_void))
      .andThen(Expr.endless_loop());
  }


  /**
   * Create code that is supposed to be unreachable.
   *
   * @param site a site index where this unreachable code occured
   *
   * @param msg some text explaining what kind of statement we are trying to execute.
   *
   * @return an Expr to reprot the error and exit(1).
   */
  Expr reportUnreachable(int site, String msg)
  {
    return reportErrorInCode("As per data flow analysis this code should be unreachable. " + msg + " " + _fuir.siteAsString(site));
  }


  /**
   * Get the number of local var slots for the given routine
   *
   * @param cl id of clazz to generate code for
   *
   * @return the number of slotes used for local vars
   */
  int numLocals(int cl)
  {
    return _numLocals[_fuir.clazzId2num(cl)];
  }


  /**
   * Set the number of local var slots for the given routine.
   *
   * @param cl id of clazz to generate code for
   *
   * @param n the number of slots needed for local vars
   */
  void setNumLocals(int cl, int n)
  {
    _numLocals[_fuir.clazzId2num(cl)] = n;
  }


  /**
   * Create and get the label at the beginning of the code for routine cl.
   *
   * @param cl id of clazz
   *
   * @param beforeProlog true label before the prolog, false label after prolog
   *
   * @return the existing or newly created label.
   */
  Label startLabel(int cl, boolean beforeProlog)
  {
    int ix = _fuir.clazzId2num(cl);
    var labels = beforeProlog ? _startLabels : _startLabels2;
    var res = labels[ix];
    if (res == null)
      {
        res = new Label();
        labels[ix] = res;
      }
    return res;
  }


  /**
   * Alloc local var slots for the given routine.
   *
   * @param si id of clazz to generate code for
   *
   * @param numSlots the number of slots to be allocated
   *
   * @return the local var index of the allocated slots
   */
  int allocLocal(int si, int numSlots)
  {
    var cl = _fuir.clazzAt(si);
    var res = numLocals(cl);
    setNumLocals(cl, res + numSlots);
    return res;
  }

  /**
   * Create code for given clazz cl.
   *
   * @param cl id of clazz to generate code for
   */
  void codeForRoutine(int cl)
  {
    if (PRECONDITIONS) require
      (_fuir.clazzKind(cl) == FUIR.FeatureKind.Routine ||
       _fuir.clazzKind(cl) == FUIR.FeatureKind.Intrinsic);

    var cf = _types.classFile(cl);
    if (cf == null) return;
    var prolog = Expr.UNIT;
    var epilog = Expr.UNIT;
    Expr code;
    var name = _names.function(cl);

    // for an intrinsic that is not type type parameter, we do not generate code:
    if (_fuir.clazzKind(cl) == FUIR.FeatureKind.Routine ||
        _fuir.clazzTypeParameterActualType(cl) >= 0)
      {
        if (_fuir.clazzKind(cl) == FUIR.FeatureKind.Routine)
          {
            setNumLocals(cl, current_index(cl) + Math.max(1, _types.javaType(cl).stackSlots()));
            prolog = prolog(cl);
            code = _ai.processClazz(cl).v1();
            epilog = epilog(cl);
          }
        else // intrinsic is a type parameter, type instances are unit types, so nothing to be done:
          {
            code = Expr.RETURN;
            name = Names.ROUTINE_NAME;
          }

        check
          (cf != null);

        var sl = _startLabels[_fuir.clazzId2num(cl)];
        var sl2 = _startLabels2[_fuir.clazzId2num(cl)];
        var bc_cl = (sl != null ? sl : Expr.UNIT)
          .andThen(prolog)
          .andThen(sl2 != null ? sl2 : Expr.UNIT)
          .andThen(code)
          .andThen(epilog);

        var locals = initialLocals(cl);

        var code_cl = cf.codeAttribute(_fuir.clazzAsString(cl),
                                       bc_cl,
                                       new List<>(), ClassFile.StackMapTable.fromCode(cf, locals, bc_cl));

        cf.method(ClassFileConstants.ACC_STATIC | ClassFileConstants.ACC_PUBLIC, name, _types.descriptor(cl), new List<>(code_cl));

      }
  }


  /**
   * Get the state of the locals at the start of execution of cl.
   */
  public List<VerificationType> initialLocals(int cl)
  {
    var result = new List<VerificationType>();
    if (_types.hasOuterRef(cl))
      {
        var or = _fuir.clazzOuterRef(cl);
        var ot = _fuir.clazzResultClazz(or);
        var at = _types.resultType(ot);
        result = Types.addToLocals(result, at);
      }
    for (var i = 0; i < _fuir.clazzArgCount(cl); i++)
      {
        var at = _fuir.clazzArgClazz(cl, i);
        var ft = _types.resultType(at);
        result = Types.addToLocals(result, ft);
      }
    result.freeze();
    return result;
  }


  /**
   * Get the slot of the local var for argument #i.
   *
   * The Java method cl receives its target and arguments in the first local var
   * slots on the Java stack.  This helper determines the slot number of a given
   * argument.
   *
   * @param cl the clazz we are compiling.
   *
   * @param i the local variable index whose slot we are looking for.
   *
   * @return the slot that contains arg #i on a call to the Java code for {@code cl}.
   */
  public int argSlot(int cl, int i)
  {
    if (PRECONDITIONS) require
      (0 <= i,
       i < _fuir.clazzArgCount(cl));

    var l = javaTypeOfTarget(cl).stackSlots();
    for (var j = 0; j < i; j++)
      {
        var t = _fuir.clazzArgClazz(cl, j);
        l = l + _types.resultType(t).stackSlots();
      }
    return l;
  }


  /**
   * Get the Java type for target (outer ref) in the given routine.  Note that
   * the slot number of the target ref is always 0.
   *
   * @param cl the clazz we are compiling.
   *
   * @return the Java type of the outer ref, PrimitiveType.type_void if none.
   */
  public JavaType javaTypeOfTarget(int cl)
  {
    var o = _fuir.clazzOuterRef(cl);
    return o == -1 ? PrimitiveType.type_void
                   : _types.javaType(_fuir.clazzResultClazz(o));
  }


  /**
   * Create code to create a constant string.
   *
   * @param bytes the utf8 bytes of the string.
   */
  Pair<Expr, Expr> boxedConstString(byte[] bytes)
  {
    return boxedConstString(Expr.stringconst(bytes)
                       .andThen(Expr.invokeStatic(Names.RUNTIME_CLASS,
                                                  Names.RUNTIME_INTERNAL_ARRAY_FOR_CONST_STRING,
                                                  Names.RUNTIME_INTERNAL_ARRAY_FOR_CONST_STRING_SIG,
                                                  PrimitiveType.type_byte.array())));

  }


  /**
   * Create code to create a constant string.
   *
   * @param bytes the utf8 bytes of the string as a Java string.
   */
  Pair<Expr, Expr> boxedConstString(Expr bytes)
  {
    var cs = _fuir.clazz_const_string();
    var ref_cs = _fuir.clazz_ref_const_string();
    var cs_utf8_data = _fuir.clazz_const_string_utf8_data();
    var arr = _fuir.clazz_array_u8();
    var internalArray = _fuir.lookup_array_internal_array(arr);
    var data = _fuir.clazz_fuzionSysArray_u8_data();
    var length = _fuir.clazz_fuzionSysArray_u8_length();
    var fuzionSysArray = _fuir.clazzOuterClazz(data);
    var res = new0(cs)                                // stack: cs
      .andThen(Expr.DUP)                              //        cs, cs
      .andThen(new0(arr))                             //        cs, cs, arr
      .andThen(Expr.DUP)                              //        cs, cs, arr, arr
      .andThen(new0(fuzionSysArray))                  //        cs, cs, arr, arr, fsa
      .andThen(Expr.DUP)                              //        cs, cs, arr, arr, fsa, fsa
      .andThen(bytes)                                 //        cs, cs, arr, arr, fsa, fsa, byt
      .andThen(Expr.DUP_X2)                           //        cs, cs, arr, arr, byt, fsa, fsa, byt
      .andThen(putfield(data))                        //        cs, cs, arr, arr, byt, fsa
      .andThen(Expr.DUP_X1)                           //        cs, cs, arr, arr, fsa, byt, fsa
      .andThen(Expr.SWAP)                             //        cs, cs, arr, arr, fsa, fsa, byt
      .andThen(Expr.ARRAYLENGTH)                      //        cs, cs, arr, arr, fsa, fsa, len
      .andThen(putfield(length))                      //        cs, cs, arr, arr, fsa
      .andThen(putfield(internalArray))               //        cs, cs, arr
      .andThen(putfield(cs_utf8_data))                //        cs
      .andThen(Expr                                   //        cs (boxed)
        .invokeStatic(
          _names.javaClass(ref_cs),
          Names.BOX_METHOD_NAME,
          _types.boxSignature(ref_cs),
          _types.javaType(ref_cs)
        )
      );

    return new Pair<>(res, Expr.UNIT);
  }


  /**
   * Create code to create a constant string.
   *
   * @param str the string to create
   */
  Pair<Expr, Expr> constString(String str)
  {
    return boxedConstString(str.getBytes(StandardCharsets.UTF_8));
  }


  /**
   * Create a constant Java String that contains the given bytes.  This String
   * will be used to create a constant array at runtime.
   *
   * @param bytes the bytes of a serialized constant.
   *
   * @return expression that results in a Java string with the bytes from bytes
   * in its characters in little endian order.
   */
  Expr bytesArrayAsString(byte[] bytes)
  {
    StringBuilder sb = new StringBuilder();
    for (var i = 0; i < bytes.length; i+=2)
      {
        var b0 = bytes[i];
        var b1 = i+1 < bytes.length ? bytes[i+1] : (byte) 0;
        sb.append((char) ((b0 & 0xff)      |
                          (b1 & 0xff) << 8   ));
      }
    return Expr.stringconst(sb.toString());
  }


  /**
   * Create code to create a constant {@code array i8} and {@code array u8}.
   *
   * @param bytes the byte data of the array contents in Fuzions serialized from
   * (little endian).
   */
  Pair<Expr, Expr> constArray8(int arrayCl, byte[] bytes)
  {
    return const_array(arrayCl,
                       bytesArrayAsString(bytes)
                       .andThen(Expr.iconst(bytes.length))
                       .andThen(Expr.invokeStatic(Names.RUNTIME_CLASS,
                                                  Names.RUNTIME_INTERNAL_ARRAY_FOR_ARRAY_8,
                                                  Names.RUNTIME_INTERNAL_ARRAY_FOR_ARRAY_8_SIG,
                                                  PrimitiveType.type_byte.array())), bytes.length);
  }


  /**
   * Create code to create a constant {@code array i16}.
   *
   * @param bytes the byte data of the array contents in Fuzions serialized from
   * (little endian).
   */
  Pair<Expr, Expr> constArrayI16(int arrayCl, byte[] bytes)
  {
    return const_array(arrayCl,
                       bytesArrayAsString(bytes)
                       .andThen(Expr.invokeStatic(Names.RUNTIME_CLASS,
                                                  Names.RUNTIME_INTERNAL_ARRAY_FOR_ARRAY_I16,
                                                  Names.RUNTIME_INTERNAL_ARRAY_FOR_ARRAY_I16_SIG,
                                                  PrimitiveType.type_byte.array())), bytes.length / 2);
  }


  /**
   * Create code to create a constant {@code array u16}.
   *
   * @param bytes the byte data of the array contents in Fuzions serialized from
   * (little endian).
   */
  Pair<Expr, Expr> constArrayU16(int arrayCl, byte[] bytes)
  {
    return const_array(arrayCl,
                       bytesArrayAsString(bytes)
                       .andThen(Expr.invokeStatic(Names.RUNTIME_CLASS,
                                                  Names.RUNTIME_INTERNAL_ARRAY_FOR_ARRAY_U16,
                                                  Names.RUNTIME_INTERNAL_ARRAY_FOR_ARRAY_U16_SIG,
                                                  PrimitiveType.type_byte.array())), bytes.length / 2);
  }


  /**
   * Create code to create a constants {@code array i32} and {@code array u32}.
   *
   * @param bytes the byte data of the array contents in Fuzions serialized from
   * (little endian).
   */
  Pair<Expr, Expr> constArray32(int arrayCl, byte[] bytes)
  {
    return const_array(arrayCl,
                       bytesArrayAsString(bytes)
                       .andThen(Expr.invokeStatic(Names.RUNTIME_CLASS,
                                                  Names.RUNTIME_INTERNAL_ARRAY_FOR_ARRAY_32,
                                                  Names.RUNTIME_INTERNAL_ARRAY_FOR_ARRAY_32_SIG,
                                                  PrimitiveType.type_byte.array())), bytes.length / 4);
  }


  /**
   * Create code to create a constant {@code array i64} and {@code array u64}.
   *
   * @param bytes the byte data of the array contents in Fuzions serialized from
   * (little endian).
   */
  Pair<Expr, Expr> constArray64(int arrayCl, byte[] bytes)
  {
    return const_array(arrayCl,
                       bytesArrayAsString(bytes)
                       .andThen(Expr.invokeStatic(Names.RUNTIME_CLASS,
                                                  Names.RUNTIME_INTERNAL_ARRAY_FOR_ARRAY_64,
                                                  Names.RUNTIME_INTERNAL_ARRAY_FOR_ARRAY_64_SIG,
                                                  PrimitiveType.type_byte.array())), bytes.length / 8);
  }


  /**
   * Create code to create a constants {@code array f32}.
   *
   * @param bytes the byte data of the array contents in Fuzions serialized from
   * (little endian).
   */
  Pair<Expr, Expr> constArrayF32(int arrayCl, byte[] bytes)
  {
    return const_array(arrayCl,
                       bytesArrayAsString(bytes)
                       .andThen(Expr.invokeStatic(Names.RUNTIME_CLASS,
                                                  Names.RUNTIME_INTERNAL_ARRAY_FOR_ARRAY_F32,
                                                  Names.RUNTIME_INTERNAL_ARRAY_FOR_ARRAY_F32_SIG,
                                                  PrimitiveType.type_byte.array())), bytes.length / 4);
  }


  /**
   * Create code to create a constant {@code array f64}.
   *
   * @param bytes the byte data of the array contents in Fuzions serialized from
   * (little endian).
   */
  Pair<Expr, Expr> constArrayF64(int arrayCl, byte[] bytes)
  {
    return const_array(arrayCl,
                       bytesArrayAsString(bytes)
                       .andThen(Expr.invokeStatic(Names.RUNTIME_CLASS,
                                                  Names.RUNTIME_INTERNAL_ARRAY_FOR_ARRAY_F64,
                                                  Names.RUNTIME_INTERNAL_ARRAY_FOR_ARRAY_F64_SIG,
                                                  PrimitiveType.type_byte.array())), bytes.length / 8);
  }


  /**
   * Create code to create a constant array.
   *
   * @param arrayCl the clazz of the array to be created
   *
   * @param arr expr producing the java array, e.g. double[].
   */
  Pair<Expr, Expr> const_array(int arrayCl, Expr arr, int len)
  {
    var internalArray  = _fuir.lookup_array_internal_array(arrayCl);
    var fuzionSysArray = _fuir.clazzResultClazz(internalArray);
    var data           = _fuir.lookup_fuzion_sys_internal_array_data  (fuzionSysArray);
    var length         = _fuir.lookup_fuzion_sys_internal_array_length(fuzionSysArray);
    var res = new0(arrayCl)                           // stack: cs
      .andThen(Expr.DUP)                              //        cs, cs
      .andThen(new0(fuzionSysArray))                  //        cs, cs, fsa
      .andThen(Expr.DUP)                              //        cs, cs, fsa, fsa
      .andThen(arr)                                   //        cs, cs, fsa, fsa, arr
      .andThen(putfield(data))                        //        cs, cs, fsa
      .andThen(Expr.DUP)                              //        cs, cs, fsa, fsa
      .andThen(Expr.iconst(len))                      //        cs, cs, fsa, fsa, len
      .andThen(putfield(length))                      //        cs, cs, fsa
      .andThen(putfield(internalArray))               //        cs
      .is(_types.resultType(arrayCl));                //        -
    return new Pair<>(res, Expr.UNIT);
  }


  /**
   * Does given field exist as a Java field? This is the case for fields that
   *
   *  - contain data (are not unit types),
   *
   *  - whose outer type is not a primitive (scalar) type (i.e., i32.val does
   *    not exist!),
   *
   *  - that needs code
   *
   *  - whose Java type is not 'void ' (which might happen for choice types that
   *    are effectively unit types).
   *
   * @param field the clazz id of a field in _fuir.
   *
   * @return true if a Java field exists for the given field.
   */
  boolean fieldExists(int field)
  {
    var result = false;
    if (field != NO_CLAZZ)
      {
        var occ   = _fuir.clazzOuterClazz(field);
        var rt = _fuir.clazzResultClazz(field);

        result = _fuir.hasData(rt)       &&
          !_fuir.isScalar(occ)        &&
          _types.clazzNeedsCode(field) &&
          _types.resultType(rt) != PrimitiveType.type_void;
      }
    return result;
  }


  /**
   * Create bytecode for a getfield instruction. In case !fieldExists(field),
   * do nothing and return Expr.UNIT.
   *
   * @param field the clazz id of a field in _fuir.
   *
   * @return bytecode to get the value of the given field.
   */
  Expr getfield(int field)
  {
    if (PRECONDITIONS) require
      (fieldExists(field) || _types.resultType(_fuir.clazzResultClazz(field)) == PrimitiveType.type_void);

    var cl = _fuir.clazzOuterClazz(field);
    var rt = _fuir.clazzResultClazz(field);
    if (fieldExists(field))
      {
        return
          Expr.comment("Getting field `" + _fuir.clazzAsString(field) + "` in `" + _fuir.clazzAsString(cl) + "`")
          .andThen(Expr.getfield(_names.javaClass(cl),
                                 _names.field(field),
                                 _types.resultType(rt)));
      }
    else
      {
        return
          Expr.comment("Eliminated getfield since field does not exist: `" + _fuir.clazzAsString(field) + "` in `" + _fuir.clazzAsString(cl) + "`")
          .andThen(Expr.POP); // objectref
      }
  }


  /**
   * Create bytecode for a putfield instruction. In case !fieldExists(field),
   * pop the value and the target instance ref from the stack.
   *
   * @param field the clazz id of a field in _fuir.
   */
  Expr putfield(int field)
  {
    var cl = _fuir.clazzOuterClazz(field);
    var rt = _fuir.clazzResultClazz(field);
    if (fieldExists(field))
      {
        return
          Expr.comment("Setting field `" + _fuir.clazzAsString(field) + "` in `" + _fuir.clazzAsString(cl) + "`")
          .andThen(Expr.putfield(_names.javaClass(cl),
                                 _names.field(field),
                                 _types.resultType(rt)));
      }
    else
      {
        var popv = _types.javaType(rt).pop();
        return
          Expr.comment("Eliminated putfield since field does not exist: `" + _fuir.clazzAsString(field) + "` in `" + _fuir.clazzAsString(cl) + "`")
          .andThen(popv)
          .andThen(Expr.POP);

      }
  }


  /**
   * Create code to read value of a field using static binding
   *
   * @param tvalue the target instance to read the field from
   *
   * @param tc the static target clazz
   *
   * @param f the field
   */
  Expr readField(Expr tvalue, int tc, int f, int rt)
  {
    if (CHECKS) check
      (tvalue != null || !_fuir.hasData(rt));

    var occ = _fuir.clazzOuterClazz(f);
    if (occ == _fuir.clazzUniverse())
      {
        tvalue = tvalue
          .andThen(LOAD_UNIVERSE);
      }
    return
      _fuir.isScalar(occ)      ? tvalue :   // reading, e.g., `val` field from `i32` is identity operation
      _fuir.clazzIsVoidType(rt) ? null       // NYI: UNDER DEVELOPMENT: this should not be possible, a field of type void is guaranteed to be uninitialized!
                                : tvalue.getFieldOrUnit(_names.javaClass(occ),
                                                        _names.field(f),
                                                        _types.resultType(rt));
  }


  /**
   * Create code to assign value to a field
   *
   * @param s site of the assignment or NO_SITE if this is a call in an interface method stub.
   *
   * @param f the field
   *
   * @param rt the type of the field.
   *
   * @param tvalue the target value that contains the field
   *
   * @param value the new value for the field
   *
   */
  Expr assignField(int s, int f, int rt, Expr tvalue, Expr value)
  {
    if (CHECKS) check
      (tvalue != null || !_fuir.hasData(rt) || _fuir.clazzOuterClazz(f) == _fuir.clazzUniverse(),
       value != Expr.UNIT || _fuir.clazzIsVoidType(rt) || !fieldExists(f));

    var occ   = _fuir.clazzOuterClazz(f);
    Expr res;
    if (_fuir.clazzIsVoidType(rt))
      {
        // NYI: UNDER DEVELOPMENT: this should IMHO not happen, where does value come from?
        //
        //   throw new Error("assignField called for void type");
        res = null;
      }
    else if (fieldExists(f))
      {
        if (_fuir.clazzOuterClazz(f) == _fuir.clazzUniverse())
          {
            tvalue = tvalue
              .andThen(LOAD_UNIVERSE);
          }
        var v = s == NO_SITE ? value
                             : cloneValue(s, value, rt, f);
        return tvalue
          .andThen(v)
          .andThen(putfield(f));
      }
    else
      {
        res = Expr.comment("Not setting field `" + _fuir.clazzAsString(f) + "`: "+
                           (!_fuir.hasData(rt)       ? "type `" + _fuir.clazzAsString(rt) + "` is a unit type" :
                            _fuir.isScalar(occ) ? "target type is a scalar `" + _fuir.clazzAsString(occ) + "`"
                                                 : "FUIR.clazzNeedsCode() is false for this field"))
          // make sure we evaluate tvalue and value:
          .andThen(tvalue.drop())
          .andThen(value.drop());
      }
    return res;
  }


  /**
   * Clone a value if it is of value type. This is required since value types in
   * the JVM backend are currently implemented as reference values to instances
   * of a Java class, so they have reference semantics.  To get value semantics,
   * this creates a new instance and copies all the fields from value into the
   * new instance.
   *
   * NYI: OPTIMIZATION: Once value features like {@code point(x,y i32)} are
   * represented as tuples of primitive values ({@code int, int}) instead of instances
   * of Java classes ({@code class Point { int x, y; }}, this cloning will no longer
   * be needed.
   *
   * @param s site of code that requires this cloning
   *
   * @param value the value that might need to be cloned.
   *
   * @param rt the Fuzion type of the value
   *
   * @param f iff this is called to assign the cloned value to a field, the
   * field id. -1 if not assigned to a field.  This is used to not clone a value
   * if assigned to an outer ref.
   *
   * @return value iff cloning was not required, or an expression that creates a
   * clone of value.
   */
  Expr cloneValue(int s, Expr value, int rt, int f)
  {
    if (!_fuir.clazzIsRef(rt) &&
        (f == -1 || !_fuir.clazzFieldIsAdrOfValue(f)) && // an outer ref field must not be cloned
        !_fuir.isScalar(rt) &&
        (!_fuir.clazzIsChoice(rt) || _types._choices.kind(rt) == Choices.ImplKind.general))
      {
        var vti = _types.resultType(rt).vti();
        var vl = allocLocal(s, 1);
        var nl = allocLocal(s, 1);
        var e = value
          .andThen(Expr.astore(vl, vti))
          .andThen(new0(rt))
          .andThen(Expr.astore(nl, vti));
        var jt = _types.resultType(rt);
        if (_fuir.clazzIsChoice(rt))
          {
            var cc = _names.javaClass(rt);
            e = e
              .andThen(Expr.aload(nl, jt))
              .andThen(Expr.aload(vl, jt))
              .andThen(Expr.getfield(cc, Names.TAG_NAME, PrimitiveType.type_int))
              .andThen(Expr.putfield(cc, Names.TAG_NAME, PrimitiveType.type_int));
            var hasref = false;
            for (int i = 0; i < _fuir.clazzChoiceCount(rt); i++)
              {
                var tc = _fuir.clazzChoice(rt, i);
                if (_fuir.clazzIsRef(tc))
                  {
                    hasref = true;
                  }
                else
                  {
                    var ft = _types._choices.generalValueFieldType(rt, i);
                    if (ft != PrimitiveType.type_void)
                      {
                        var fn = _types._choices.generalValueFieldName(rt, i);
                        var v = Expr.aload(vl, jt)
                          .andThen(Expr.getfield(cc, fn, ft));
                        var cv = cloneValueOrNull(s, v, tc, -1);
                        e = e
                          .andThen(Expr.aload(nl, jt))
                          .andThen(cv)
                          .andThen(Expr.putfield(cc, fn, ft));
                      }
                  }
              }
            if (hasref)
              {
                e = e
                  .andThen(Expr.aload(nl, jt))
                  .andThen(Expr.aload(vl, jt))
                  .andThen(Expr.getfield(cc, Names.CHOICE_REF_ENTRY_NAME, Names.ANYI_TYPE))
                  .andThen(Expr.putfield(cc, Names.CHOICE_REF_ENTRY_NAME, Names.ANYI_TYPE));
              }
          }
        else
          {
            for (var i = 0; i < _fuir.clazzFieldCount(rt); i++)
              {
                var fi = _fuir.clazzField(rt, i);
                if (fieldExists(fi))
                  {
                    var rti = _fuir.clazzResultClazz(fi);
                    var v = readField(Expr.aload(vl, jt),
                                         rt,
                                         fi,
                                         rti);
                    var cv = cloneValueOrNull(s, v, rti, fi);
                    e = e
                      .andThen(Expr.aload(nl,jt))
                      .andThen(cv)
                      .andThen(putfield(fi));
                  }
              }
          }
        value = e
          .andThen(Expr.aload(nl, jt));
      }
    return value;
  }


  /**
   * Helper for cloneValue to clone the value of a field in a choice or a
   * product type that may be null.
   *
   * In a choice, a value may be null if that that field is unused, i.e., the
   * choice is tagged for a different value.
   *
   * In a product type, the value of a field may be null if that value was not
   * yet initialized. This may currently be the case of local variables on
   * branches that were executed yet, or that may never be executed at all as for
   * {@code str} in
   *
   *    point (x, y i32) is
   *      if x > y
   *         str := "$x is greater than $y"
   *         if debug
   *           say str
   *
   *   p := Point 3 4
   *
   */
  private Expr cloneValueOrNull(int s, Expr value, int rt, int f)
  {
    Expr result;
    if (_types.resultType(rt) instanceof AType)
      { // the value type may be a null reference if it is unused.
        // NYI: UNDER DEVELOPMENT: The null-check should be removed when reading fields that are known to be initialized.
        result = value
          .andThen(Expr.DUP)
          .andThen(Expr.branch(O_ifnonnull,
                               cloneValue(s, Expr.UNIT /* target is DUPped on stack */, rt, f)));
      }
    else
      {
        result = cloneValue(s, value, rt, f);

      }
    return result;
  }


  /**
   * Create code for field-by-field comparison of two value or choice type values.
   *
   * @param s site of the comparison
   *
   * @param value1 the first value to compare
   *
   * @param value2 the second value to compare
   *
   * @param rt the Fuzion type of the value
   *
   * @return value iff cloning was not required, or an expression that creates a
   * clone of value.
   */
  Expr compareValues(int s, Expr value1, Expr value2, int rt)
  {
    if (PRECONDITIONS) require
      (s != NO_SITE,
       value1 != null,
       value2 != null);

    Expr result;
    byte ifcc = 0;
    Expr cast = Expr.UNIT;
    Expr cmp  = Expr.UNIT;
    var jt = _types.resultType(rt);

    if (jt == ClassFileConstants.PrimitiveType.type_void)
      { // unit-type values are always equal:
        result = Expr.iconst(1);
      }
    else
      {
        // check if we have a primitive or reference types
        if (jt == ClassFileConstants.PrimitiveType.type_boolean ||
            jt == ClassFileConstants.PrimitiveType.type_byte    ||
            jt == ClassFileConstants.PrimitiveType.type_short   ||
            jt == ClassFileConstants.PrimitiveType.type_char    ||
            jt == ClassFileConstants.PrimitiveType.type_int)
          {
            ifcc = O_if_icmpeq;
          }
        else if (jt == ClassFileConstants.PrimitiveType.type_float)
          {
            cast = Expr.invokeStatic("java/lang/Float", "floatToIntBits", "(F)I", ClassFileConstants.PrimitiveType.type_int);
            ifcc = O_if_icmpeq;
          }
        else if (jt == ClassFileConstants.PrimitiveType.type_long)
          {
            cmp = Expr.LCMP;
            ifcc = O_ifeq;
          }
        else if (jt == ClassFileConstants.PrimitiveType.type_double)
          {
            cast = Expr.invokeStatic("java/lang/Double", "doubleToLongBits", "(D)J", ClassFileConstants.PrimitiveType.type_long);
            cmp = Expr.LCMP;
            ifcc = O_ifeq;
          }
        else if (_fuir.clazzIsRef(rt))
          {
            if (CHECKS) check
                          (jt instanceof ClassFileConstants.AType);
            ifcc = O_if_acmpeq;
          }
        else if (_fuir.clazzIsChoice(rt) &&
                 jt instanceof ClassFileConstants.AType &&
                 (_types._choices.kind(rt) == Choices.ImplKind.nullable ||
                  _types._choices.kind(rt) == Choices.ImplKind.refsAndUnits))
          {
            ifcc = O_if_acmpeq;
          }

        if (ifcc != 0)
          { // handle primitive or reference type:
            result = value1
              .andThen(cast)
              .andThen(value2)
              .andThen(cast)
              .andThen(cmp)
              .andThen(Expr.branch(ifcc,
                                   Expr.iconst(1),
                                   Expr.iconst(0)));
          }
        else
          { // we have a structured type:
            var v1 = allocLocal(s, 1);
            var v2 = allocLocal(s, 1);
            result = value1
              .andThen(Expr.astore(v1, jt.vti()))
              .andThen(value2)
              .andThen(Expr.astore(v2, jt.vti()));

            if (_fuir.clazzIsChoice(rt))
              {
                if (CHECKS) check
                  (_types._choices.kind(rt) == Choices.ImplKind.general);

                var cc = _names.javaClass(rt);
                result = result
                  .andThen(Expr.aload(v1, jt).andThen(Expr.getfield(cc, Names.TAG_NAME, PrimitiveType.type_int)))
                  .andThen(Expr.aload(v2, jt).andThen(Expr.getfield(cc, Names.TAG_NAME, PrimitiveType.type_int)))
                  .andThen(Expr.branch(O_if_icmpeq,
                                       Expr.iconst(1),
                                       Expr.iconst(0)));
                var hasref = false;
                for (int i = 0; i < _fuir.clazzChoiceCount(rt); i++)
                  {
                    var tc = _fuir.clazzChoice(rt, i);
                    if (_fuir.clazzIsRef(tc))
                      {
                        hasref = true;
                      }
                    else
                      {
                        var ft = _types._choices.generalValueFieldType(rt, i);
                        if (ft != PrimitiveType.type_void)
                          {
                            var fn = _types._choices.generalValueFieldName(rt, i);
                            var vi1 = Expr.aload(v1, jt).andThen(Expr.getfield(cc, fn, ft));
                            var vi2 = Expr.aload(v2, jt).andThen(Expr.getfield(cc, fn, ft));
                            var cmpi = compareValues(s, vi1, vi2, _fuir.clazzChoice(rt, i))
                              .andThen(Expr.IAND);
                            if ( !_fuir.clazzIsRef(tc) && ft instanceof AType)
                              { // the value type may be a null reference if it is unused.
                                cmpi = Expr.aload(v1, jt).andThen(Expr.getfield(cc, fn, ft))
                                  .andThen(Expr.branch
                                           (O_ifnonnull,
                                            Expr.aload(v2, jt).andThen(Expr.getfield(cc, fn, ft))
                                            .andThen(Expr.branch
                                                     (O_ifnonnull,
                                                      cmpi))));
                              }
                            result = result
                              .andThen(cmpi);
                           }
                      }
                  }
                if (hasref)
                  {
                    result = result
                      .andThen(Expr.aload(v1, jt)).andThen(Expr.getfield(cc, Names.CHOICE_REF_ENTRY_NAME, Names.ANYI_TYPE))
                      .andThen(Expr.aload(v2, jt)).andThen(Expr.getfield(cc, Names.CHOICE_REF_ENTRY_NAME, Names.ANYI_TYPE))
                      .andThen(Expr.branch(O_if_acmpeq,
                                           Expr.iconst(1),
                                           Expr.iconst(0)))
                      .andThen(Expr.IAND);
                  }
              }
            else // not a choice, so a 'normal' product type
              {
                if (CHECKS) check
                  (_fuir.clazzFieldCount(rt) > 0);  // unit-types where handled above

                var count = 0;
                for (var i = 0; i < _fuir.clazzFieldCount(rt); i++)
                  {
                    var fi = _fuir.clazzField(rt, i);
                    if (fieldExists(fi))
                      {
                        var rti = _fuir.clazzResultClazz(fi);
                        var f1 = readField(Expr.aload(v1, jt), rt, fi, rti);
                        var f2 = readField(Expr.aload(v2, jt), rt, fi, rti);
                        result = result
                          .andThen(compareValues(s, f1, f2, rti))
                          .andThen(count > 0 ? Expr.IAND  // if several field, use AND to cumulate result
                                             : Expr.UNIT);
                        count++;
                      }
                  }
                if (count == 0)
                  { // no fields exist, so values are equal:
                    result = result.andThen(Expr.iconst(1));
                  }
              }
          }
      }
    return result;
  }


  /**
   * Get a small id (0, 1, 2, ) for an effect whose clazz id is given.
   */
  int effectId(int ecl)
  {
    if (PRECONDITIONS) require
      (ecl != FUIR.NO_CLAZZ);

    return _effectIds.add(ecl);
  }


}

/* end of file */<|MERGE_RESOLUTION|>--- conflicted
+++ resolved
@@ -1132,34 +1132,7 @@
         new ClassType("java/lang/foreign/ValueLayout$OfDouble"));
       case c_u64 -> Expr.getstatic(Names.JAVA_LANG_FOREIGN_VALUELAYOUT, "JAVA_LONG",
         new ClassType("java/lang/foreign/ValueLayout$OfLong"));
-<<<<<<< HEAD
-      case c_Array -> Expr.getstatic(Names.JAVA_LANG_FOREIGN_VALUELAYOUT, "ADDRESS",
-        new ClassType("java/lang/foreign/AddressLayout"));
-      case c_File_Descriptor -> Expr.getstatic(Names.JAVA_LANG_FOREIGN_VALUELAYOUT, "ADDRESS",
-        new ClassType("java/lang/foreign/AddressLayout"));
-      case c_Directory_Descriptor -> Expr.getstatic(Names.JAVA_LANG_FOREIGN_VALUELAYOUT, "ADDRESS",
-        new ClassType("java/lang/foreign/AddressLayout"));
-      case c_Mapped_Memory -> Expr.getstatic(Names.JAVA_LANG_FOREIGN_VALUELAYOUT, "ADDRESS",
-        new ClassType("java/lang/foreign/AddressLayout"));
-      case c_Native_Ref -> Expr.getstatic(Names.JAVA_LANG_FOREIGN_VALUELAYOUT, "ADDRESS",
-        new ClassType("java/lang/foreign/AddressLayout"));
-      default ->
-        {
-          if (_fuir.lookupCall(c) != FUIR.NO_CLAZZ)
-            {
-              yield Expr.getstatic(Names.JAVA_LANG_FOREIGN_VALUELAYOUT, "ADDRESS",
-                                   new ClassType("java/lang/foreign/AddressLayout"));
-            }
-          else
-            {
-              // NYI: UNDER DEVELOPMENT:
-              yield Expr.getstatic(Names.JAVA_LANG_FOREIGN_VALUELAYOUT, "ADDRESS",
-                                   new ClassType("java/lang/foreign/AddressLayout"));
-            }
-        }
-=======
       default -> Expr.getstatic(Names.JAVA_LANG_FOREIGN_VALUELAYOUT, "ADDRESS", Names.CT_JAVA_LANG_FOREIGN_ADDRESS_LAYOUT);
->>>>>>> dd352684
       };
   }
 
