/*

This file is part of the Fuzion language implementation.

The Fuzion language implementation is free software: you can redistribute it
and/or modify it under the terms of the GNU General Public License as published
by the Free Software Foundation, version 3 of the License.

The Fuzion language implementation is distributed in the hope that it will be
useful, but WITHOUT ANY WARRANTY; without even the implied warranty of
MERCHANTABILITY or FITNESS FOR A PARTICULAR PURPOSE.  See the GNU General Public
License for more details.

You should have received a copy of the GNU General Public License along with The
Fuzion language implementation.  If not, see <https://www.gnu.org/licenses/>.

*/

/*-----------------------------------------------------------------------
 *
 * Tokiwa Software GmbH, Germany
 *
 * Source of class JVM
 *
 *---------------------------------------------------------------------*/

package dev.flang.be.jvm;

import dev.flang.fuir.FUIR;

import dev.flang.fuir.analysis.AbstractInterpreter;
import dev.flang.fuir.analysis.TailCall;

import static dev.flang.ir.IR.NO_CLAZZ;
import static dev.flang.ir.IR.NO_SITE;

import dev.flang.be.jvm.classfile.ClassFile;
import dev.flang.be.jvm.classfile.ClassFileConstants;
import dev.flang.be.jvm.classfile.Expr;
import dev.flang.be.jvm.classfile.Label;
import dev.flang.be.jvm.classfile.VerificationType;
import dev.flang.be.jvm.runtime.Runtime;

import dev.flang.util.ANY;
import dev.flang.util.Errors;
import dev.flang.util.FuzionConstants;
import dev.flang.util.FuzionOptions;
import dev.flang.util.List;
import dev.flang.util.Map2Int;
import dev.flang.util.Pair;
import dev.flang.util.QuietThreadTermination;

import java.io.File;
import java.io.FileOutputStream;
import java.io.IOException;
import java.io.PrintWriter;
import java.lang.foreign.FunctionDescriptor;
import java.lang.foreign.MemoryLayout;
import java.lang.foreign.MemorySegment;
import java.lang.foreign.ValueLayout;

import java.nio.charset.StandardCharsets;
import java.nio.file.Files;
import java.nio.file.Path;
import java.nio.file.StandardCopyOption;

import java.util.jar.Attributes;
import java.util.jar.JarEntry;
import java.util.jar.JarOutputStream;
import java.util.jar.Manifest;
import java.util.stream.Stream;


/**
 * JVM provides a JVM bytecode backend converting FUIR data into classfile code.
 *
 * @author Fridtjof Siebert (siebert@tokiwa.software)
 */
public class JVM extends ANY implements ClassFileConstants
{

  /*
--asciidoc--

JVM backend design
-------------------

Goals
~~~~~~

The JVM backend is a backend for Fuzion that create Java bytecode to run on a
JVM.  There will be two major modes of operation:

* On-the-fly generation of bytecode that is added to a running JVM
  using System.defineClass or similar APIs, and

* Static generation of Java .jar or .jmod files that contain the code for a
  Fuzion application.

The goal is to avoid overhead as much as possible and map Fuzion code to Java
instances as much as possible, to even create Java code that is better than
manually written Java code (e.g., by avoiding wrapping value types into heap
instances and hence avoiding allocation and increasing performance).

Object model
~~~~~~~~~~~~~

The object model defines how Fuzion instances are represented in the target
code.

Primitive Features
^^^^^^^^^^^^^^^^^^

Where possible, Java primitive types (`boolean`, `byte`, `char`, `short`, `int`,
`long`, `float`, `double`) are used to hold Fuzion instances.  Note that some
Java primitives (`boolean`, `byte`, `char`, `short`) cannot be used to hold
values on the Java stack, so these will be `int` when on the stack.

[options="header",cols="1,1"]
|====
   |Fuzion feature | Java type

   |bool| boolean / int (on Java stack)
   |u8 | byte / int (on Java stack)
   |i8 | byte / int (on Java stack)
   |u16 | char / int (on Java stack)
   |i16 | short / int (on Java stack)
   |u32 | int
   |i32 | int
   |u64 | long
   |i64 | long
   |f32 | float
   |f64 | double
|====

Value Types
^^^^^^^^^^^

Value types will be split up into several primitive values, e.g., a Fuzion type

    point(x,y f64, col u32).


will be represented by three Java values

    double point_x
    double point_y
    int point_col

Whenever a value type is passed as an argument or assigned to a field this
will be performed as several assignments in the Java code.

Reference Features
^^^^^^^^^^^^^^^^^^

A reference feature corresponds to a Java class whose fields represent the
corresponding value feature.  There should be one Java class generated for every
Fuzion clazz, that class should inherit from an abstract class `FuzionInstance`
that may define methods required by the JVM backend.

There should be no need for additional type information since different
reference features will become different Java classes.

Boxed value types
^^^^^^^^^^^^^^^^^^

Boxed value types could be represented just like reference types.

Choice Features
^^^^^^^^^^^^^^^

A choice feature in general would be a value type consisting of a `tag` of type
`int` in combination with all the possible variants of the choice type.

Several variants of reference type could be collapsed into a single Java field.

A choice consisting of only disjoint reference types and disjoint unit type
values could be collapsed into a single reference type with special values used
for the unit types, including the special value `null`.  Note that types like
`choice Any String`, which could be the result of type parameters in `choice T
U`, do not consist of disjoint reference types.


Arrays
^^^^^^

Arrays should be normal value types. `fuzion.sys.internal_array T`, however,
needs special treatment:

[options="header",cols="1,1"]
|====
   |Fuzion feature | Java type

   |`fuzion.sys.internal_array bool` | `boolean[]`
   |`fuzion.sys.internal_array u8`   | `byte[]`
   |`fuzion.sys.internal_array i8`   | `byte[]`
   |`fuzion.sys.internal_array u16`  | `char[]`
   |`fuzion.sys.internal_array i16`  | `short[]`
   |`fuzion.sys.internal_array u32`  | `int[]`
   |`fuzion.sys.internal_array i32`  | `int[]`
   |`fuzion.sys.internal_array u64`  | `long[]`
   |`fuzion.sys.internal_array i64`  | `long[]`
   |`fuzion.sys.internal_array f32`  | `float[]`
   |`fuzion.sys.internal_array f64`  | `double[]`
   |`fuzion.sys.internal_array T` where `T` is ref type | `FuzionInstance[]`
   |`fuzion.sys.internal_array T` where `T` is value type | One Java array for each primitive or ref part of `T`. Several such arrays may be combined if element type is the same, e.g. `float[32]` instead of `float[16]` and `float[16]`, where the `i`-th element will then be accessed at indices `i*2` and `i*2+1`.
|====

Mutable value Types
^^^^^^^^^^^^^^^^^^^

Value types that are immutable can be copied in a call.  Mutable ones, however,
must not be copied and must be made accessible from outside.

example:

    f is
      x := mut 0
      inc is x <- x.get + 1
      show is say x.get

    g is
      cnt := f
      cnt.inc     # g.cnt must be heap allocated to be accessible be inc.

Value types or primitive types that are passed to a call by reference since
their fields are mutable will need special handling.  Since Java does not permit
accesses to local variables from outside of a method, these will need to be
stored in a heap allocated object, even if their outer feature is not a ref
feature.

There are basically two approaches to pass such value fields

. passing an accessor-instance that contains a ref to the enclosing instance
  together with getter- and setter- methods to access the fields:

      abstract class Access_F
      {
        abstract int get_x_mutable_value(FuzionInstance cur);
        abstract void set_x_mutable_value(FuzionInstance cur, int v);
      }

      void f_inc(FuzionInstance cur, Access_f acc)
      {
        // using inlining here to make this example work:
        acc.set_mutable_value(cur, acc.get_mutable_value(acc) + 1);
      }

      class G extends FuzionInstance
      {
        int x_mutable_value;   // inlined field mutate.new.mutable_value
      }

      static Access_F access_G_x = new Access_f() {
                 void get_mutable_value(FuzionInstance cur)
                 {
                   return ((G) cur).x_mutable_value;
                 }
                 void set_mutable_value(FuzionInstance cur, int v)
                 {
                   ((G) cur).x_mutable_value = v;
                 }
               });

      static void g()
      {
         var cur = new G();
         cur.x_mutable_value = f();
         f_inc(cur, access_G_x);
      }
+
This might turn out difficult since if we would not inline the calls made in
`f.inc` we need to wrap the access wrapper into another access wrapper for
calling `mutate.new.get` and `mutate.new.infix <-`.

. Since mutating value fields should happen only for the target of a call, we
  could specialize the call for the location of the value in the surrounding
  instance

      class G extends FuzionInstance
      {
        int x_mutable_value;   // inlined field mutate.new.mutable_value
      }

      static void g()
      {
         var cur = new G();
         f_inc_for_G_cnt(cur);
      }

      static void f_inc_for_G_cnt(G cur)
      {
         mutate_new_i32_set_for_G_cnt_x(cur,
                                        mutate_new_i32_get_for_G_cnt_x(cur) + 1);
      }

      static void mutate_new_i32_get_for_G_cnt_x(G cur)
      {
        cur.x_mutable_value;
      }

      static void mutate_new_i32_set_for_G_cnt_x(G cur, int v)
      {
        cur.x_mutable_value = v;
      }
+
This seems simpler.

Function results
^^^^^^^^^^^^^^^^

Function result types that are ref types or primitive types in Java can be
returned like Java values.

To return other value types, we have to either

* wrap these into a heap allocated instance

* pass an accessor-instance that contains a ref to the enclosing instance
  that should receive the result

* use thread local vars to return the result

* specialize the call for where the result is stored

* add an extra argument to all methods that refers to a thread instance that
  contains fields that can be used as thread local vars without the overhead of
  going through Java's `ThreadLocal` API.


Calls
~~~~~~

Statically Bound Calls
^^^^^^^^^^^^^^^^^^^^^^^

Calls to features whose target is a value type or whose target is a single
Fuzion type do not need dynamic lookup.  The called features should be static
features.

Dynamically Bound Calls
^^^^^^^^^^^^^^^^^^^^^^^^

Dynamically bounds calls are performed on a reference target, which means the
target instance has a unique corresponding Java class. This means we could
leverage the Java class to perform this call, either by

* adding an {@code id()} method to {@code FuzionInstance} that is redefined for each ref
  type to return the corresponding clazz id. A `lookupswitch` could then be used
  to perform the call (in O(log n)!)

* adding interface classes for fuzion features that contain interface methods
  for inner features that are implemented by all heir features implementing
  these.  Then, an `invokeinterface` could be used, which uses a cached search
  (also in O(log n)), but this is currently being improved
  (https://bugs.openjdk.org/browse/JDK-8180450[JEP-8180450]). A two-layered
  lookup could reduce the call overhead to O(1)
  https://www.usenix.org/legacy/publications/library/proceedings/jvm01/full_papers/siebert/siebert.pdf[JVM01/siebert.pdf].

Assignments
~~~~~~~~~~~~

In Fuzion, an assignment may require dynamic binding if the assigned field is in
an outer instance that is a reference type.  So we must handle assignment like
dynamically bound calls in this case.

Java interface
~~~~~~~~~~~~~~~

The JVM backend should be aware of the Java interfaces created by `fzjava` and
perform inline calls to the corresponding Java code.  Use of reflection
should be avoided as much as possible.


--asciidoc--

   */


  /*----------------------------  constants  ----------------------------*/


  /**
   * property-controlled flag to enable trace debug output.
   *
   * To enable tracing, use fz with
   *
   *   dev_flang_be_jvm_JVM_TRACE=true
   */
  static final boolean TRACE =
    FuzionOptions.boolPropertyOrEnv("dev.flang.be.jvm.JVM.TRACE");


  /**
   * property-controlled flag to enable trace debug output when returning from a
   * feature.
   *
   * To enable tracing returns, use fz with
   *
   *   dev_flang_be_jvm_JVM_TRACE_RETURN=true
   */
  static final boolean TRACE_RETURN =
    FuzionOptions.boolPropertyOrEnv("dev.flang.be.jvm.JVM.TRACE_RETURN");


  /**
   * property-controlled flag to enable comments created in bytecode to improve
   * readability when disassembling (using javap or similar).  Comments are put
   * in the form of String constants that are loaded with O_ldc followed by O_pop.
   *
   * To enable comments, use fz with
   *
   *   dev_flang_be_jvm_JVM_CODE_COMMENTS=true
   */
  static final boolean CODE_COMMENTS =
    FuzionOptions.boolPropertyOrEnv("dev.flang.be.jvm.JVM.CODE_COMMENTS");
  static
  {
    Expr.ENABLE_COMMENTS = CODE_COMMENTS;
  }


  /**
   * JVM code generation phases
   */
  private enum CompilePhase
  {
    // create classes
    CLASSES
    {
      void compile(JVM jvm, int cl)
      {
        jvm._types.createClassFile(cl);
      }
    },

    // create fields
    FIELDS
    {
      void compile(JVM jvm, int cl)
      {
        if (jvm._fuir.clazzKind(cl) == FUIR.FeatureKind.Field && jvm.fieldExists(cl))
          {
            var o = jvm._fuir.clazzOuterClazz(cl);
            var cf = jvm._types.classFile(o);
            if (cf != null)
              {
                cf.field(ACC_PUBLIC,
                         jvm._names.field(cl),
                         jvm._types.resultType(jvm._fuir.clazzResultClazz(cl)).descriptor());
              }
          }
      }
    },

    // compile
    CODE
    {
      void compile(JVM jvm, int cl)
      {
        var k = jvm._fuir.clazzKind(cl);
        switch (k)
          {
          case Intrinsic    :
          case Routine      : jvm.code(cl); break;
          case Choice       : jvm._types._choices.createCode(cl); break;
          case Native       : jvm.native0(cl); break;
          case Abstract     :
          case Field        : break;
          default           : throw new Error ("Unexpected feature kind: " + k);
          };
      }
    },
    RUN {
      boolean condition(JVM jvm)
      {
        return jvm._options._run;
      }
      void prepare(JVM jvm)
      {
        Errors.showAndExit();
        jvm._runner = new Runner(()->jvm._names.methodNameToFuzionClazzNames());
        if (!jvm._options.enableUnsafeIntrinsics())
          {
            Runtime.disableUnsafeIntrinsics();
          }
      }
      void compile(JVM jvm, int cl)
      {
        var cf = jvm._types.classFile(cl);
        if (cf != null)
          {
            jvm._runner.add(cf);
          }
        if (jvm._types.hasInterfaceFile(cl))
          {
            var ci = jvm._types.interfaceFile(cl);
            jvm._runner.add(ci);
          }
      }
      void finish(JVM jvm)
      {
        // In case we encountered any errors, report them and stop here. In case
        // of warnings, report them here.
        Errors.showAndExit(true);

        jvm._runner.runMain(jvm._options._applicationArgs);

        // We are done, the code is running in new threads and we silently
        // terminate without reporting any warning or error statistics that
        // might have been created by the running code meanwhile:
        throw new QuietThreadTermination();
      }
    },
    SAVE_CLASSES {
      boolean condition(JVM jvm)
      {
        return jvm._options._saveClasses;
      }
      void prepare(JVM jvm)
      {
        var dir = jvm.classesDir();
        if (!Files.exists(dir))
          {
            try
              {
                Files.createDirectory(dir);
              }
            catch (IOException io)
              {
                Errors.error("JVM backend I/O error",
                             "While creating directory '" + dir + "', received I/O error '" + io + "'");
              }
          }
      }
      void compile(JVM jvm, int cl)
      {
        var dir = jvm.classesDir();
        var cf = jvm._types.classFile(cl);
        try
          {
            if (cf != null)
              {
                cf.write(dir);
              }
            if (jvm._types.hasInterfaceFile(cl))
              {
                cf = jvm._types.interfaceFile(cl);
                cf.write(dir);
              }
          }
        catch (IOException io)
          {
            Errors.error("JVM backend I/O error",
                         "While creating class '" + cf.classFile() + "' in '" + dir + "', received I/O error '" + io + "'");
          }
      }
      void finish(JVM jvm)
      {
        var rsrc_name = Runtime.CLASS_NAME_TO_FUZION_CLAZZ_NAME;
        var dir = jvm.classesDir();
        try
          {
            var fp = dir.resolve(rsrc_name);
            jvm._options.verbosePrintln(2, " + " + fp);
            Files.write(fp, jvm._names.methodNameToFuzionClazzNames().getBytes(StandardCharsets.UTF_8));
          }
        catch (IOException io)
          {
            Errors.error("JVM backend I/O error",
                         "While creating resource '" + rsrc_name + "' in '" + dir + "', received I/O error '" + io + "'");
          }

        jvm.createJavaExecutable(String.format("-cp \"%s\" %s",
                                               dir.toString() + File.pathSeparator +
                                               jvm._options.fuzionHome().resolve("classes").normalize(),
                                               "fzC_universe"));
      }
    },
    SAVE_JAR {
      boolean condition(JVM jvm)
      {
        return jvm._options._saveJAR;
      }
      void prepare(JVM jvm)
      {
        try
          {
            var m = new Manifest();
            m.getMainAttributes().put(Attributes.Name.MANIFEST_VERSION, "1.0");
            m.getMainAttributes().put(Attributes.Name.MAIN_CLASS, "fzC_universe");

            jvm._jos = new JarOutputStream(new FileOutputStream(jvm.jarPath().toFile()), m);
          }
        catch (IOException io)
          {
            Errors.error("JVM backend I/O error",
                         "While creating JAR output stream, received I/O error '" + io + "'");
          }

        try
          {
            String[] dependencies = {
              "dev/flang/be/jvm/runtime/Any.class",
              "dev/flang/be/jvm/runtime/AnyI.class",
              "dev/flang/be/jvm/runtime/FuzionThread.class",
              "dev/flang/be/jvm/runtime/Intrinsics.class",
              "dev/flang/be/jvm/runtime/JavaError.class",
              "dev/flang/be/jvm/runtime/Main.class",
              "dev/flang/be/jvm/runtime/OpenResources.class",
              "dev/flang/be/jvm/runtime/Runtime.class",
              "dev/flang/be/jvm/runtime/Runtime$1.class",
              "dev/flang/be/jvm/runtime/Runtime$2.class",
              "dev/flang/be/jvm/runtime/Runtime$3.class",
              "dev/flang/be/jvm/runtime/Runtime$4.class",
              "dev/flang/be/jvm/runtime/Runtime$Abort.class",
              "dev/flang/util/ANY.class",
              "dev/flang/util/Errors.class",
              "dev/flang/util/Errors$Error.class",
              "dev/flang/util/Errors$Id.class",
              "dev/flang/util/Errors$SRCF.class",
              "dev/flang/util/Errors$SRCF$1.class",
              "dev/flang/util/FatalError.class",
              "dev/flang/util/FuzionOptions.class",
              "dev/flang/util/HasSourcePosition.class",
              "dev/flang/util/List.class",
              "dev/flang/util/QuietThreadTermination.class",
              "dev/flang/util/SourceFile.class",
              "dev/flang/util/SourcePosition.class",
              "dev/flang/util/SourcePosition$1.class",
              "dev/flang/util/SourcePosition$2.class",
              "dev/flang/util/SourceRange.class",
              "dev/flang/util/Terminal.class",
            };

            for (var d : dependencies)
              {
                jvm._jos.putNextEntry(new JarEntry(d));
                jvm._jos.write(Files.readAllBytes(jvm._options.fuzionHome()
                                                              .resolve("classes")
                                                              .resolve(d)
                                                              .normalize()
                                                              .toAbsolutePath()));
              }
            jvm._jos.putNextEntry(new JarEntry(Runtime.CLASS_NAME_TO_FUZION_CLAZZ_NAME));
            jvm._jos.write(jvm._names.methodNameToFuzionClazzNames().getBytes(StandardCharsets.UTF_8));
          }
        catch (IOException io)
          {
            Errors.error("JVM backend I/O error",
                         "While bundling JAR dependencies in, received I/O error '" + io + "'");
          }
      }
      void compile(JVM jvm, int cl)
      {
        var cf = jvm._types.classFile(cl);
        if (cf != null)
          {
            try
              {
                cf.write(jvm._jos);
              }
            catch (IOException io)
              {
                Errors.error("JVM backend I/O error",
                             "While creating class '" + cf.classFile() + "' in JAR, received I/O error '" + io + "'");
              }
          }
        if (jvm._types.hasInterfaceFile(cl))
          {
            var ci = jvm._types.interfaceFile(cl);
            try
              {
                ci.write(jvm._jos);
              }
            catch (IOException io)
              {
                Errors.error("JVM backend I/O error",
                             "While creating class '" + ci.classFile() + "' in JAR, received I/O error '" + io + "'");
              }
          }
      }
      void finish(JVM jvm)
      {
        try
          {
            jvm._jos.close();
            jvm._options.verbosePrintln(" + " + jvm.jarPath());
          }
        catch (IOException io)
          {
            Errors.error("JVM backend I/O error",
                         "While writing JAR file '" + jvm.jarPath() + "', received I/O error '" + io + "'");
          }
        jvm.createJavaExecutable("-jar \"" + jvm.jarPath().normalize() + "\"");
      }
    };

    /**
     * Perform this compilation phase on given clazz using given backend.
     *
     * @param jvm the backend
     *
     * @param cl the clazz.
     */
    abstract void compile(JVM jvm, int cl);

    void prepare(JVM jvm)
    {
    }
    boolean condition(JVM jvm)
    {
      return true;
    }
    void finish(JVM jvm)
    {
    }
  }


  /*----------------------------  variables  ----------------------------*/


  /**
   * The options set for the compilation.
   */
  final JVMOptions _options;


  /**
   * The intermediate code we are compiling.
   */
  final FUIR _fuir;


  /**
   * The tail call analysis.
   */
  final TailCall _tailCall;


  /**
   * Abstract interpreter framework used to walk through the code.
   */
  final AbstractInterpreter<Expr, Expr> _ai;


  /**
   * JVM identifier handling goes through _names:
   */
  final Names _names;


  /**
   * JVM types handling goes through _types:
   */
  final Types _types;


  /**
   * For each routine with clazz id cl, this holds the number
   * of local var slots for the created method at index _fuir.clazzId2num(cl).
   */
  final int[] _numLocals;


  /**
   * For each tail recursive routine, this will be the label of the tail
   * recursive call turned into goto.
   *
   * _startLabels : labels before prolog
   * _startLabels2: labels after  prolog
   */
  final Label[] _startLabels;
  final Label[] _startLabels2;


  Runner _runner;

  /**
   * The output stream used by the SAVE_JAR phase for saving the
   * JAR file to disk.
   */
  JarOutputStream _jos;

  Expr LOAD_UNIVERSE;


  /**
   * Mapping from effect clazz ids to effect ids 0, 1, 2, etc.
   */
  Map2Int<Integer> _effectIds = new Map2Int<>();


  /*---------------------------  constructors  ---------------------------*/


  /**
   * Create JVM bytecode backend for given intermediate code.
   *
   * @param opt options to control compilation.
   *
   * @param fuir the intermediate code.
   */
  public JVM(JVMOptions opt,
             FUIR fuir)
  {
    _options = opt;
    _fuir = fuir;
    _names = new Names(fuir);
    _types = new Types(opt, fuir, _names);
    _tailCall = new TailCall(fuir);
    _ai = new AbstractInterpreter<>(fuir, new CodeGen(this));
    var cnt = _fuir.clazzId2num(_fuir.lastClazz())+1;
    _numLocals   = new int[cnt];
    _startLabels = new Label[cnt];
    _startLabels2 = new Label[cnt];

    Errors.showAndExit();
  }


  /*-----------------------------  methods  -----------------------------*/


  /**
   * Name of the main feature that is to be used as the name of created code
   * (jar file, classes dir, etc.).
   *
   * @return main feature's base name
   */
  String mainName()
  {
    return _fuir.clazzBaseName(_fuir.mainClazz());
  }


  /**
   * Used as the name of created code
   * (jar file, classes dir, etc.).
   *
   * @return the outputs name
   */
  String outputName()
  {
    return _options._outputName.orElse(mainName());
  }


  /**
   * For {@code -jar} backend: Name of the JAR file to be created.
   *
   * @return jar file path created from main feature's base name
   */
  Path jarPath()
  {
    return Path.of(outputName() + ".jar");
  }


  /**
   * For {@code -classes} backend: Name of the classes directory to be created.
   *
   * @return classes directory name created from main feature's base name
   */
  Path classesDir()
  {
    return Path.of(outputName() + ".classes");
  }


  /**
   * For {@code -jar} and {@code -classes} backend: Path of the executable script to run the
   * application.
   *
   * @return executable script path created from main feature's base name
   */
  Path executablePath()
  {
    return Path.of(outputName());
  }


  /**
   * Create shell script to execute {@code java} with given arguments.  This is used
   * by -jar and -classes backends to create an executable file.
   *
   * @param args the space-separated arguments for {@code java}.
   */
  void createJavaExecutable(String args)
  {
    var executableName = executablePath();
    try
      {
        _options.verbosePrintln(" + " + executableName);
        var f = executableName.toFile();
        var out = new PrintWriter(new FileOutputStream(f));
        out.println(String.format(// NYI: UNDER DEVELOPMENT: This probably needs to be changed for Windows:
                                  """
                                  #!/bin/sh

                                  SCRIPT_PATH="$(dirname "$(readlink -f "$0")")"

                                  LD_LIBRARY_PATH="$LD_LIBRARY_PATH:$SCRIPT_PATH" \
                                  PATH="$PATH:$SCRIPT_PATH" \
                                  DYLD_FALLBACK_LIBRARY_PATH="$DYLD_FALLBACK_LIBRARY_PATH:$SCRIPT_PATH" \
                                  java --enable-preview --enable-native-access=ALL-UNNAMED -D%s="$0" %s "$@"
                                  """,
                                  FUZION_COMMAND_PROPERTY,
                                  args));
        out.close();
        f.setExecutable(true);
        for (String str : new List<>("libfuzion.so", "libfuzion.dylib", "fuzion.dll"))
          {
            var file = Path.of(System.getProperty(FuzionConstants.FUZION_HOME_PROPERTY)).resolve("lib/" + str);
            if (file.toFile().exists())
              {
                Files.copy(file,
                           executableName.toAbsolutePath().getParent().resolve(str),
                           StandardCopyOption.REPLACE_EXISTING);
              }
          }
      }
    catch (IOException io)
      {
        Errors.error("JVM backend I/O error",
                     "While writing executable file '" + executableName + "', received I/O error '" + io + "'");
      }
  }


  /**
   * Create the JVM bytecode from the intermediate code.
   */
  public void compile()
  {
    var ucl = _names.javaClass(_fuir.clazzUniverse());
    _types.UNIVERSE_TYPE = new ClassType(ucl);
    LOAD_UNIVERSE = Expr.getstatic
      (ucl,
       Names.UNIVERSE_FIELD,
       _types.UNIVERSE_TYPE);

    createCode();
    Errors.showAndExit();
  }


  /**
   * create byte code
   */
  private void createCode()
  {
    var ordered = _types.inOrder();

    Stream.of(CompilePhase.values()).forEachOrdered
      ((p) ->
       {
         if (p.condition(this))
           {
             p.prepare(this);
             for (var c : ordered)
               {
                 p.compile(this, c);
               }
             p.finish(this);
           }
       });
  }



  /**
   * Create code for given clazz cl.
   *
   * @param cl id of clazz to compile
   */
  public void code(int cl)
  {
    if (_types.clazzNeedsCode(cl))
      {
        var ck = _fuir.clazzKind(cl);
        switch (ck)
          {
          case Routine:
          case Intrinsic:
            {
              codeForRoutine(cl);
            }
          }
      }
  }


  /**
   * Create native for given clazz cl.
   *
   * store MethodHandle for native calling
   * in field methodHandle.
   *
   * @param cl id of clazz to compile
   */
  public void native0(int cl)
  {
    var cf = _types.classFile(cl);
    cf.field(ACC_PUBLIC | ACC_STATIC,
             Names.METHOD_HANDLE_FIELD_NAME,
             Names.CT_JAVA_LANG_INVOKE_METHODHANDLE.descriptor());
    var rt = _fuir.clazzResultClazz(cl);
    cf.addToClInit(
      Expr
        .stringconst(_fuir.clazzNativeName(cl))                                        // String
        .andThen(functionDescriptorArgs(cl))                                           // String, (MemoryLayout), [MemoryLayout
        .andThen(invokeFunctionDescriptorOf(_fuir.clazzIsUnitType(rt)))                // String, FunctionDescriptor
        .andThen(libraryArray())                                                       // String, FunctionDescriptor, [String
        .andThen(invoke_get_method_handle())                                           // MethodHandle
        .andThen(Expr.putstatic(_names.javaClass(cl),
                                Names.METHOD_HANDLE_FIELD_NAME,
                                Names.CT_JAVA_LANG_INVOKE_METHODHANDLE))
    );
  }


  /**
   * @return code that puts a {@code String[]} on the stack
   * filled with the libraries of command line option
   * {@code -JLibraries}
   */
  private Expr libraryArray()
  {
    var libs = _options._jLibs
      .map(l -> l.split(" "))
      .orElse(new String[0]);

    var result = Expr
        .iconst(libs.length)
        .andThen(Types.JAVA_LANG_STRING.newArray());

    for (int i = 0; i < libs.length; i++)
      {
        result = result
          .andThen(Expr.DUP)                             // T[], T[]
          .andThen(Expr.iconst(i))                       // T[], T[], idx
          .andThen(Expr.stringconst(libs[i]))            // T[], T[], idx, data
          .andThen(Types.JAVA_LANG_STRING.xastore());    // T[]
      }
    return result;
  }


  /**
   * create Expr for invoking {@link java.lang.foreign.FunctionDescriptor.of}
   * or {@link java.lang.foreign.FunctionDescriptor.ofVoid}
   *
   * @param resultsInUnit
   */
  private Expr invokeFunctionDescriptorOf(boolean resultsInUnit)
  {
    return Expr.invokeStatic(
      Names.JAVA_LANG_FOREIGN_FUNCTIONDESCRIPTOR,
      resultsInUnit ? "ofVoid": "of",
      resultsInUnit ? "(" + Names.CT_JAVA_LANG_FOREIGN_MEMORYLAYOUT.array().descriptor() + ")"
                      + Names.CT_JAVA_LANG_FOREIGN_FUNCTIONDESCRIPTOR.descriptor()
                    : "(" + Names.CT_JAVA_LANG_FOREIGN_MEMORYLAYOUT.descriptor()
                      + Names.CT_JAVA_LANG_FOREIGN_MEMORYLAYOUT.array().descriptor() + ")"
                      + Names.CT_JAVA_LANG_FOREIGN_FUNCTIONDESCRIPTOR.descriptor(),
      Names.CT_JAVA_LANG_FOREIGN_FUNCTIONDESCRIPTOR,
      -1,
      true);
  }


  /*
   * create Expr for invoking `Runtime.get_method_handle`
   */
  private Expr invoke_get_method_handle()
  {
    return Expr.invokeStatic(
      Names.RUNTIME_CLASS,
      "get_method_handle",
      "(" + Names.JAVA_LANG_STRING.descriptor() + Names.CT_JAVA_LANG_FOREIGN_FUNCTIONDESCRIPTOR.descriptor() + Types.JAVA_LANG_STRING.array().descriptor() + ")"
        + Names.CT_JAVA_LANG_INVOKE_METHODHANDLE.descriptor(),
      Names.CT_JAVA_LANG_INVOKE_METHODHANDLE);
  }


  /**
   * Put args for FunctionDescriptor onto stack.
   *
   * @param cc
   * @return
   */
  private Expr functionDescriptorArgs(int cc)
  {
    var result = Expr.UNIT;
    if (!_fuir.clazzIsUnitType(_fuir.clazzResultClazz(cc)))
      {
        result = result.andThen(layout(_fuir.clazzResultClazz(cc)));
      }
    var jt = Names.CT_JAVA_LANG_FOREIGN_MEMORYLAYOUT;
    result = result
      .andThen(Expr.iconst(_fuir.clazzArgCount(cc)))
      .andThen(jt.newArray());
    for (int i = 0; i < _fuir.clazzArgCount(cc); i++)
      {
        result = result
          .andThen(Expr.DUP)                             // T[], T[]
          .andThen(Expr.iconst(i))                       // T[], T[], idx
          .andThen(layout(_fuir.clazzArgClazz(cc, i)))   // T[], T[], idx, data
          .andThen(jt.xastore());                        // T[]
      }
    return result;
  }


  /*
   * Put MemoryLayout/ValueLayout of c onto stack.
   */
  private Expr layout(int c)
  {
    return switch (_fuir.getSpecialClazz(c))
      {
      case c_bool    -> Expr.getstatic(Names.JAVA_LANG_FOREIGN_VALUELAYOUT, "JAVA_BOOLEAN",
        new ClassType("java/lang/foreign/ValueLayout$OfBoolean"));
      case c_i8      -> Expr.getstatic(Names.JAVA_LANG_FOREIGN_VALUELAYOUT, "JAVA_BYTE",
        new ClassType("java/lang/foreign/ValueLayout$OfByte"));
      case c_i16     -> Expr.getstatic(Names.JAVA_LANG_FOREIGN_VALUELAYOUT, "JAVA_SHORT",
        new ClassType("java/lang/foreign/ValueLayout$OfShort"));
      case c_i32     -> Expr.getstatic(Names.JAVA_LANG_FOREIGN_VALUELAYOUT, "JAVA_INT",
        new ClassType("java/lang/foreign/ValueLayout$OfInt"));
      case c_i64     -> Expr.getstatic(Names.JAVA_LANG_FOREIGN_VALUELAYOUT, "JAVA_LONG",
        new ClassType("java/lang/foreign/ValueLayout$OfLong"));
      case c_u8      -> Expr.getstatic(Names.JAVA_LANG_FOREIGN_VALUELAYOUT, "JAVA_BYTE",
        new ClassType("java/lang/foreign/ValueLayout$OfByte"));
      case c_u16     -> Expr.getstatic(Names.JAVA_LANG_FOREIGN_VALUELAYOUT, "JAVA_CHAR",
        new ClassType("java/lang/foreign/ValueLayout$OfChar"));
      case c_u32     -> Expr.getstatic(Names.JAVA_LANG_FOREIGN_VALUELAYOUT, "JAVA_INT",
        new ClassType("java/lang/foreign/ValueLayout$OfInt"));
      case c_f32     -> Expr.getstatic(Names.JAVA_LANG_FOREIGN_VALUELAYOUT, "JAVA_FLOAT",
        new ClassType("java/lang/foreign/ValueLayout$OfFloat"));
      case c_f64     -> Expr.getstatic(Names.JAVA_LANG_FOREIGN_VALUELAYOUT, "JAVA_DOUBLE",
        new ClassType("java/lang/foreign/ValueLayout$OfDouble"));
      case c_u64 -> Expr.getstatic(Names.JAVA_LANG_FOREIGN_VALUELAYOUT, "JAVA_LONG",
        new ClassType("java/lang/foreign/ValueLayout$OfLong"));
      default ->
        isAddressLike(c)
          ? Expr.getstatic(Names.JAVA_LANG_FOREIGN_VALUELAYOUT, "ADDRESS", Names.CT_JAVA_LANG_FOREIGN_ADDRESS_LAYOUT)
          : structLayout(c);
      };
  }


  /**
   * Build structlayout for clazz c
   */
  private Expr structLayout(int c)
  {
    var argCount = _fuir.clazzArgCount(c);
    var result = Expr
      .iconst(argCount)
      .andThen(Names.CT_JAVA_LANG_FOREIGN_MEMORYLAYOUT.newArray());

    for (int i = 0; i < argCount; i++)
      {
        result = result
          .andThen(Expr.DUP)                                           // T[], T[]
          .andThen(Expr.iconst(i))                                     // T[], T[], idx
          .andThen(layout(_fuir.clazzArgClazz(c, i)))                  // T[], T[], idx, data
          .andThen(Names.CT_JAVA_LANG_FOREIGN_MEMORYLAYOUT.xastore()); // T[]
      }

    return result                                                      // T[]
      .andThen(Expr.invokeStatic(                                      // StructLayout
        Names.CT_JAVA_LANG_FOREIGN_MEMORYLAYOUT.className(),
        "structLayout",
        "(" + Names.CT_JAVA_LANG_FOREIGN_MEMORYLAYOUT.array().descriptor() + ")"
            + Names.CT_JAVA_LANG_FOREIGN_STRUCT_LAYOUT.descriptor(),
        Names.CT_JAVA_LANG_FOREIGN_STRUCT_LAYOUT,
        -1,
        true));
  }


  /**
   * Is the class c effectively an address in native world?
   */
  boolean isAddressLike(int c)
  {
    return _fuir.clazzIsRef(c) || _fuir.clazzIsArray(c) || _fuir.lookupCall(c) != NO_CLAZZ;
  }


  int current_index(int cl)
  {
    if (_fuir.isScalar(cl))
      {
        return 0;
      }
    var o = _fuir.clazzOuterClazz(cl);
    var l = _types.hasOuterRef(cl) ? (_fuir.isScalar(o) ? _types.javaType(o).stackSlots()  // outer of scalars like i64 are just copies of the value
                                                         : 1)
                                   : 0;
    for (var j = 0; j < _fuir.clazzArgCount(cl); j++)
      {
        var t = _fuir.clazzArgClazz(cl, j);
        var jt = _types.resultType(t);
        l = l + jt.stackSlots();
      }
    return l;
  }


  /**
<<<<<<< HEAD
   * Call constructor (<init>) for class c with zero arguments.
=======
   * Byte code to call constructor with zero arguments of class c.
>>>>>>> b55cf2a7
   */
  Expr new0(int cl)
  {
    var n = _names.javaClass(cl);
    return Expr.new0(n, _types.javaType(cl))
      .andThen(Expr.DUP)
      .andThen(Expr.invokeSpecial(n,"<init>","()V"));
  }


  /**
   * Create prolog for code of given routine.  The prolog creates a new instance
   * of cl and stores a reference to that instance into local var at slot
   * current_index().
   *
   * @param cl is of clazz to compile
   *
   * @return the prolog code.
   */
  Expr prolog(int cl)
  {
    var result = Expr.UNIT;
    if (!_fuir.isScalar(cl))  // not calls like `u8 0x20` or `f32 3.14`.
      {
        var vti = _types.resultType(cl).vti();
        result = result.andThen(new0(cl))
          .andThen(cl == _fuir.clazzUniverse()
                   ? Expr.DUP.andThen(Expr.putstatic(_names.javaClass(cl),
                                                     Names.UNIVERSE_FIELD,
                                                     _types.UNIVERSE_TYPE))
                   : Expr.UNIT)
          .andThen(Expr.astore(current_index(cl), vti));
      }
    return result;
  }


  /**
   * Create code to print msg as trace output.
   *
   * @param msg the message to be shown
   */
  private Expr callRuntimeTrace(String msg)
  {
    return Expr.stringconst(msg)
      .andThen(Expr.invokeStatic(Names.RUNTIME_CLASS, "trace", "(Ljava/lang/String;)V", PrimitiveType.type_void));
  }


  /**
   * If trace output is enabled, create bytecode for the given instruction
   *
   * @param s the current site to trace
   *
   * @return code to output the trace or a NOP.
   */
  Expr trace(int s)
  {
    if (TRACE)
      {
        var p = _fuir.sitePos(s);
        var msg = "IN " + _fuir.siteAsString(s) + ": " + _fuir.codeAtAsString(s) +
          (p == null ? "" : " " + p.show());
        return callRuntimeTrace(msg);
      }
    else
      {
        return Expr.UNIT;
      }
  }
  Expr traceReturn(int cl)
  {
    if (TRACE_RETURN)
      {
        var msg = "return from " + _fuir.clazzAsString(cl);
        return callRuntimeTrace(msg);
      }
    else
      {
        return Expr.UNIT;
      }
  }


  Expr epilog(int cl)
  {
    var r = _fuir.clazzResultField(cl);
    var t = _fuir.clazzResultClazz(cl);
    if (!_fuir.clazzIsRef(t) /* NYI: UNDER DEVELOPMENT: needed? */ && _fuir.clazzIsUnitType(t))
      {
        return traceReturn(cl)
          .andThen(Expr.RETURN);
      }
    else if (_fuir.isConstructor(cl))   // a constructor
      {
        var jt = _types.javaType(t);
        return
          traceReturn(cl)
          .andThen(jt.load(current_index(cl)))
          .andThen(jt.return0());
      }
    else
      {
        var ft = _types.resultType(t);
        var tr =  traceReturn(cl);

        return fieldExists(r)
          ? tr
             .andThen(Expr.aload(current_index(cl), ft, _types.javaType(cl).vti()))
             .andThen(getfield(r))
             .andThen(ft.return0())
          : ft != PrimitiveType.type_void
          // field does not exist but signature is not void
          ?
              /*
               * For special cases like:
               *
               * a Any => do
               * _ := a
               *
               */
            tr
             .andThen(reportErrorInCode("Can not return result field that does not exist: " + _fuir.clazzAsString(cl)))
          // field does not exist and signature is void and real type is also fuzions void
          : _fuir.clazzIsVoidType(t)
          ?
            /* Example:

              count(a,b,n i32) =>
                yak n
                if a < b then
                  yak " "
                  count a+1 b n+1
                else
                  say ""
                  count 1 b+1 n+1

              count 1 1 1

              */
            tr
              .andThen(reportErrorInCode("Can not return result field that does not exist: " + _fuir.clazzAsString(cl)))
          // field does not exist and signature is void and real type is not fuzions void
          :
              /**
               * Example where fieldExists is false but we still need a return:
               *
               * unit_like : choice unit is
               * test0(T type, a T) =>
               *   concur
               *     .atomic a
               *     .read
               * _ := test0 unit_like unit
               */
            tr
              .andThen(Expr.RETURN);
      }
  }


  /**
   * In case of an unexpected situation such as code that should be unreachable,
   * this should be used to print a corresponding error and exit(1).
   *
   * @param msg the message to be shown
   *
   * @return an Expr to report the error and exit(1).
   */
  Expr reportErrorInCode(String msg)
  {
    return Expr.stringconst(msg)
      .andThen(Expr.invokeStatic(Names.RUNTIME_CLASS,"fatal","(Ljava/lang/String;)V", PrimitiveType.type_void))
      .andThen(Expr.endless_loop());
  }


  /**
   * Create code that is supposed to be unreachable.
   *
   * @param site a site index where this unreachable code occured
   *
   * @param msg some text explaining what kind of statement we are trying to execute.
   *
   * @return an Expr to reprot the error and exit(1).
   */
  Expr reportUnreachable(int site, String msg)
  {
    return reportErrorInCode("As per data flow analysis this code should be unreachable. " + msg + " " + _fuir.siteAsString(site));
  }


  /**
   * Get the number of local var slots for the given routine
   *
   * @param cl id of clazz to generate code for
   *
   * @return the number of slotes used for local vars
   */
  int numLocals(int cl)
  {
    return _numLocals[_fuir.clazzId2num(cl)];
  }


  /**
   * Set the number of local var slots for the given routine.
   *
   * @param cl id of clazz to generate code for
   *
   * @param n the number of slots needed for local vars
   */
  void setNumLocals(int cl, int n)
  {
    _numLocals[_fuir.clazzId2num(cl)] = n;
  }


  /**
   * Create and get the label at the beginning of the code for routine cl.
   *
   * @param cl id of clazz
   *
   * @param beforeProlog true label before the prolog, false label after prolog
   *
   * @return the existing or newly created label.
   */
  Label startLabel(int cl, boolean beforeProlog)
  {
    int ix = _fuir.clazzId2num(cl);
    var labels = beforeProlog ? _startLabels : _startLabels2;
    var res = labels[ix];
    if (res == null)
      {
        res = new Label();
        labels[ix] = res;
      }
    return res;
  }


  /**
   * Alloc local var slots for the given routine.
   *
   * @param si id of clazz to generate code for
   *
   * @param numSlots the number of slots to be allocated
   *
   * @return the local var index of the allocated slots
   */
  int allocLocal(int si, int numSlots)
  {
    var cl = _fuir.clazzAt(si);
    var res = numLocals(cl);
    setNumLocals(cl, res + numSlots);
    return res;
  }

  /**
   * Create code for given clazz cl.
   *
   * @param cl id of clazz to generate code for
   */
  void codeForRoutine(int cl)
  {
    if (PRECONDITIONS) require
      (_fuir.clazzKind(cl) == FUIR.FeatureKind.Routine ||
       _fuir.clazzKind(cl) == FUIR.FeatureKind.Intrinsic);

    var cf = _types.classFile(cl);
    if (cf == null) return;
    var prolog = Expr.UNIT;
    var epilog = Expr.UNIT;
    Expr code;
    var name = _names.function(cl);

    // for an intrinsic that is not type type parameter, we do not generate code:
    if (_fuir.clazzKind(cl) == FUIR.FeatureKind.Routine ||
        _fuir.clazzTypeParameterActualType(cl) >= 0)
      {
        if (_fuir.clazzKind(cl) == FUIR.FeatureKind.Routine)
          {
            setNumLocals(cl, current_index(cl) + Math.max(1, _types.javaType(cl).stackSlots()));
            prolog = prolog(cl);
            code = _ai.processClazz(cl).v1();
            epilog = epilog(cl);
          }
        else // intrinsic is a type parameter, type instances are unit types, so nothing to be done:
          {
            code = Expr.RETURN;
            name = Names.ROUTINE_NAME;
          }

        check
          (cf != null);

        var sl = _startLabels[_fuir.clazzId2num(cl)];
        var sl2 = _startLabels2[_fuir.clazzId2num(cl)];
        var bc_cl = (sl != null ? sl : Expr.UNIT)
          .andThen(prolog)
          .andThen(sl2 != null ? sl2 : Expr.UNIT)
          .andThen(code)
          .andThen(epilog);

        var locals = initialLocals(cl);

        var code_cl = cf.codeAttribute(_fuir.clazzAsString(cl),
                                       bc_cl,
                                       new List<>(), ClassFile.StackMapTable.fromCode(cf, locals, bc_cl));

        cf.method(ClassFileConstants.ACC_STATIC | ClassFileConstants.ACC_PUBLIC, name, _types.descriptor(cl), new List<>(code_cl));

      }
  }


  /**
   * Get the state of the locals at the start of execution of cl.
   */
  public List<VerificationType> initialLocals(int cl)
  {
    var result = new List<VerificationType>();
    if (_types.hasOuterRef(cl))
      {
        var or = _fuir.clazzOuterRef(cl);
        var ot = _fuir.clazzResultClazz(or);
        var at = _types.resultType(ot);
        result = Types.addToLocals(result, at);
      }
    for (var i = 0; i < _fuir.clazzArgCount(cl); i++)
      {
        var at = _fuir.clazzArgClazz(cl, i);
        var ft = _types.resultType(at);
        result = Types.addToLocals(result, ft);
      }
    result.freeze();
    return result;
  }


  /**
   * Get the slot of the local var for argument #i.
   *
   * The Java method cl receives its target and arguments in the first local var
   * slots on the Java stack.  This helper determines the slot number of a given
   * argument.
   *
   * @param cl the clazz we are compiling.
   *
   * @param i the local variable index whose slot we are looking for.
   *
   * @return the slot that contains arg #i on a call to the Java code for {@code cl}.
   */
  public int argSlot(int cl, int i)
  {
    if (PRECONDITIONS) require
      (0 <= i,
       i < _fuir.clazzArgCount(cl));

    var l = javaTypeOfTarget(cl).stackSlots();
    for (var j = 0; j < i; j++)
      {
        var t = _fuir.clazzArgClazz(cl, j);
        l = l + _types.resultType(t).stackSlots();
      }
    return l;
  }


  /**
   * Get the Java type for target (outer ref) in the given routine.  Note that
   * the slot number of the target ref is always 0.
   *
   * @param cl the clazz we are compiling.
   *
   * @return the Java type of the outer ref, PrimitiveType.type_void if none.
   */
  public JavaType javaTypeOfTarget(int cl)
  {
    var o = _fuir.clazzOuterRef(cl);
    return o == -1 ? PrimitiveType.type_void
                   : _types.javaType(_fuir.clazzResultClazz(o));
  }


  /**
   * Create code to create a constant string.
   *
   * @param bytes the utf8 bytes of the string.
   */
  Pair<Expr, Expr> boxedConstString(byte[] bytes)
  {
    return boxedConstString(Expr.stringconst(bytes)
                       .andThen(Expr.invokeStatic(Names.RUNTIME_CLASS,
                                                  Names.RUNTIME_INTERNAL_ARRAY_FOR_CONST_STRING,
                                                  Names.RUNTIME_INTERNAL_ARRAY_FOR_CONST_STRING_SIG,
                                                  PrimitiveType.type_byte.array())));

  }


  /**
   * Create code to create a constant string.
   *
   * @param bytes the utf8 bytes of the string as a Java string.
   */
  Pair<Expr, Expr> boxedConstString(Expr bytes)
  {
    var cs = _fuir.clazz_const_string();
    var ref_cs = _fuir.clazz_ref_const_string();
    var cs_utf8_data = _fuir.clazz_const_string_utf8_data();
    var arr = _fuir.clazz_array_u8();
    var internalArray = _fuir.lookup_array_internal_array(arr);
    var data = _fuir.clazz_fuzionSysArray_u8_data();
    var length = _fuir.clazz_fuzionSysArray_u8_length();
    var fuzionSysArray = _fuir.clazzOuterClazz(data);
    var res = new0(cs)                                // stack: cs
      .andThen(Expr.DUP)                              //        cs, cs
      .andThen(new0(arr))                             //        cs, cs, arr
      .andThen(Expr.DUP)                              //        cs, cs, arr, arr
      .andThen(new0(fuzionSysArray))                  //        cs, cs, arr, arr, fsa
      .andThen(Expr.DUP)                              //        cs, cs, arr, arr, fsa, fsa
      .andThen(bytes)                                 //        cs, cs, arr, arr, fsa, fsa, byt
      .andThen(Expr.DUP_X2)                           //        cs, cs, arr, arr, byt, fsa, fsa, byt
      .andThen(putfield(data))                        //        cs, cs, arr, arr, byt, fsa
      .andThen(Expr.DUP_X1)                           //        cs, cs, arr, arr, fsa, byt, fsa
      .andThen(Expr.SWAP)                             //        cs, cs, arr, arr, fsa, fsa, byt
      .andThen(Expr.ARRAYLENGTH)                      //        cs, cs, arr, arr, fsa, fsa, len
      .andThen(putfield(length))                      //        cs, cs, arr, arr, fsa
      .andThen(putfield(internalArray))               //        cs, cs, arr
      .andThen(putfield(cs_utf8_data))                //        cs
      .andThen(Expr                                   //        cs (boxed)
        .invokeStatic(
          _names.javaClass(ref_cs),
          Names.BOX_METHOD_NAME,
          _types.boxSignature(ref_cs),
          _types.javaType(ref_cs)
        )
      );

    return new Pair<>(res, Expr.UNIT);
  }


  /**
   * Create code to create a constant string.
   *
   * @param str the string to create
   */
  Pair<Expr, Expr> constString(String str)
  {
    return boxedConstString(str.getBytes(StandardCharsets.UTF_8));
  }


  /**
   * Create a constant Java String that contains the given bytes.  This String
   * will be used to create a constant array at runtime.
   *
   * @param bytes the bytes of a serialized constant.
   *
   * @return expression that results in a Java string with the bytes from bytes
   * in its characters in little endian order.
   */
  Expr bytesArrayAsString(byte[] bytes)
  {
    StringBuilder sb = new StringBuilder();
    for (var i = 0; i < bytes.length; i+=2)
      {
        var b0 = bytes[i];
        var b1 = i+1 < bytes.length ? bytes[i+1] : (byte) 0;
        sb.append((char) ((b0 & 0xff)      |
                          (b1 & 0xff) << 8   ));
      }
    return Expr.stringconst(sb.toString());
  }


  /**
   * Create code to create a constant {@code array i8} and {@code array u8}.
   *
   * @param bytes the byte data of the array contents in Fuzions serialized from
   * (little endian).
   */
  Pair<Expr, Expr> constArray8(int arrayCl, byte[] bytes)
  {
    return const_array(arrayCl,
                       bytesArrayAsString(bytes)
                       .andThen(Expr.iconst(bytes.length))
                       .andThen(Expr.invokeStatic(Names.RUNTIME_CLASS,
                                                  Names.RUNTIME_INTERNAL_ARRAY_FOR_ARRAY_8,
                                                  Names.RUNTIME_INTERNAL_ARRAY_FOR_ARRAY_8_SIG,
                                                  PrimitiveType.type_byte.array())), bytes.length);
  }


  /**
   * Create code to create a constant {@code array i16}.
   *
   * @param bytes the byte data of the array contents in Fuzions serialized from
   * (little endian).
   */
  Pair<Expr, Expr> constArrayI16(int arrayCl, byte[] bytes)
  {
    return const_array(arrayCl,
                       bytesArrayAsString(bytes)
                       .andThen(Expr.invokeStatic(Names.RUNTIME_CLASS,
                                                  Names.RUNTIME_INTERNAL_ARRAY_FOR_ARRAY_I16,
                                                  Names.RUNTIME_INTERNAL_ARRAY_FOR_ARRAY_I16_SIG,
                                                  PrimitiveType.type_byte.array())), bytes.length / 2);
  }


  /**
   * Create code to create a constant {@code array u16}.
   *
   * @param bytes the byte data of the array contents in Fuzions serialized from
   * (little endian).
   */
  Pair<Expr, Expr> constArrayU16(int arrayCl, byte[] bytes)
  {
    return const_array(arrayCl,
                       bytesArrayAsString(bytes)
                       .andThen(Expr.invokeStatic(Names.RUNTIME_CLASS,
                                                  Names.RUNTIME_INTERNAL_ARRAY_FOR_ARRAY_U16,
                                                  Names.RUNTIME_INTERNAL_ARRAY_FOR_ARRAY_U16_SIG,
                                                  PrimitiveType.type_byte.array())), bytes.length / 2);
  }


  /**
   * Create code to create a constants {@code array i32} and {@code array u32}.
   *
   * @param bytes the byte data of the array contents in Fuzions serialized from
   * (little endian).
   */
  Pair<Expr, Expr> constArray32(int arrayCl, byte[] bytes)
  {
    return const_array(arrayCl,
                       bytesArrayAsString(bytes)
                       .andThen(Expr.invokeStatic(Names.RUNTIME_CLASS,
                                                  Names.RUNTIME_INTERNAL_ARRAY_FOR_ARRAY_32,
                                                  Names.RUNTIME_INTERNAL_ARRAY_FOR_ARRAY_32_SIG,
                                                  PrimitiveType.type_byte.array())), bytes.length / 4);
  }


  /**
   * Create code to create a constant {@code array i64} and {@code array u64}.
   *
   * @param bytes the byte data of the array contents in Fuzions serialized from
   * (little endian).
   */
  Pair<Expr, Expr> constArray64(int arrayCl, byte[] bytes)
  {
    return const_array(arrayCl,
                       bytesArrayAsString(bytes)
                       .andThen(Expr.invokeStatic(Names.RUNTIME_CLASS,
                                                  Names.RUNTIME_INTERNAL_ARRAY_FOR_ARRAY_64,
                                                  Names.RUNTIME_INTERNAL_ARRAY_FOR_ARRAY_64_SIG,
                                                  PrimitiveType.type_byte.array())), bytes.length / 8);
  }


  /**
   * Create code to create a constants {@code array f32}.
   *
   * @param bytes the byte data of the array contents in Fuzions serialized from
   * (little endian).
   */
  Pair<Expr, Expr> constArrayF32(int arrayCl, byte[] bytes)
  {
    return const_array(arrayCl,
                       bytesArrayAsString(bytes)
                       .andThen(Expr.invokeStatic(Names.RUNTIME_CLASS,
                                                  Names.RUNTIME_INTERNAL_ARRAY_FOR_ARRAY_F32,
                                                  Names.RUNTIME_INTERNAL_ARRAY_FOR_ARRAY_F32_SIG,
                                                  PrimitiveType.type_byte.array())), bytes.length / 4);
  }


  /**
   * Create code to create a constant {@code array f64}.
   *
   * @param bytes the byte data of the array contents in Fuzions serialized from
   * (little endian).
   */
  Pair<Expr, Expr> constArrayF64(int arrayCl, byte[] bytes)
  {
    return const_array(arrayCl,
                       bytesArrayAsString(bytes)
                       .andThen(Expr.invokeStatic(Names.RUNTIME_CLASS,
                                                  Names.RUNTIME_INTERNAL_ARRAY_FOR_ARRAY_F64,
                                                  Names.RUNTIME_INTERNAL_ARRAY_FOR_ARRAY_F64_SIG,
                                                  PrimitiveType.type_byte.array())), bytes.length / 8);
  }


  /**
   * Create code to create a constant array.
   *
   * @param arrayCl the clazz of the array to be created
   *
   * @param arr expr producing the java array, e.g. double[].
   */
  Pair<Expr, Expr> const_array(int arrayCl, Expr arr, int len)
  {
    var internalArray  = _fuir.lookup_array_internal_array(arrayCl);
    var fuzionSysArray = _fuir.clazzResultClazz(internalArray);
    var data           = _fuir.lookup_fuzion_sys_internal_array_data  (fuzionSysArray);
    var length         = _fuir.lookup_fuzion_sys_internal_array_length(fuzionSysArray);
    var res = new0(arrayCl)                           // stack: cs
      .andThen(Expr.DUP)                              //        cs, cs
      .andThen(new0(fuzionSysArray))                  //        cs, cs, fsa
      .andThen(Expr.DUP)                              //        cs, cs, fsa, fsa
      .andThen(arr)                                   //        cs, cs, fsa, fsa, arr
      .andThen(putfield(data))                        //        cs, cs, fsa
      .andThen(Expr.DUP)                              //        cs, cs, fsa, fsa
      .andThen(Expr.iconst(len))                      //        cs, cs, fsa, fsa, len
      .andThen(putfield(length))                      //        cs, cs, fsa
      .andThen(putfield(internalArray))               //        cs
      .is(_types.resultType(arrayCl));                //        -
    return new Pair<>(res, Expr.UNIT);
  }


  /**
   * Does given field exist as a Java field? This is the case for fields that
   *
   *  - contain data (are not unit types),
   *
   *  - whose outer type is not a primitive (scalar) type (i.e., i32.val does
   *    not exist!),
   *
   *  - that needs code
   *
   *  - whose Java type is not 'void ' (which might happen for choice types that
   *    are effectively unit types).
   *
   * @param field the clazz id of a field in _fuir.
   *
   * @return true if a Java field exists for the given field.
   */
  boolean fieldExists(int field)
  {
    var result = false;
    if (field != NO_CLAZZ)
      {
        var occ   = _fuir.clazzOuterClazz(field);
        var rt = _fuir.clazzResultClazz(field);

        result = _fuir.hasData(rt)       &&
          !_fuir.isScalar(occ)        &&
          _types.clazzNeedsCode(field) &&
          _types.resultType(rt) != PrimitiveType.type_void;
      }
    return result;
  }


  /**
   * Create bytecode for a getfield instruction. In case !fieldExists(field),
   * do nothing and return Expr.UNIT.
   *
   * @param field the clazz id of a field in _fuir.
   *
   * @return bytecode to get the value of the given field.
   */
  Expr getfield(int field)
  {
    if (PRECONDITIONS) require
      (fieldExists(field) || _types.resultType(_fuir.clazzResultClazz(field)) == PrimitiveType.type_void);

    var cl = _fuir.clazzOuterClazz(field);
    var rt = _fuir.clazzResultClazz(field);
    if (fieldExists(field))
      {
        return
          Expr.comment("Getting field `" + _fuir.clazzAsString(field) + "` in `" + _fuir.clazzAsString(cl) + "`")
          .andThen(Expr.getfield(_names.javaClass(cl),
                                 _names.field(field),
                                 _types.resultType(rt)));
      }
    else
      {
        return
          Expr.comment("Eliminated getfield since field does not exist: `" + _fuir.clazzAsString(field) + "` in `" + _fuir.clazzAsString(cl) + "`")
          .andThen(Expr.POP); // objectref
      }
  }


  /**
   * Create bytecode for a putfield instruction. In case !fieldExists(field),
   * pop the value and the target instance ref from the stack.
   *
   * @param field the clazz id of a field in _fuir.
   */
  Expr putfield(int field)
  {
    var cl = _fuir.clazzOuterClazz(field);
    var rt = _fuir.clazzResultClazz(field);
    if (fieldExists(field))
      {
        return
          Expr.comment("Setting field `" + _fuir.clazzAsString(field) + "` in `" + _fuir.clazzAsString(cl) + "`")
          .andThen(Expr.putfield(_names.javaClass(cl),
                                 _names.field(field),
                                 _types.resultType(rt)));
      }
    else
      {
        var popv = _types.javaType(rt).pop();
        return
          Expr.comment("Eliminated putfield since field does not exist: `" + _fuir.clazzAsString(field) + "` in `" + _fuir.clazzAsString(cl) + "`")
          .andThen(popv)
          .andThen(Expr.POP);

      }
  }


  /**
   * Create code to read value of a field using static binding
   *
   * @param tvalue the target instance to read the field from
   *
   * @param tc the static target clazz
   *
   * @param f the field
   */
  Expr readField(Expr tvalue, int tc, int f, int rt)
  {
    if (CHECKS) check
      (tvalue != null || !_fuir.hasData(rt));

    var occ = _fuir.clazzOuterClazz(f);
    if (occ == _fuir.clazzUniverse())
      {
        tvalue = tvalue
          .andThen(LOAD_UNIVERSE);
      }
    return
      _fuir.isScalar(occ)      ? tvalue :   // reading, e.g., `val` field from `i32` is identity operation
      _fuir.clazzIsVoidType(rt) ? null       // NYI: UNDER DEVELOPMENT: this should not be possible, a field of type void is guaranteed to be uninitialized!
                                : tvalue.getFieldOrUnit(_names.javaClass(occ),
                                                        _names.field(f),
                                                        _types.resultType(rt));
  }


  /**
   * Create code to assign value to a field
   *
   * @param s site of the assignment or NO_SITE if this is a call in an interface method stub.
   *
   * @param f the field
   *
   * @param rt the type of the field.
   *
   * @param tvalue the target value that contains the field
   *
   * @param value the new value for the field
   *
   */
  Expr assignField(int s, int f, int rt, Expr tvalue, Expr value)
  {
    if (CHECKS) check
      (tvalue != null || !_fuir.hasData(rt) || _fuir.clazzOuterClazz(f) == _fuir.clazzUniverse(),
       value != Expr.UNIT || _fuir.clazzIsVoidType(rt) || !fieldExists(f));

    var occ   = _fuir.clazzOuterClazz(f);
    Expr res;
    if (_fuir.clazzIsVoidType(rt))
      {
        // NYI: UNDER DEVELOPMENT: this should IMHO not happen, where does value come from?
        //
        //   throw new Error("assignField called for void type");
        res = null;
      }
    else if (fieldExists(f))
      {
        if (_fuir.clazzOuterClazz(f) == _fuir.clazzUniverse())
          {
            tvalue = tvalue
              .andThen(LOAD_UNIVERSE);
          }
        var v = s == NO_SITE ? value
                             : cloneValue(s, value, rt, f);
        return tvalue
          .andThen(v)
          .andThen(putfield(f));
      }
    else
      {
        res = Expr.comment("Not setting field `" + _fuir.clazzAsString(f) + "`: "+
                           (!_fuir.hasData(rt)       ? "type `" + _fuir.clazzAsString(rt) + "` is a unit type" :
                            _fuir.isScalar(occ) ? "target type is a scalar `" + _fuir.clazzAsString(occ) + "`"
                                                 : "FUIR.clazzNeedsCode() is false for this field"))
          // make sure we evaluate tvalue and value:
          .andThen(tvalue.drop())
          .andThen(value.drop());
      }
    return res;
  }


  /**
   * Clone a value if it is of value type. This is required since value types in
   * the JVM backend are currently implemented as reference values to instances
   * of a Java class, so they have reference semantics.  To get value semantics,
   * this creates a new instance and copies all the fields from value into the
   * new instance.
   *
   * NYI: OPTIMIZATION: Once value features like {@code point(x,y i32)} are
   * represented as tuples of primitive values ({@code int, int}) instead of instances
   * of Java classes ({@code class Point { int x, y; }}, this cloning will no longer
   * be needed.
   *
   * @param s site of code that requires this cloning
   *
   * @param value the value that might need to be cloned.
   *
   * @param rt the Fuzion type of the value
   *
   * @param f iff this is called to assign the cloned value to a field, the
   * field id. -1 if not assigned to a field.  This is used to not clone a value
   * if assigned to an outer ref.
   *
   * @return value iff cloning was not required, or an expression that creates a
   * clone of value.
   */
  Expr cloneValue(int s, Expr value, int rt, int f)
  {
    if (!_fuir.clazzIsRef(rt) &&
        (f == -1 || !_fuir.clazzFieldIsAdrOfValue(f)) && // an outer ref field must not be cloned
        !_fuir.isScalar(rt) &&
        (!_fuir.clazzIsChoice(rt) || _types._choices.kind(rt) == Choices.ImplKind.general))
      {
        var vti = _types.resultType(rt).vti();
        var vl = allocLocal(s, 1);
        var nl = allocLocal(s, 1);
        var e = value
          .andThen(Expr.astore(vl, vti))
          .andThen(new0(rt))
          .andThen(Expr.astore(nl, vti));
        var jt = _types.resultType(rt);
        if (_fuir.clazzIsChoice(rt))
          {
            var cc = _names.javaClass(rt);
            e = e
              .andThen(Expr.aload(nl, jt))
              .andThen(Expr.aload(vl, jt))
              .andThen(Expr.getfield(cc, Names.TAG_NAME, PrimitiveType.type_int))
              .andThen(Expr.putfield(cc, Names.TAG_NAME, PrimitiveType.type_int));
            var hasref = false;
            for (int i = 0; i < _fuir.clazzChoiceCount(rt); i++)
              {
                var tc = _fuir.clazzChoice(rt, i);
                if (_fuir.clazzIsRef(tc))
                  {
                    hasref = true;
                  }
                else
                  {
                    var ft = _types._choices.generalValueFieldType(rt, i);
                    if (ft != PrimitiveType.type_void)
                      {
                        var fn = _types._choices.generalValueFieldName(rt, i);
                        var v = Expr.aload(vl, jt)
                          .andThen(Expr.getfield(cc, fn, ft));
                        var cv = cloneValueOrNull(s, v, tc, -1);
                        e = e
                          .andThen(Expr.aload(nl, jt))
                          .andThen(cv)
                          .andThen(Expr.putfield(cc, fn, ft));
                      }
                  }
              }
            if (hasref)
              {
                e = e
                  .andThen(Expr.aload(nl, jt))
                  .andThen(Expr.aload(vl, jt))
                  .andThen(Expr.getfield(cc, Names.CHOICE_REF_ENTRY_NAME, Names.ANYI_TYPE))
                  .andThen(Expr.putfield(cc, Names.CHOICE_REF_ENTRY_NAME, Names.ANYI_TYPE));
              }
          }
        else
          {
            for (var i = 0; i < _fuir.clazzFieldCount(rt); i++)
              {
                var fi = _fuir.clazzField(rt, i);
                if (fieldExists(fi))
                  {
                    var rti = _fuir.clazzResultClazz(fi);
                    var v = readField(Expr.aload(vl, jt),
                                         rt,
                                         fi,
                                         rti);
                    var cv = cloneValueOrNull(s, v, rti, fi);
                    e = e
                      .andThen(Expr.aload(nl,jt))
                      .andThen(cv)
                      .andThen(putfield(fi));
                  }
              }
          }
        value = e
          .andThen(Expr.aload(nl, jt));
      }
    return value;
  }


  /**
   * Helper for cloneValue to clone the value of a field in a choice or a
   * product type that may be null.
   *
   * In a choice, a value may be null if that that field is unused, i.e., the
   * choice is tagged for a different value.
   *
   * In a product type, the value of a field may be null if that value was not
   * yet initialized. This may currently be the case of local variables on
   * branches that were executed yet, or that may never be executed at all as for
   * {@code str} in
   *
   *    point (x, y i32) is
   *      if x > y
   *         str := "$x is greater than $y"
   *         if debug
   *           say str
   *
   *   p := Point 3 4
   *
   */
  private Expr cloneValueOrNull(int s, Expr value, int rt, int f)
  {
    Expr result;
    if (_types.resultType(rt) instanceof AType)
      { // the value type may be a null reference if it is unused.
        // NYI: UNDER DEVELOPMENT: The null-check should be removed when reading fields that are known to be initialized.
        result = value
          .andThen(Expr.DUP)
          .andThen(Expr.branch(O_ifnonnull,
                               cloneValue(s, Expr.UNIT /* target is DUPped on stack */, rt, f)));
      }
    else
      {
        result = cloneValue(s, value, rt, f);

      }
    return result;
  }


  /**
   * Create code for field-by-field comparison of two value or choice type values.
   *
   * @param s site of the comparison
   *
   * @param value1 the first value to compare
   *
   * @param value2 the second value to compare
   *
   * @param rt the Fuzion type of the value
   *
   * @return value iff cloning was not required, or an expression that creates a
   * clone of value.
   */
  Expr compareValues(int s, Expr value1, Expr value2, int rt)
  {
    if (PRECONDITIONS) require
      (s != NO_SITE,
       value1 != null,
       value2 != null);

    Expr result;
    byte ifcc = 0;
    Expr cast = Expr.UNIT;
    Expr cmp  = Expr.UNIT;
    var jt = _types.resultType(rt);

    if (jt == ClassFileConstants.PrimitiveType.type_void)
      { // unit-type values are always equal:
        result = Expr.iconst(1);
      }
    else
      {
        // check if we have a primitive or reference types
        if (jt == ClassFileConstants.PrimitiveType.type_boolean ||
            jt == ClassFileConstants.PrimitiveType.type_byte    ||
            jt == ClassFileConstants.PrimitiveType.type_short   ||
            jt == ClassFileConstants.PrimitiveType.type_char    ||
            jt == ClassFileConstants.PrimitiveType.type_int)
          {
            ifcc = O_if_icmpeq;
          }
        else if (jt == ClassFileConstants.PrimitiveType.type_float)
          {
            cast = Expr.invokeStatic("java/lang/Float", "floatToIntBits", "(F)I", ClassFileConstants.PrimitiveType.type_int);
            ifcc = O_if_icmpeq;
          }
        else if (jt == ClassFileConstants.PrimitiveType.type_long)
          {
            cmp = Expr.LCMP;
            ifcc = O_ifeq;
          }
        else if (jt == ClassFileConstants.PrimitiveType.type_double)
          {
            cast = Expr.invokeStatic("java/lang/Double", "doubleToLongBits", "(D)J", ClassFileConstants.PrimitiveType.type_long);
            cmp = Expr.LCMP;
            ifcc = O_ifeq;
          }
        else if (_fuir.clazzIsRef(rt))
          {
            if (CHECKS) check
                          (jt instanceof ClassFileConstants.AType);
            ifcc = O_if_acmpeq;
          }
        else if (_fuir.clazzIsChoice(rt) &&
                 jt instanceof ClassFileConstants.AType &&
                 (_types._choices.kind(rt) == Choices.ImplKind.nullable ||
                  _types._choices.kind(rt) == Choices.ImplKind.refsAndUnits))
          {
            ifcc = O_if_acmpeq;
          }

        if (ifcc != 0)
          { // handle primitive or reference type:
            result = value1
              .andThen(cast)
              .andThen(value2)
              .andThen(cast)
              .andThen(cmp)
              .andThen(Expr.branch(ifcc,
                                   Expr.iconst(1),
                                   Expr.iconst(0)));
          }
        else
          { // we have a structured type:
            var v1 = allocLocal(s, 1);
            var v2 = allocLocal(s, 1);
            result = value1
              .andThen(Expr.astore(v1, jt.vti()))
              .andThen(value2)
              .andThen(Expr.astore(v2, jt.vti()));

            if (_fuir.clazzIsChoice(rt))
              {
                if (CHECKS) check
                  (_types._choices.kind(rt) == Choices.ImplKind.general);

                var cc = _names.javaClass(rt);
                result = result
                  .andThen(Expr.aload(v1, jt).andThen(Expr.getfield(cc, Names.TAG_NAME, PrimitiveType.type_int)))
                  .andThen(Expr.aload(v2, jt).andThen(Expr.getfield(cc, Names.TAG_NAME, PrimitiveType.type_int)))
                  .andThen(Expr.branch(O_if_icmpeq,
                                       Expr.iconst(1),
                                       Expr.iconst(0)));
                var hasref = false;
                for (int i = 0; i < _fuir.clazzChoiceCount(rt); i++)
                  {
                    var tc = _fuir.clazzChoice(rt, i);
                    if (_fuir.clazzIsRef(tc))
                      {
                        hasref = true;
                      }
                    else
                      {
                        var ft = _types._choices.generalValueFieldType(rt, i);
                        if (ft != PrimitiveType.type_void)
                          {
                            var fn = _types._choices.generalValueFieldName(rt, i);
                            var vi1 = Expr.aload(v1, jt).andThen(Expr.getfield(cc, fn, ft));
                            var vi2 = Expr.aload(v2, jt).andThen(Expr.getfield(cc, fn, ft));
                            var cmpi = compareValues(s, vi1, vi2, _fuir.clazzChoice(rt, i))
                              .andThen(Expr.IAND);
                            if ( !_fuir.clazzIsRef(tc) && ft instanceof AType)
                              { // the value type may be a null reference if it is unused.
                                cmpi = Expr.aload(v1, jt).andThen(Expr.getfield(cc, fn, ft))
                                  .andThen(Expr.branch
                                           (O_ifnonnull,
                                            Expr.aload(v2, jt).andThen(Expr.getfield(cc, fn, ft))
                                            .andThen(Expr.branch
                                                     (O_ifnonnull,
                                                      cmpi))));
                              }
                            result = result
                              .andThen(cmpi);
                           }
                      }
                  }
                if (hasref)
                  {
                    result = result
                      .andThen(Expr.aload(v1, jt)).andThen(Expr.getfield(cc, Names.CHOICE_REF_ENTRY_NAME, Names.ANYI_TYPE))
                      .andThen(Expr.aload(v2, jt)).andThen(Expr.getfield(cc, Names.CHOICE_REF_ENTRY_NAME, Names.ANYI_TYPE))
                      .andThen(Expr.branch(O_if_acmpeq,
                                           Expr.iconst(1),
                                           Expr.iconst(0)))
                      .andThen(Expr.IAND);
                  }
              }
            else // not a choice, so a 'normal' product type
              {
                if (CHECKS) check
                  (_fuir.clazzFieldCount(rt) > 0);  // unit-types where handled above

                var count = 0;
                for (var i = 0; i < _fuir.clazzFieldCount(rt); i++)
                  {
                    var fi = _fuir.clazzField(rt, i);
                    if (fieldExists(fi))
                      {
                        var rti = _fuir.clazzResultClazz(fi);
                        var f1 = readField(Expr.aload(v1, jt), rt, fi, rti);
                        var f2 = readField(Expr.aload(v2, jt), rt, fi, rti);
                        result = result
                          .andThen(compareValues(s, f1, f2, rti))
                          .andThen(count > 0 ? Expr.IAND  // if several field, use AND to cumulate result
                                             : Expr.UNIT);
                        count++;
                      }
                  }
                if (count == 0)
                  { // no fields exist, so values are equal:
                    result = result.andThen(Expr.iconst(1));
                  }
              }
          }
      }
    return result;
  }


  /**
   * Get a small id (0, 1, 2, ) for an effect whose clazz id is given.
   */
  int effectId(int ecl)
  {
    if (PRECONDITIONS) require
      (ecl != FUIR.NO_CLAZZ);

    return _effectIds.add(ecl);
  }


  public boolean isValueType(int rt)
  {
    return !isAddressLike(rt) && !_types.javaType(rt).isPrimitive();
  }


}

/* end of file */<|MERGE_RESOLUTION|>--- conflicted
+++ resolved
@@ -1211,11 +1211,7 @@
 
 
   /**
-<<<<<<< HEAD
-   * Call constructor (<init>) for class c with zero arguments.
-=======
    * Byte code to call constructor with zero arguments of class c.
->>>>>>> b55cf2a7
    */
   Expr new0(int cl)
   {
