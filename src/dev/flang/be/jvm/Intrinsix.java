/*

This file is part of the Fuzion language implementation.

The Fuzion language implementation is free software: you can redistribute it
and/or modify it under the terms of the GNU General Public License as published
by the Free Software Foundation, version 3 of the License.

The Fuzion language implementation is distributed in the hope that it will be
useful, but WITHOUT ANY WARRANTY; without even the implied warranty of
MERCHANTABILITY or FITNESS FOR A PARTICULAR PURPOSE.  See the GNU General Public
License for more details.

You should have received a copy of the GNU General Public License along with The
Fuzion language implementation.  If not, see <https://www.gnu.org/licenses/>.

*/

/*-----------------------------------------------------------------------
 *
 * Tokiwa Software GmbH, Germany
 *
 * Source of class Intrinsics
 *
 *---------------------------------------------------------------------*/

package dev.flang.be.jvm;

import dev.flang.be.jvm.classfile.ClassFileConstants;
import dev.flang.be.jvm.classfile.Expr;

import dev.flang.be.jvm.runtime.Intrinsics;
import dev.flang.be.jvm.runtime.Runtime;

import dev.flang.fuir.FUIR;

import dev.flang.util.ANY;
import dev.flang.util.Errors;
import dev.flang.util.List;
import dev.flang.util.Pair;

import java.util.Arrays;
import java.util.Set;
import java.util.TreeMap;
import java.util.TreeSet;

import java.util.stream.Collectors;


/**
 * Intrinsix provides code for compilation of intrinsics for the JVM backend.
 *
 * @author Fridtjof Siebert (siebert@tokiwa.software)
 */
public class Intrinsix extends ANY implements ClassFileConstants
{

  /*----------------------------  interfaces  ---------------------------*/


  // NYI: Move to class InlineIntrinsics or similar.
  interface IntrinsicCode
  {
    Pair<Expr,Expr> get(JVM jvm, int cc, Expr tvalue, List<Expr> args);
  }


  /*----------------------------  constants  ----------------------------*/


  /* Set of names of intrinsics defined in runtime.Intrinsics.  No inline code
   * is created for these, but they are called directly:
   */
  static TreeSet<String> _availableIntrinsics = new TreeSet<>();
  static
  {
    for (var m : Intrinsics.class.getDeclaredMethods())
      {
        _availableIntrinsics.add(m.getName());
      }
  }


  /**
   * Set of code generators for intrinsics that produce inline code
   */
  static final TreeMap<String, IntrinsicCode> _compiled_ = new TreeMap<>();
  static
  {
    put("Any.as_string",
        (jvm, cc, tvalue, args) ->
        {
          var clname = jvm._fuir.clazzAsString(jvm._fuir.clazzOuterClazz(cc));
          return jvm.constString("instance["+clname+"]");
        });

    put("Type.name",
        (jvm, cc, tvalue, args) ->
        {
          var str = jvm._fuir.clazzTypeName(jvm._fuir.clazzOuterClazz(cc));
          return new Pair<>(tvalue.drop().andThen(jvm.constString(str)), Expr.UNIT);
        });

    put("concur.atomic.racy_accesses_supported",
        (jvm, cc, tvalue, args) ->
        {
          var v = jvm._fuir.lookupAtomicValue(jvm._fuir.clazzOuterClazz(cc));
          var rc  = jvm._fuir.clazzResultClazz(v);
          var r =
            jvm._fuir.clazzIsRef(rc) ||
            jvm._fuir.clazzIs(rc, FUIR.SpecialClazzes.c_i8  ) ||
            jvm._fuir.clazzIs(rc, FUIR.SpecialClazzes.c_i16 ) ||
            jvm._fuir.clazzIs(rc, FUIR.SpecialClazzes.c_i32 ) ||
            jvm._fuir.clazzIs(rc, FUIR.SpecialClazzes.c_i64 ) ||
            jvm._fuir.clazzIs(rc, FUIR.SpecialClazzes.c_u8  ) ||
            jvm._fuir.clazzIs(rc, FUIR.SpecialClazzes.c_u16 ) ||
            jvm._fuir.clazzIs(rc, FUIR.SpecialClazzes.c_u32 ) ||
            jvm._fuir.clazzIs(rc, FUIR.SpecialClazzes.c_u64 ) ||
            jvm._fuir.clazzIs(rc, FUIR.SpecialClazzes.c_f32 ) ||
            jvm._fuir.clazzIs(rc, FUIR.SpecialClazzes.c_bool) ||
            jvm._fuir.clazzIs(rc, FUIR.SpecialClazzes.c_unit);
          return new Pair<>(Expr.UNIT, Expr.iconst(r ? 1 : 0));
        });

    put("concur.util.loadFence",
        "concur.util.storeFence",
        (jvm, cc, tvalue, args) ->
        {
          var val = Expr.getstatic(Names.RUNTIME_CLASS,
                                   "LOCK_FOR_ATOMIC",
                                   JAVA_LANG_OBJECT)
            .andThen(Expr.MONITORENTER)
            .andThen(Expr.getstatic(Names.RUNTIME_CLASS,
                                    "LOCK_FOR_ATOMIC",
                                    JAVA_LANG_OBJECT))
            .andThen(Expr.MONITOREXIT);
          return new Pair<>(Expr.UNIT, val);
        });

    put("debug",
        (jvm, cc, tvalue, args) ->
        {
          return new Pair<>(Expr.UNIT, Expr.iconst(jvm._options.fuzionDebug() ? 1 : 0));
        });

    put("debug_level",
        (jvm, cc, tvalue, args) ->
        {
          return new Pair<>(Expr.UNIT, Expr.iconst(jvm._options.fuzionDebugLevel()));
        });

    put("fuzion.java.Java_Object.is_null",
        (jvm, cc, tvalue, args) ->
        {
          var jref = jvm._fuir.clazz_fuzionJavaObject_Ref();
          var res = tvalue
            .andThen(jvm.getfield(jref))
            .andThen(Expr.branch(O_ifnull,
                                 Expr.iconst(1),
                                 Expr.iconst(0)))
            ;
          return new Pair<>(res, Expr.UNIT);
        });

    put("fuzion.java.i8_to_java_object",
        (jvm, cc, tvalue, args) ->
        {
          var rc = jvm._fuir.clazz_fuzionJavaObject();
          var jref = jvm._fuir.clazz_fuzionJavaObject_Ref();
          var res = jvm.new0(rc)
            .andThen(Expr.DUP)
            .andThen(args.get(0))
            .andThen(Expr.invokeStatic("java/lang/Byte", "valueOf", "(B)Ljava/lang/Byte;", Names.JAVA_LANG_OBJECT))
            .andThen(jvm.putfield(jref))
            .is(jvm._types.javaType(rc));
          return new Pair<>(res, Expr.UNIT);
        });

    put("fuzion.java.i16_to_java_object",
        (jvm, cc, tvalue, args) ->
        {
          var rc = jvm._fuir.clazz_fuzionJavaObject();
          var jref = jvm._fuir.clazz_fuzionJavaObject_Ref();
          var res = jvm.new0(rc)
            .andThen(Expr.DUP)
            .andThen(args.get(0))
            .andThen(Expr.invokeStatic("java/lang/Short", "valueOf", "(S)Ljava/lang/Short;", Names.JAVA_LANG_OBJECT))
            .andThen(jvm.putfield(jref))
            .is(jvm._types.javaType(rc));
          return new Pair<>(res, Expr.UNIT);
        });

    put("fuzion.java.i32_to_java_object",
        (jvm, cc, tvalue, args) ->
        {
          var rc = jvm._fuir.clazz_fuzionJavaObject();
          var jref = jvm._fuir.clazz_fuzionJavaObject_Ref();
          var res = jvm.new0(rc)
            .andThen(Expr.DUP)
            .andThen(args.get(0))
            .andThen(Expr.invokeStatic("java/lang/Integer", "valueOf", "(I)Ljava/lang/Integer;", Names.JAVA_LANG_OBJECT))
            .andThen(jvm.putfield(jref))
            .is(jvm._types.javaType(rc));
          return new Pair<>(res, Expr.UNIT);
        });

    put("fuzion.java.i64_to_java_object",
        (jvm, cc, tvalue, args) ->
        {
          var rc = jvm._fuir.clazz_fuzionJavaObject();
          var jref = jvm._fuir.clazz_fuzionJavaObject_Ref();
          var res = jvm.new0(rc)
            .andThen(Expr.DUP)
            .andThen(args.get(0))
            .andThen(Expr.invokeStatic("java/lang/Long", "valueOf", "(J)Ljava/lang/Long;", Names.JAVA_LANG_OBJECT))
            .andThen(jvm.putfield(jref))
            .is(jvm._types.javaType(rc));
          return new Pair<>(res, Expr.UNIT);
        });

    put("fuzion.java.u16_to_java_object",
        (jvm, cc, tvalue, args) ->
        {
          var rc = jvm._fuir.clazz_fuzionJavaObject();
          var jref = jvm._fuir.clazz_fuzionJavaObject_Ref();
          var res = jvm.new0(rc)
            .andThen(Expr.DUP)
            .andThen(args.get(0))
            .andThen(Expr.invokeStatic("java/lang/Character", "valueOf", "(C)Ljava/lang/Character;", Names.JAVA_LANG_OBJECT))
            .andThen(jvm.putfield(jref))
            .is(jvm._types.javaType(rc));
          return new Pair<>(res, Expr.UNIT);
        });

    put("fuzion.java.f32_to_java_object",
        (jvm, cc, tvalue, args) ->
        {
          var rc = jvm._fuir.clazz_fuzionJavaObject();
          var jref = jvm._fuir.clazz_fuzionJavaObject_Ref();
          var res = jvm.new0(rc)
            .andThen(Expr.DUP)
            .andThen(args.get(0))
            .andThen(Expr.invokeStatic("java/lang/Float", "valueOf", "(F)Ljava/lang/Float;", Names.JAVA_LANG_OBJECT))
            .andThen(jvm.putfield(jref))
            .is(jvm._types.javaType(rc));
          return new Pair<>(res, Expr.UNIT);
        });

    put("fuzion.java.f64_to_java_object",
        (jvm, cc, tvalue, args) ->
        {
          var rc = jvm._fuir.clazz_fuzionJavaObject();
          var jref = jvm._fuir.clazz_fuzionJavaObject_Ref();
          var res = jvm.new0(rc)
            .andThen(Expr.DUP)
            .andThen(args.get(0))
            .andThen(Expr.invokeStatic("java/lang/Double", "valueOf", "(D)Ljava/lang/Double;", Names.JAVA_LANG_OBJECT))
            .andThen(jvm.putfield(jref))
            .is(jvm._types.javaType(rc));
          return new Pair<>(res, Expr.UNIT);
        });

    put("fuzion.java.bool_to_java_object",
        (jvm, cc, tvalue, args) ->
        {
          var rc = jvm._fuir.clazz_fuzionJavaObject();
          var jref = jvm._fuir.clazz_fuzionJavaObject_Ref();
          var res = jvm.new0(rc)
            .andThen(Expr.DUP)
            .andThen(args.get(0))
            .andThen(Expr.invokeStatic("java/lang/Boolean", "valueOf", "(Z)Ljava/lang/Boolean;", Names.JAVA_LANG_OBJECT))
            .andThen(jvm.putfield(jref))
            .is(jvm._types.javaType(rc));
          return new Pair<>(res, Expr.UNIT);
        });

    put("fuzion.std.date_time",
        (jvm, cc, tvalue, args) ->
        {
          var res =
            args.get(0)
            .andThen(Expr.checkcast(PrimitiveType.type_int.array()))
            .andThen(Expr.invokeStatic(Names.RUNTIME_CLASS,
                                       "fuzion_std_date_time",
                                       "([I)V",
                                       PrimitiveType.type_void));
          return new Pair<>(Expr.UNIT, res);
        });

    put("fuzion.sys.args.count",
        (jvm, cc, tvalue, args) ->
        {
          var val = Expr.getstatic(Names.RUNTIME_CLASS,
                                   Names.RUNTIME_ARGS,
                                   JAVA_LANG_STRING.array())
            .andThen(Expr.ARRAYLENGTH);
          return new Pair<>(val, Expr.UNIT);
        });

    put("fuzion.sys.args.get",
        (jvm, cc, tvalue, args) ->
        {
          return jvm.constString(args.get(0)
                                 .andThen(Expr.invokeStatic(Names.RUNTIME_CLASS,
                                                            Names.RUNTIME_ARGS_GET,
                                                            Names.RUNTIME_ARGS_GET_SIG,
                                                            PrimitiveType.type_byte.array())));
        });

    put("fuzion.sys.fileio.write", (jvm, cc, tvalue, args) ->
        {
          var res =
            tvalue.drop()
            .andThen(args.get(0))
            .andThen(args.get(1))
            .andThen(Expr.checkcast(PrimitiveType.type_byte.array()))
            .andThen(args.get(2))
            .andThen(Expr.invokeStatic(Names.RUNTIME_CLASS,
                                       "fuzion_sys_fileio_write",
                                       "(J[BI)I",
                                       PrimitiveType.type_int));
          return new Pair<>(res, Expr.UNIT);
        });

    put("fuzion.sys.internal_array.get",
        "fuzion.sys.internal_array.setel",
        "fuzion.sys.internal_array_init.alloc",

        (jvm, cc, tvalue, args) ->
        {
          var in = jvm._fuir.clazzIntrinsicName(cc);
          var at = jvm._fuir.clazzOuterClazz(cc); // array type
          var et = jvm._fuir.clazzActualGeneric(at, 0); // element type
          var jt = jvm._types.resultType(et);
          var val = Expr.UNIT;
          var code = Expr.UNIT;
          if (in.equals("fuzion.sys.internal_array_init.alloc"))
            {
              val = args.get(0)
                .andThen(jt.newArray());
            }
          else
            {
              var arrAndIndex = args.get(0)
                .andThen(Expr.checkcast(jt.array()))
                .andThen(args.get(1));
              if (in.equals("fuzion.sys.internal_array.get"))
                {
                  val = arrAndIndex
                    .andThen(jt.xaload());
                }
              else if (in.equals("fuzion.sys.internal_array.setel"))
                {
                  code = arrAndIndex
                    .andThen(args.get(2))
                    .andThen(jt.xastore());
                }
            }
          return new Pair<>(val, code);
        });

    put("effect.abort",
        (jvm, cc, tvalue, args) ->
        {
          var ecl = jvm._fuir.effectType(cc);
          var code = Expr.iconst(jvm._fuir.clazzId2num(ecl))
            .andThen(Expr.invokeStatic(Names.RUNTIME_CLASS,
                                       "effect_abort",
                                       "(I)V",
                                       ClassFileConstants.PrimitiveType.type_void));
          return new Pair<>(Expr.UNIT, code);
        });

    put("effect.abortable",
        (jvm, cc, tvalue, args) ->
        {
          var ecl = jvm._fuir.effectType(cc);
          var oc = jvm._fuir.clazzActualGeneric(cc, 0);
          var call = jvm._fuir.lookupCall(oc);
          var call_t = jvm._types.javaType(call);
          if (call_t instanceof ClassType call_ct)
            {
              var result = Expr.iconst(jvm._fuir.clazzId2num(ecl))
                .andThen(tvalue)
                .andThen(args.get(0))
                .andThen(Expr.classconst(call_ct))
                .andThen(Expr.invokeStatic(Names.RUNTIME_CLASS,
                                           "effect_abortable",
                                           "(" + ("I" +
                                                  Names.ANY_DESCR +
                                                  Names.ANY_DESCR +
                                                  JAVA_LANG_CLASS.descriptor()) +
                                           ")V",
                                           ClassFileConstants.PrimitiveType.type_void));
              return new Pair<>(Expr.UNIT, result);
            }
          else
            { // unreachable, call type cannot be primitive type
              throw new Error("unexpected type " + call_t + " for " + jvm._fuir.clazzAsString(call));
            }
        });

    put("effect.default",
        (jvm, cc, tvalue, args) ->
        {
          var ecl = jvm._fuir.effectType(cc);
          var result = Expr.iconst(jvm._fuir.clazzId2num(ecl))
            .andThen(tvalue)
            .andThen(Expr.invokeStatic(Names.RUNTIME_CLASS,
                                       "effect_default",
                                       "(" + ("I" +
                                              Names.ANY_DESCR) +
                                       ")V",
                                       ClassFileConstants.PrimitiveType.type_void));
          return new Pair<>(Expr.UNIT, result);
        });
    put("effect.replace",
        (jvm, cc, tvalue, args) ->
        {
          var ecl = jvm._fuir.effectType(cc);
          var result = Expr.iconst(jvm._fuir.clazzId2num(ecl))
            .andThen(tvalue)
            .andThen(Expr.invokeStatic(Names.RUNTIME_CLASS,
                                       "effect_replace",
                                       "(" + ("I" +
                                              Names.ANY_DESCR) +
                                       ")V",
                                       ClassFileConstants.PrimitiveType.type_void));
          return new Pair<>(Expr.UNIT, result);
        });
    put("effect.type.is_installed",
        (jvm, cc, tvalue, args) ->
        {
          var ecl = jvm._fuir.clazzActualGeneric(cc, 0);
          var val = Expr.iconst(jvm._fuir.clazzId2num(ecl))
            .andThen(Expr.invokeStatic(Names.RUNTIME_CLASS,
                                       "effect_is_installed",
                                       "(I)Z",
                                       ClassFileConstants.PrimitiveType.type_boolean));
          return new Pair<>(val, Expr.UNIT);
        });

    put("safety",
        (jvm, cc, tvalue, args) ->
        {
          return new Pair<>(Expr.UNIT, Expr.iconst(jvm._options.fuzionSafety() ? 1 : 0));
        });


    put("fuzion.sys.net.accept",(jvm, cc, tvalue, args) ->
    {
          var res =
            tvalue.drop()
            .andThen(args.get(0))
            .andThen(args.get(1))
            .andThen(Expr.checkcast(PrimitiveType.type_long.array()))
            .andThen(Expr.invokeStatic(Names.RUNTIME_CLASS,
                                       "fuzion_sys_net_accept",
                                       methodDescriptor(Runtime.class, "fuzion_sys_net_accept"),
                                       PrimitiveType.type_boolean));
          return new Pair<>(res, Expr.UNIT);
    });
    put("fuzion.sys.net.bind0",(jvm, cc, tvalue, args) ->
    {
          var res =
            tvalue.drop()
            .andThen(args.get(0))
            .andThen(args.get(1))
            .andThen(args.get(2))
            .andThen(args.get(3))
            .andThen(Expr.checkcast(PrimitiveType.type_byte.array()))
            .andThen(args.get(4))
            .andThen(Expr.checkcast(PrimitiveType.type_byte.array()))
            .andThen(args.get(5))
            .andThen(Expr.checkcast(PrimitiveType.type_long.array()))
            .andThen(Expr.invokeStatic(Names.RUNTIME_CLASS,
                                       "fuzion_sys_net_bind0",
                                       methodDescriptor(Runtime.class, "fuzion_sys_net_bind0"),
                                       PrimitiveType.type_int));
          return new Pair<>(res, Expr.UNIT);
    });
    put("fuzion.sys.net.close0",(jvm, cc, tvalue, args) ->
    {
          var res =
            tvalue.drop()
            .andThen(args.get(0))
            .andThen(Expr.invokeStatic(Names.RUNTIME_CLASS,
                                       "fuzion_sys_net_close0",
                                        methodDescriptor(Runtime.class, "fuzion_sys_net_close0"),
                                       PrimitiveType.type_int));
          return new Pair<>(res, Expr.UNIT);
    });
    put("fuzion.sys.net.connect0",(jvm, cc, tvalue, args) ->
    {
          var res =
            tvalue.drop()
            .andThen(args.get(0))
            .andThen(args.get(1))
            .andThen(args.get(2))
            .andThen(args.get(3))
            .andThen(Expr.checkcast(PrimitiveType.type_byte.array()))
            .andThen(args.get(4))
            .andThen(Expr.checkcast(PrimitiveType.type_byte.array()))
            .andThen(args.get(5))
            .andThen(Expr.checkcast(PrimitiveType.type_long.array()))
            .andThen(Expr.invokeStatic(Names.RUNTIME_CLASS,
                                       "fuzion_sys_net_connect0",
                                       methodDescriptor(Runtime.class, "fuzion_sys_net_connect0"),
                                       PrimitiveType.type_int));
          return new Pair<>(res, Expr.UNIT);
    });
    put("fuzion.sys.net.get_peer_address",(jvm, cc, tvalue, args) ->
    {
          var res =
            tvalue.drop()
            .andThen(args.get(0))
            .andThen(args.get(1))
            .andThen(Expr.checkcast(PrimitiveType.type_byte.array()))
            .andThen(Expr.invokeStatic(Names.RUNTIME_CLASS,
                                       "fuzion_sys_net_get_peer_address",
                                       methodDescriptor(Runtime.class, "fuzion_sys_net_get_peer_address"),
                                       PrimitiveType.type_int));
          return new Pair<>(res, Expr.UNIT);
    });
    put("fuzion.sys.net.get_peer_port",(jvm, cc, tvalue, args) ->
    {
          var res =
            tvalue.drop()
            .andThen(args.get(0))
            .andThen(Expr.invokeStatic(Names.RUNTIME_CLASS,
                                       "fuzion_sys_net_get_peer_port",
                                       methodDescriptor(Runtime.class, "fuzion_sys_net_get_peer_port"),
                                       PrimitiveType.type_short));
          return new Pair<>(res, Expr.UNIT);
    });
    put("fuzion.sys.net.listen",(jvm, cc, tvalue, args) ->
    {
          var res =
            tvalue.drop()
            .andThen(Expr.invokeStatic(Names.RUNTIME_CLASS,
                                       "fuzion_sys_net_listen",
                                       methodDescriptor(Runtime.class, "fuzion_sys_net_listen"),
                                       PrimitiveType.type_int));
          return new Pair<>(res, Expr.UNIT);
    });
    put("fuzion.sys.net.read",(jvm, cc, tvalue, args) ->
    {
          var res =
            tvalue.drop()
            .andThen(args.get(0))
            .andThen(args.get(1))
            .andThen(Expr.checkcast(PrimitiveType.type_byte.array()))
            .andThen(args.get(2))
            .andThen(args.get(3))
            .andThen(Expr.checkcast(PrimitiveType.type_long.array()))
            .andThen(Expr.invokeStatic(Names.RUNTIME_CLASS,
                                       "fuzion_sys_net_read",
                                       methodDescriptor(Runtime.class, "fuzion_sys_net_read"),
                                       PrimitiveType.type_boolean));
          return new Pair<>(res, Expr.UNIT);
    });
    put("fuzion.sys.net.set_blocking0",(jvm, cc, tvalue, args) ->
    {
          var res =
            tvalue.drop()
            .andThen(args.get(0))
            .andThen(args.get(1))
            .andThen(Expr.invokeStatic(Names.RUNTIME_CLASS,
                                       "fuzion_sys_net_set_blocking0",
                                       methodDescriptor(Runtime.class, "fuzion_sys_net_set_blocking0"),
                                       PrimitiveType.type_int));
          return new Pair<>(res, Expr.UNIT);
    });
    put("fuzion.sys.net.write",(jvm, cc, tvalue, args) ->
    {
          var res =
            tvalue.drop()
            .andThen(args.get(0))
            .andThen(args.get(1))
            .andThen(Expr.checkcast(PrimitiveType.type_byte.array()))
            .andThen(Expr.invokeStatic(Names.RUNTIME_CLASS,
                                       "fuzion_sys_net_write",
                                       methodDescriptor(Runtime.class, "fuzion_sys_net_write"),
                                       PrimitiveType.type_int));
          return new Pair<>(res, Expr.UNIT);
    });


    put("fuzion.sys.fileio.close", (jvm, cc, tvalue, args) -> {
      var res =
        tvalue.drop()
          .andThen(args.get(0))
          .andThen(Expr.invokeStatic(Names.RUNTIME_CLASS,
            "fuzion_sys_fileio_close",
            methodDescriptor(Runtime.class, "fuzion_sys_fileio_close"),
            PrimitiveType.type_int));
      return new Pair<>(res, Expr.UNIT);
    });
    put("fuzion.sys.fileio.create_dir", (jvm, cc, tvalue, args) -> {
      var res =
        tvalue.drop()
          .andThen(args.get(0))
          .andThen(Expr.checkcast(PrimitiveType.type_byte.array()))
          .andThen(Expr.invokeStatic(Names.RUNTIME_CLASS,
            "fuzion_sys_fileio_create_dir",
            methodDescriptor(Runtime.class, "fuzion_sys_fileio_create_dir"),
            PrimitiveType.type_boolean));
      return new Pair<>(res, Expr.UNIT);
    });
    put("fuzion.sys.fileio.delete", (jvm, cc, tvalue, args) -> {
      var res =
        tvalue.drop()
          .andThen(args.get(0))
          .andThen(Expr.checkcast(PrimitiveType.type_byte.array()))
          .andThen(Expr.invokeStatic(Names.RUNTIME_CLASS,
            "fuzion_sys_fileio_delete",
            methodDescriptor(Runtime.class, "fuzion_sys_fileio_delete"),
            PrimitiveType.type_boolean));
      return new Pair<>(res, Expr.UNIT);
    });
    put("fuzion.sys.fileio.file_position", (jvm, cc, tvalue, args) -> {
      var res =
        tvalue.drop()
          .andThen(args.get(0))
          .andThen(args.get(1))
          .andThen(Expr.checkcast(PrimitiveType.type_long.array()))
          .andThen(Expr.invokeStatic(Names.RUNTIME_CLASS,
            "fuzion_sys_fileio_file_position",
            methodDescriptor(Runtime.class, "fuzion_sys_fileio_file_position"),
            PrimitiveType.type_void));
      return new Pair<>(Expr.UNIT, res);
    });
    put("fuzion.sys.fileio.flush", (jvm, cc, tvalue, args) -> {
      var res =
        tvalue.drop()
          .andThen(args.get(0))
          .andThen(Expr.invokeStatic(Names.RUNTIME_CLASS,
            "fuzion_sys_fileio_flush",
            methodDescriptor(Runtime.class, "fuzion_sys_fileio_flush"),
            PrimitiveType.type_int));
      return new Pair<>(res, Expr.UNIT);
    });
    put("fuzion.sys.fileio.lstats", (jvm, cc, tvalue, args) -> {
      var res =
        tvalue.drop()
          .andThen(args.get(0))
          .andThen(Expr.checkcast(PrimitiveType.type_byte.array()))
          .andThen(args.get(1))
          .andThen(Expr.checkcast(PrimitiveType.type_long.array()))
          .andThen(Expr.invokeStatic(Names.RUNTIME_CLASS,
            "fuzion_sys_fileio_lstats",
            methodDescriptor(Runtime.class, "fuzion_sys_fileio_lstats"),
            PrimitiveType.type_boolean));
      return new Pair<>(res, Expr.UNIT);
    });
    put("fuzion.sys.fileio.stats", (jvm, cc, tvalue, args) -> {
      var res =
        tvalue.drop()
          .andThen(args.get(0))
          .andThen(Expr.checkcast(PrimitiveType.type_byte.array()))
          .andThen(args.get(1))
          .andThen(Expr.checkcast(PrimitiveType.type_long.array()))
          .andThen(Expr.invokeStatic(Names.RUNTIME_CLASS,
            "fuzion_sys_fileio_stats",
            methodDescriptor(Runtime.class, "fuzion_sys_fileio_stats"),
            PrimitiveType.type_boolean));
      return new Pair<>(res, Expr.UNIT);
    });
    put("fuzion.sys.fileio.mmap", (jvm, cc, tvalue, args) -> {
      var res =
        tvalue.drop()
          .andThen(args.get(0))
          .andThen(args.get(1))
          .andThen(args.get(2))
          .andThen(args.get(3))
          .andThen(Expr.checkcast(PrimitiveType.type_int.array()))
          .andThen(Expr.invokeStatic(Names.RUNTIME_CLASS,
            "fuzion_sys_fileio_mmap",
            methodDescriptor(Runtime.class, "fuzion_sys_fileio_mmap"),
            PrimitiveType.type_byte.array()));
      return new Pair<>(res, Expr.UNIT);
    });
    put("fuzion.sys.fileio.move", (jvm, cc, tvalue, args) -> {
      var res =
        tvalue.drop()
          .andThen(args.get(0))
          .andThen(Expr.checkcast(PrimitiveType.type_byte.array()))
          .andThen(args.get(1))
          .andThen(Expr.checkcast(PrimitiveType.type_byte.array()))
          .andThen(Expr.invokeStatic(Names.RUNTIME_CLASS,
            "fuzion_sys_fileio_move",
            methodDescriptor(Runtime.class, "fuzion_sys_fileio_move"),
            PrimitiveType.type_boolean));
      return new Pair<>(res, Expr.UNIT);
    });
    put("fuzion.sys.fileio.munmap", (jvm, cc, tvalue, args) -> {
      var res =
        tvalue.drop()
          .andThen(Expr.invokeStatic(Names.RUNTIME_CLASS,
            "fuzion_sys_fileio_munmap",
            methodDescriptor(Runtime.class, "fuzion_sys_fileio_munmap"),
            PrimitiveType.type_int));
      return new Pair<>(res, Expr.UNIT);
    });
    put("fuzion.sys.fileio.open", (jvm, cc, tvalue, args) -> {
      var res =
        tvalue.drop()
          .andThen(args.get(0))
          .andThen(Expr.checkcast(PrimitiveType.type_byte.array()))
          .andThen(args.get(1))
          .andThen(Expr.checkcast(PrimitiveType.type_long.array()))
          .andThen(args.get(2))
          .andThen(Expr.invokeStatic(Names.RUNTIME_CLASS,
            "fuzion_sys_fileio_open",
            methodDescriptor(Runtime.class, "fuzion_sys_fileio_open"),
            PrimitiveType.type_void));
      return new Pair<>(Expr.UNIT, res);
    });
    put("fuzion.sys.fileio.read", (jvm, cc, tvalue, args) -> {
      var res =
        tvalue.drop()
          .andThen(args.get(0))
          .andThen(args.get(1))
          .andThen(Expr.checkcast(PrimitiveType.type_byte.array()))
          .andThen(Expr.invokeStatic(Names.RUNTIME_CLASS,
            "fuzion_sys_fileio_read",
            methodDescriptor(Runtime.class, "fuzion_sys_fileio_read"),
            PrimitiveType.type_int));
      return new Pair<>(res, Expr.UNIT);
    });
    put("fuzion.sys.fileio.seek", (jvm, cc, tvalue, args) -> {
      var res =
        tvalue.drop()
          .andThen(args.get(0))
          .andThen(args.get(1))
          .andThen(args.get(2))
          .andThen(Expr.checkcast(PrimitiveType.type_long.array()))
          .andThen(Expr.invokeStatic(Names.RUNTIME_CLASS,
            "fuzion_sys_fileio_seek",
            methodDescriptor(Runtime.class, "fuzion_sys_fileio_seek"),
            PrimitiveType.type_void));
      return new Pair<>(Expr.UNIT, res);
    });

    put("fuzion.std.nano_sleep", (jvm, cc, tvalue, args) -> {
      var res =
        tvalue.drop()
          .andThen(args.get(0))
          .andThen(Expr.invokeStatic(Names.RUNTIME_CLASS,
            "fuzion_std_nano_sleep",
            methodDescriptor(Runtime.class, "fuzion_std_nano_sleep"),
            PrimitiveType.type_void));
      return new Pair<>(Expr.UNIT, res);
    });
    put("fuzion.std.nano_time", (jvm, cc, tvalue, args) -> {
      var res =
        tvalue.drop()
          .andThen(Expr.invokeStatic(System.class.getName().replace(".", "/"),
            "nanoTime",
            methodDescriptor(System.class, "nanoTime"),
            PrimitiveType.type_long));
      return new Pair<>(res, Expr.UNIT);
    });
    put("fuzion.sys.env_vars.get0", (jvm, cc, tvalue, args) -> {
      return jvm.constString(
        tvalue.drop()
          .andThen(args.get(0))
          .andThen(Expr.invokeStatic(Names.RUNTIME_CLASS,
            "fuzion_sys_env_vars_get0",
            methodDescriptor(Runtime.class, "fuzion_sys_env_vars_get0"),
            JAVA_LANG_STRING)));
    });
    put("fuzion.sys.env_vars.has0", (jvm, cc, tvalue, args) -> {
      var res =
        tvalue.drop()
          .andThen(args.get(0))
          .andThen(Expr.invokeStatic(Names.RUNTIME_CLASS,
            "fuzion_sys_env_vars_has0",
            methodDescriptor(Runtime.class, "fuzion_sys_env_vars_has0"),
            PrimitiveType.type_boolean));
      return new Pair<>(res, Expr.UNIT);
    });
    put("fuzion.sys.env_vars.set0", (jvm, cc, tvalue, args) -> {
      var res =
        tvalue.drop()
          .andThen(Expr.iconst(0)); // false
      return new Pair<>(res, Expr.UNIT);
    });
    put("fuzion.sys.env_vars.unset0", (jvm, cc, tvalue, args) -> {
      var res =
        tvalue.drop()
          .andThen(Expr.iconst(0)); // false
      return new Pair<>(res, Expr.UNIT);
    });
    put("fuzion.sys.thread.join0", (jvm, cc, tvalue, args) -> {
      var res =
        tvalue.drop()
          .andThen(args.get(0))
          .andThen(Expr.invokeStatic(Names.RUNTIME_CLASS,
            "fuzion_sys_thread_join0",
            methodDescriptor(Runtime.class, "fuzion_sys_thread_join0"),
            PrimitiveType.type_void));
      return new Pair<>(Expr.UNIT, res);
    });
    put("fuzion.sys.thread.spawn0", (jvm, cc, tvalue, args) -> {
      // NYI
      var res =
        tvalue.drop()
          .andThen(args.get(0))
          .andThen(Expr.invokeStatic(Names.RUNTIME_CLASS,
            "fuzion_sys_thread_spawn0",
            methodDescriptor(Runtime.class, "fuzion_sys_thread_spawn0"),
            PrimitiveType.type_long));
      return new Pair<>(res, Expr.UNIT);
    });


    put(new String[]
      { "concur.atomic.compare_and_set0",
        "concur.atomic.compare_and_swap0",
        "concur.atomic.read0",
        "concur.atomic.write0",
        "fuzion.java.array_get",
        "fuzion.java.array_length",
        "fuzion.java.array_to_java_object0",
        "fuzion.java.call_c0",
        "fuzion.java.call_s0",
        "fuzion.java.call_v0",
        "fuzion.java.get_field0",
        "fuzion.java.get_static_field0",
        "fuzion.java.java_string_to_string",
        "fuzion.java.string_to_java_object0",
<<<<<<< HEAD
        "fuzion.java.u16_to_java_object"
=======
        "fuzion.std.nano_sleep",
        "fuzion.std.nano_time",
        "fuzion.sys.env_vars.get0",
        "fuzion.sys.env_vars.has0",
        "fuzion.sys.env_vars.set0",
        "fuzion.sys.env_vars.unset0",
        "fuzion.sys.thread.join0",
        "fuzion.sys.thread.spawn0"
>>>>>>> 198625a9
      },
        (jvm, cc, tvalue, args) ->
        {
          var name = jvm._names.function(cc, false);
          var in = jvm._fuir.clazzIntrinsicName(cc);
          var msg = "NYI: missing implementation of JVM backend intrinsic '" +
            in + "', need '" + Intrinsics.class + "." + name + "' or inline code in " +
            Intrinsics.class + ".";
          return new Pair<>(null,
                            jvm.reportErrorInCode(msg));
        });
  }

  // helper to add one element to _compiled_
  private static void put(String n1, IntrinsicCode gen)
  {
    if (CHECKS) check
      (!_compiled_.containsKey(n1));

    _compiled_.put(n1, gen);
  }

  // helper to add one element under two names to _compiled_
  private static void put(String n1,
                          String n2, IntrinsicCode gen) { put(n1, gen);
                                                          put(n2, gen); }

  // helper to add one element under three names to _compiled_
  private static void put(String n1,
                          String n2,
                          String n3, IntrinsicCode gen) { put(n1, gen);
                                                          put(n2, gen);
                                                          put(n3, gen); }

  // helper to add one element under many names to to _compiled_
  private static void put(String[] names,       IntrinsicCode gen)
  {
    for (var n : names)
      {
        put(n, gen);
      }
  }


  /*-------------------------  static methods  --------------------------*/


  /**
   * Get the names of all intrinsics supported by this backend.
   */
  public static Set<String> supportedIntrinsics()
  {
    var result = new TreeSet<String>();
    result.addAll(_compiled_.keySet().stream().map(Intrinsix::backendName).collect(Collectors.toSet()));
    for (var n : _availableIntrinsics)
      {
        if (result.contains(n))
          {
            Errors.fatal("JVM backend intrinsic `" + n + "` exists twice: in " + Intrinsix.class + "._compiled_ " +
                         "and " + Intrinsics.class);
          }
      }
    result.addAll(_availableIntrinsics);
    return result;
  }


  /**
   * Convert a given intrinsic name into the name used by the JVM backend in the
   * result of supportedIntrinsics.
   *
   * @param s _fuir.intrinsicName of a feature
   *
   * @return the mangled name used by the JVM backend
   */
  public static String backendName(String s)
  {
    return Names.mangle(s);
  }


  /**
   * Check if given intrinsic cc is implemented as inline code.  Create inline
   * code if that is the case or code to produce an error if that is not the
   * case and there is no implementation in runtime.Instrinsics either.
   *
   * @param jvm the backend
   *
   * @param cc the intrinsic to be called
   *
   * @param tvalue the target value
   *
   * @param args the actual arguments in the call
   *
   * @return null in case intrinsic is implemented in runtime.Intrinsics and can
   * be called normally, otherwise the code created for the intrinsic or to
   * produce an error message since the intrinsic is missing.
   */
  static Pair<Expr, Expr> inlineCode(JVM jvm, int cc, Expr tvalue, List<Expr> args)
  {
    Pair<Expr, Expr> result = null;
    var name = jvm._names.function(cc, false);
    if (!_availableIntrinsics.contains(name))
      {
        var in = jvm._fuir.clazzIntrinsicName(cc);
        var g = Intrinsix._compiled_.get(in);
        if (g != null)
          {
            result = g.get(jvm, cc, tvalue, args);
          }
        else
          {
            var msg = "missing implementation of JVM backend intrinsic '"+in+"', need '" + Intrinsics.class + "." + name + "' ";
            Errors.warning(msg);
            result = new Pair<>(null,
                                jvm.reportErrorInCode(msg));
          }
      }
    return result;
  }


  /**
   * Check if given intrinsic cc has an implementation in runtime.Instrinsics.
   *
   * @param jvm the backend
   *
   * @param cc the intrinsic to be called
   *
   * @return true iff cc is implemented in runtime.Intrinsics.
   */
  static boolean inRuntime(JVM jvm, int cc)
  {
    return _availableIntrinsics.contains( jvm._names.function(cc, false));
  }


  /**
   * @param c
   * @return a descriptor for the class, e.g. String => Ljava.lang.String;
   */
  private static String descriptor(Class c)
  {
    if(c==byte.class)
        return "B";
    if(c==char.class)
        return "C";
    if(c==double.class)
        return "D";
    if(c==float.class)
        return "F";
    if(c==int.class)
        return "I";
    if(c==long.class)
        return "J";
    if(c==short.class)
        return "S";
    if(c==boolean.class)
        return "Z";
    if(c==void.class)
        return "V";

    var n = c.getName().replace('.', '/');
    return c.isArray()
      ? n
      : ('L' + n + ';');
  }


  /**
   * get the the method descriptor for a method in class c.
   * e.g. for args: Runtime.class, "fuzion_sys_net_listen"
   *      and `int fuzion_sys_net_listen(){}`
   *      it returns: ()I
   */
  private static String methodDescriptor(Class c, String m)
  {
    return Arrays
      .stream(c.getMethods())
      .filter(x -> x.getName().equals(m))
      .findAny()
      .map(x ->
        {
          return "("
                  + Arrays.stream(x.getParameterTypes()).map(pt -> descriptor(pt)).collect(Collectors.joining())
                + ")"
            + descriptor(x.getReturnType());
        }
      )
      .get();
  }


}

/* end of file */<|MERGE_RESOLUTION|>--- conflicted
+++ resolved
@@ -830,9 +830,7 @@
         "fuzion.java.get_static_field0",
         "fuzion.java.java_string_to_string",
         "fuzion.java.string_to_java_object0",
-<<<<<<< HEAD
         "fuzion.java.u16_to_java_object"
-=======
         "fuzion.std.nano_sleep",
         "fuzion.std.nano_time",
         "fuzion.sys.env_vars.get0",
@@ -841,7 +839,6 @@
         "fuzion.sys.env_vars.unset0",
         "fuzion.sys.thread.join0",
         "fuzion.sys.thread.spawn0"
->>>>>>> 198625a9
       },
         (jvm, cc, tvalue, args) ->
         {
