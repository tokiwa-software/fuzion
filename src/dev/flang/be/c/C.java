/*

This file is part of the Fuzion language implementation.

The Fuzion language implementation is free software: you can redistribute it
and/or modify it under the terms of the GNU General Public License as published
by the Free Software Foundation, version 3 of the License.

The Fuzion language implementation is distributed in the hope that it will be
useful, but WITHOUT ANY WARRANTY; without even the implied warranty of
MERCHANTABILITY or FITNESS FOR A PARTICULAR PURPOSE.  See the GNU General Public
License for more details.

You should have received a copy of the GNU General Public License along with The
Fuzion language implementation.  If not, see <https://www.gnu.org/licenses/>.

*/

/*-----------------------------------------------------------------------
 *
 * Tokiwa Software GmbH, Germany
 *
 * Source of class C
 *
 *---------------------------------------------------------------------*/

package dev.flang.be.c;

import java.io.IOException;

import java.nio.ByteBuffer;
import java.nio.ByteOrder;
import java.nio.file.Files;
import java.nio.file.Path;
import java.nio.file.StandardCopyOption;
import java.util.Arrays;
import java.util.stream.Stream;

import dev.flang.fuir.FUIR;
import dev.flang.fuir.FUIR.SpecialClazzes;
import dev.flang.fuir.analysis.AbstractInterpreter;
import dev.flang.fuir.analysis.dfa.DFA;
import dev.flang.fuir.analysis.TailCall;

import dev.flang.util.ANY;
import dev.flang.util.Errors;
import dev.flang.util.List;
import dev.flang.util.Pair;


/**
 * C provides a C code backend converting FUIR data into C code.
 *
 * @author Fridtjof Siebert (siebert@tokiwa.software)
 */
public class C extends ANY
{

  /*-----------------------------  classes  -----------------------------*/


  /**
   * Statement processor used with AbstractInterpreter to generate C code.
   */
  class CodeGen extends AbstractInterpreter.ProcessStatement<CExpr,CStmnt>
  {


    /**
     * Join a List of RESULT from subsequent statements into a compound
     * statement.  For a code generator, this could, e.g., join statements "a :=
     * 3;" and "b(x);" into a block "{ a := 3; b(x); }".
     */
    public CStmnt sequence(List<CStmnt> l)
    {
      return CStmnt.seq(l);
    }


    /*
     * Produce the unit type value.  This is used as a placeholder
     * for the universe instance as well as for the instance 'unit'.
     */
    public CExpr unitValue()
    {
      return CExpr.UNIT;
    }


    /**
     * Called before each statement is processed. May be used to, e.g., produce
     * tracing code for debugging or a comment.
     */
    public CStmnt statementHeader(int cl, int c, int i)
    {
      return comment(String.format("%4d: %s", i, _fuir.codeAtAsString(cl, c, i)));
    }


    /**
     * A comment, adds human readable information
     */
    public CStmnt comment(String s)
    {
      return CStmnt.lineComment(s);
    }


    /**
     * no operation, like comment, but without giving any comment.
     */
    public CStmnt nop()
    {
      return CStmnt.EMPTY;
    }


    /**
     * Determine the address of a given value.  This is used on a call to an
     * inner feature to pass a reference to the outer value type instance.
     */
    public Pair<CExpr, CStmnt> adrOf(CExpr v)
    {
      return new Pair<>(v.adrOf(), CStmnt.EMPTY);
    }


    /**
     * Create code to assign value to a given field w/o dynamic binding.
     *
     * @param cl the clazz we are compiling
     *
     * @param pre true iff we are compiling the precondition
     *
     * @param tc clazz id of the target instance
     *
     * @param f clazz id of the assigned field
     *
     * @param rt clazz is of the field type
     *
     * @param tvalue the target instance
     *
     * @param val the new value to be assigned to the field.
     *
     * @return statement to perform the given access
     */
    public CStmnt assignStatic(int cl, boolean pre, int tc, int f, int rt, CExpr tvalue, CExpr val)
    {
      return assignField(tvalue, tc, tc, f, val, rt);
    }


    /**
     * Perform an assignment of a value to a field in tvalue. The type of tvalue
     * might be dynamic (a reference). See FUIR.access*().
     *
     * @param cl id of clazz we are interpreting
     *
     * @param pre true iff interpreting cl's precondition, false for cl itself.
     *
     * @param c current code block
     *
     * @param i index of call in current code block
     *
     * @param tvalue the target instance
     *
     * @param avalue the new value to be assigned to the field.
     */
    public CStmnt assign(int cl, boolean pre, int c, int i, CExpr tvalue, CExpr avalue)
    {
      return access(cl, pre, c, i, tvalue, new List<>(avalue))._v1;
    }


    /**
     * Perform a call of a feature with target instance tvalue with given
     * arguments.  The type of tvalue might be dynamic (a reference). See
     * FUIR.access*().
     *
     * Result._v0 may be null to indicate that code generation should stop here
     * (due to an error or tail recursion optimization).
     */
    public Pair<CExpr, CStmnt> call(int cl, boolean pre, int c, int i, CExpr tvalue, List<CExpr> args)
    {
      var ccP = _fuir.accessedPreconditionClazz(cl, c, i);
      var cc0 = _fuir.accessedClazz            (cl, c, i);
      var ol = new List<CStmnt>();
      if (ccP != -1)
        {
          var callpair = C.this.call(cl, pre, tvalue, args, c, i, ccP, true);
          ol.add(callpair._v1);
        }
      var res = CExpr.UNIT;
      if (!_fuir.callPreconditionOnly(cl, c, i))
        {
          var r = access(cl, pre, c, i, tvalue, args);
          ol.add(r._v1);
          res = r._v0;
        }
      return new Pair<>(res, CStmnt.seq(ol));
    }


    /**
     * For a given value v of value type vc create a boxed ref value of type rc.
     */
    public Pair<CExpr, CStmnt> box(CExpr val, int vc, int rc)
    {
      var t = _names.newTemp();
      var o = CStmnt.seq(CStmnt.lineComment("Box " + _fuir.clazzAsString(vc)),
                         declareAllocAndInitClazzId(rc, t),
                         C.this.assign(fields(t, rc), val, vc));
      return new Pair<>(t, o);
    }


    /**
     * Get the current instance
     */
    public Pair<CExpr, CStmnt> current(int cl, boolean pre)
    {
      return new Pair<>(C.this.current(cl, pre), CStmnt.EMPTY);
    }


    /**
     * Get the outer instance the given clazz is called on.
     */
    public Pair<CExpr, CStmnt> outer(int cl)
    {
      return new Pair<>(CNames.OUTER, CStmnt.EMPTY);
    }


    /**
     * Get the argument #i
     */
    public CExpr arg(int cl, int i) { return CIdent.arg(i); }


    /**
     * Get a constant value of type constCl with given byte data d.
     */
    public Pair<CExpr, CStmnt> constData(int constCl, byte[] d)
    {
      return constData(constCl, d, true);
    }


    /**
     * Get a constant value of type constCl with given byte data d.
     *
     * @param constCl the clazz of the const we are creating
     *
     * @param d the serialized data to use for creating the constant
     *
     * @param onHeap should this constant be cloned to heap?
     *               Constants initialized by means of compound literals
     *               need to be allocated on heap because we may use the address
     *               of the constant and thus the constant may outlive the function
     *               it was created in.
     * @return
     */
    private Pair<CExpr, CStmnt> constData(int constCl, byte[] d, boolean onHeap /* NYI init "(larger)" constants only once, globally. */)
    {
      return switch (_fuir.getSpecialClazz(constCl))
        {
          case c_bool -> new Pair<>(primitiveExpression(SpecialClazzes.c_bool, ByteBuffer.wrap(d).order(ByteOrder.LITTLE_ENDIAN)),CStmnt.EMPTY);
          case c_i8   -> new Pair<>(primitiveExpression(SpecialClazzes.c_i8,   ByteBuffer.wrap(d).position(4).order(ByteOrder.LITTLE_ENDIAN)),CStmnt.EMPTY);
          case c_i16  -> new Pair<>(primitiveExpression(SpecialClazzes.c_i16,  ByteBuffer.wrap(d).position(4).order(ByteOrder.LITTLE_ENDIAN)),CStmnt.EMPTY);
          case c_i32  -> new Pair<>(primitiveExpression(SpecialClazzes.c_i32,  ByteBuffer.wrap(d).position(4).order(ByteOrder.LITTLE_ENDIAN)),CStmnt.EMPTY);
          case c_i64  -> new Pair<>(primitiveExpression(SpecialClazzes.c_i64,  ByteBuffer.wrap(d).position(4).order(ByteOrder.LITTLE_ENDIAN)),CStmnt.EMPTY);
          case c_u8   -> new Pair<>(primitiveExpression(SpecialClazzes.c_u8,   ByteBuffer.wrap(d).position(4).order(ByteOrder.LITTLE_ENDIAN)),CStmnt.EMPTY);
          case c_u16  -> new Pair<>(primitiveExpression(SpecialClazzes.c_u16,  ByteBuffer.wrap(d).position(4).order(ByteOrder.LITTLE_ENDIAN)),CStmnt.EMPTY);
          case c_u32  -> new Pair<>(primitiveExpression(SpecialClazzes.c_u32,  ByteBuffer.wrap(d).position(4).order(ByteOrder.LITTLE_ENDIAN)),CStmnt.EMPTY);
          case c_u64  -> new Pair<>(primitiveExpression(SpecialClazzes.c_u64,  ByteBuffer.wrap(d).position(4).order(ByteOrder.LITTLE_ENDIAN)),CStmnt.EMPTY);
          case c_f32  -> new Pair<>(primitiveExpression(SpecialClazzes.c_f32,  ByteBuffer.wrap(d).position(4).order(ByteOrder.LITTLE_ENDIAN)),CStmnt.EMPTY);
          case c_f64  -> new Pair<>(primitiveExpression(SpecialClazzes.c_f64,  ByteBuffer.wrap(d).position(4).order(ByteOrder.LITTLE_ENDIAN)),CStmnt.EMPTY);
          case c_String, c_Const_String
                      -> new Pair<>(heapClone(constString(Arrays.copyOfRange(d, 4, ByteBuffer.wrap(d).getInt() + 4)), constCl)               ,CStmnt.EMPTY);
          default     -> {
            if (CHECKS)
              check(!_fuir.clazzIsRef(constCl)); // NYI currently no refs

            var result = _fuir.clazzIsArray(constCl)
              ? constArray(constCl, d)
              : constValue(constCl, d);

            // NYI without this heap clone tests ternary and unary are failing.
            yield onHeap
              ? new Pair<>(CExpr
                              .call(CNames.HEAP_CLONE._name, new List<>(result.adrOf(), result.sizeOfExpr()))
                              .castTo(_types.clazz(constCl) + " *")
                              .deref(),
                             CStmnt.EMPTY)
              : new Pair<>(result, CStmnt.EMPTY);
          }
        };
    }


    /**
     * create a value constant via means of compound literals.
     *
     * @param constCl, e.g. `codepoint 65`
     *
     * @param d the serialized data for initializing the code
     */
    private CExpr constValue(int constCl, byte[] d)
    {
      var sb = new StringBuilder();
      var argCount = _fuir.clazzArgCount(constCl);
      var l = new List<CStmnt>();

      var bb = ByteBuffer.wrap(d);
      for (int i = 0; i < argCount; i++)
        {
          var arg = _fuir.clazzArg(constCl, i);
          var fr = _fuir.clazzArgClazz(constCl, i);
          var bytes = _fuir.deseralizeConst(fr, bb);
          sb.append("." + _names.fieldName(arg).code());
          sb.append(" = ");
          var cd = constData(_fuir.clazzResultClazz(arg), bytes, false);
          l.add(cd._v1);
          sb.append(cd._v0.code());
          if (i + 1 != argCount)
            {
              sb.append(",");
            }
        }

      return CExpr.compoundLiteral(_types.clazz(constCl), sb.toString());
    }


    /**
     * create a constant fuzion array
     *
     * @param constCl, e.g. `array (codepoint u32)`
     *
     * @param d the serialized data
     */
    private CExpr constArray(int constCl, byte[] d)
    {
      var elementType      = _fuir.inlineArrayElementClazz(constCl);
      var c_internal_array = _fuir.lookup_array_internal_array(constCl);
      var c_sys_array      = _fuir.clazzResultClazz(c_internal_array);
      var c_data           = _fuir.lookup_fuzion_sys_internal_array_data(c_sys_array);
      var c_length         = _fuir.lookup_fuzion_sys_internal_array_length(c_sys_array);
      var internal_array   = _names.fieldName(c_internal_array);
      var data             = _names.fieldName(c_data);
      var length           = _names.fieldName(c_length);

      var bb = ByteBuffer.wrap(d);
      var elCount = bb.getInt();

      var sb = new StringBuilder();
      sb.append("." + data.code());
      sb.append(" = ");
      sb.append(arrayInit(d, elementType).code() + ",");
      sb.append("." + length.code());
      sb.append(" = ");
      sb.append(CExpr.int32const(elCount).code());
      var ia = CExpr.compoundLiteral(_types.clazz(c_sys_array), sb.toString());

      sb = new StringBuilder();
      sb.append("." + internal_array.code());
      sb.append(" = ");
      sb.append(ia.code());

      return CExpr.compoundLiteral(_types.clazz(constCl), sb.toString());
    }


    /**
     * create a c array with the given bytes as input.
     *
     * @param d the data of the array
     *
     * @param elementType i8, f32, etc.
     */
    public CExpr arrayInit(byte[] d, int elementType)
    {
      var result = new CExpr() {
        int precedence()
        {
          return 0;
        }

        void code(CString sb)
        {
          sb.append("(" + _types.clazz(elementType) + "[]){");

          var bb = ByteBuffer.wrap(d);
          var elCount = bb.getInt();

          for (int idx = 0; idx < elCount; idx++)
            {
              var b = _fuir.deseralizeConst(elementType, bb);

              constData(elementType, b, false)
                ._v0
                .code(sb);

              if (idx+1 < elCount)
                {
                  sb.append(",");
                }
            }
          sb.append("}");
        }
      };
      // since in C, an array is a pointer we have to heap clone this array.
      return CExpr.call(CNames.HEAP_CLONE._name, new List<>(result, result.sizeOfExpr()));
    }


    /**
     * Perform a match on value subv.
     */
    public Pair<CExpr, CStmnt> match(AbstractInterpreter<CExpr, CStmnt> ai, int cl, boolean pre, int c, int i, CExpr sub)
    {
      var subjClazz = _fuir.matchStaticSubject(cl, c, i);
      var uniyon    = sub.field(CNames.CHOICE_UNION_NAME);
      var hasTag    = !_fuir.clazzIsChoiceOfOnlyRefs(subjClazz);
      var refEntry  = uniyon.field(CNames.CHOICE_REF_ENTRY_NAME);
      var ref       = hasTag ? refEntry                   : _names.newTemp();
      var getRef    = hasTag ? CStmnt.EMPTY               : CStmnt.decl(_types.clazz(_fuir.clazzAny()), (CIdent) ref, refEntry);
      var tag       = hasTag ? sub.field(CNames.TAG_NAME) : ref.castTo("int64_t");
      var tcases    = new List<CStmnt>(); // cases depending on tag value or ref cast to int64
      var rcases    = new List<CStmnt>(); // cases depending on clazzId of ref type
      CStmnt tdefault = null;
      for (var mc = 0; mc < _fuir.matchCaseCount(c, i); mc++)
        {
          var ctags = new List<CExpr>();
          var rtags = new List<CExpr>();
          var tags = _fuir.matchCaseTags(cl, c, i, mc);
          for (var tagNum : tags)
            {
              var tc = _fuir.clazzChoice(subjClazz, tagNum);
              if (!hasTag && _fuir.clazzIsRef(tc))  // do we need to check the clazzId of a ref?
                {
                  for (var h : _fuir.clazzInstantiatedHeirs(tc))
                    {
                      rtags.add(_names.clazzId(h).comment(_fuir.clazzAsString(h)));
                    }
                }
              else if (!_fuir.clazzIsVoidType(tc))
                {
                  ctags.add(CExpr.int32const(tagNum).comment(_fuir.clazzAsString(tc)));
                  if (CHECKS) check
                    (hasTag || !_fuir.hasData(tc));
                }
            }
          var sl = new List<CStmnt>();
          var field = _fuir.matchCaseField(cl, c, i, mc);
          if (field != -1)
            {
              var fclazz = _fuir.clazzResultClazz(field);     // static clazz of assigned field
              var f      = field(cl, C.this.current(cl, pre), field);
              var entry  = _fuir.clazzIsRef(fclazz) ? ref.castTo(_types.clazz(fclazz)) :
                           _fuir.hasData(fclazz)   ? uniyon.field(new CIdent(CNames.CHOICE_ENTRY_NAME + tags[0]))
                                                    : CExpr.UNIT;
              sl.add(C.this.assign(f, entry, fclazz));
            }
          sl.add(ai.process(cl, pre, _fuir.matchCaseCode(c, i, mc))._v1);
          sl.add(CStmnt.BREAK);
          var cazecode = CStmnt.seq(sl);
          tcases.add(CStmnt.caze(ctags, cazecode));  // tricky: this a NOP if ctags.isEmpty
          if (!rtags.isEmpty()) // we need default clause to handle refs without a tag
            {
              rcases.add(CStmnt.caze(rtags, cazecode));
              tdefault = cazecode;
            }
        }
      if (rcases.size() >= 2)
        { // more than two reference cases: we have to create separate switch of clazzIds for refs
          var id = refEntry.deref().field(CNames.CLAZZ_ID);
          var notFound = reportErrorInCode("unexpected reference type %d found in match", id);
          tdefault = CStmnt.suitch(id, rcases, notFound);
        }
      return new Pair<>(CExpr.UNIT, CStmnt.seq(getRef, CStmnt.suitch(tag, tcases, tdefault)));
    }


    /**
     * Create a tagged value of type newcl from an untagged value for type valuecl.
     */
    public Pair<CExpr, CStmnt> tag(int cl, CExpr value, int newcl, int tagNum)
    {
      var valuecl = _fuir.clazzChoice(newcl, tagNum);
      var res     = _names.newTemp();
      var tag     = res.field(CNames.TAG_NAME);
      var uniyon  = res.field(CNames.CHOICE_UNION_NAME);
      var entry   = uniyon.field(_fuir.clazzIsRef(valuecl) ||
                                 _fuir.clazzIsChoiceOfOnlyRefs(newcl) ? CNames.CHOICE_REF_ENTRY_NAME
                                                                      : new CIdent(CNames.CHOICE_ENTRY_NAME + tagNum));
      if (_fuir.clazzIsUnitType(valuecl) && _fuir.clazzIsChoiceOfOnlyRefs(newcl))
        {// replace unit-type values by 0, 1, 2, 3,... cast to ref Object
          if (CHECKS) check
            (value == CExpr.UNIT);
          if (tagNum >= CConstants.PAGE_SIZE)
            {
              Errors.error("Number of tags for choice type exceeds page size.",
                           "While creating code for '" + _fuir.clazzAsString(cl) + "'\n" +
                           "Found in choice type '" + _fuir.clazzAsString(newcl)+ "'\n");
            }
          value = CExpr.int32const(tagNum);
          valuecl = _fuir.clazzAny();
        }
      if (_fuir.clazzIsRef(valuecl))
        {
          value = value.castTo(_types.clazz(_fuir.clazzAny()));
        }
      var o = CStmnt.seq(CStmnt.lineComment("Tag a value to be of choice type " + _fuir.clazzAsString(newcl) +
                                            " static value type " + _fuir.clazzAsString(valuecl)),
                         CStmnt.decl(_types.clazz(newcl), res),
                         _fuir.clazzIsChoiceOfOnlyRefs(newcl) ? CStmnt.EMPTY : tag.assign(CExpr.int32const(tagNum)),
                         C.this.assign(entry, value, valuecl));

      return new Pair<>(res, o);
    }


    /**
     * Access the effect of type ecl that is installed in the environment.
     */
    public Pair<CExpr, CStmnt> env(int ecl)
    {
      var res = CNames.fzThreadEffectsEnvironment.deref().field(_names.env(ecl));
      var evi = CNames.fzThreadEffectsEnvironment.deref().field(_names.envInstalled(ecl));
      var o = CStmnt.iff(evi.not(),
                         CStmnt.seq(CExpr.fprintfstderr("*** effect %s not present in current environment\n",
                                                        CExpr.string(_fuir.clazzAsString(ecl))),
                                    CExpr.exit(1)));
      return new Pair<>(res, o);
    }


    /**
     * Process a contract of kind ck of clazz cl that results in bool value cc
     * (i.e., the contract fails if !cc).
     */
    public CStmnt contract(int cl, FUIR.ContractKind ck, CExpr cc)
    {
      return CStmnt.iff(cc.field(CNames.TAG_NAME).not(),
                        CStmnt.seq(CExpr.fprintfstderr("*** failed " + ck + " on call to '%s'\n",
                                                       CExpr.string(_fuir.clazzAsString(cl))),
                                   CExpr.exit(1)));
    }

  }


  /*----------------------------  constants  ----------------------------*/


  /**
   * env var to enable debug output for tail call optimization:
   */
  static private final boolean FUZION_DEBUG_TAIL_CALL = "true".equals(System.getenv("FUZION_DEBUG_TAIL_CALL"));


  private static final int expectedClangVersion = 11;


  /**
   * C code generation phase for generating C functions for features.
   */
  private enum CompilePhase
  {
    TYPES           { CStmnt compile(C c, int cl) { return c._types.types(cl);   } }, // declare types
    STRUCTS         { CStmnt compile(C c, int cl) { return c._types.structs(cl); } }, // generate struct declarations
    FORWARDS        { CStmnt compile(C c, int cl) { return c.forwards(cl);       } }, // generate forward declarations only
    IMPLEMENTATIONS { CStmnt compile(C c, int cl) { return c.code(cl);           } }; // generate C functions

    /**
     * Perform this compilation phase on given clazz using given backend.
     *
     * @param c the backend
     *
     * @param cl the clazz.
     */
    abstract CStmnt compile(C c, int cl);
  }


  /*----------------------------  variables  ----------------------------*/


  /**
   * The intermediate code we are compiling.
   */
  final FUIR _fuir;


  /**
   * The tail call analysis.
   */
  final TailCall _tailCall;


  /**
   * Abstract interpreter framework used to walk through the code.
   */
  final AbstractInterpreter<CExpr, CStmnt> _ai;


  /**
   * The options set for the compilation.
   */
  final COptions _options;


  /**
   * C identifier handling goes through _names:
   */
  final CNames _names;


  /**
   * C types handling goes through _types:
   */
  final CTypes _types;


  /**
   * C intrinsics
   */
  final Intrinsics _intrinsics;


  /*---------------------------  constructors  ---------------------------*/


  /**
   * Create C code backend for given intermediate code.
   *
   * @param opt options to control compilation.
   *
   * @param fuir the intermediate code.
   */
  public C(COptions opt,
           FUIR fuir)
  {
    _options = opt;
    fuir = opt._Xdfa ?  new DFA(opt, fuir).new_fuir() : fuir;
    _fuir = fuir;
    _tailCall = new TailCall(fuir);
    _ai = new AbstractInterpreter<>(fuir, new CodeGen());

    _names = new CNames(fuir);
    _types = new CTypes(fuir, _names);
    _intrinsics = new Intrinsics();
    Errors.showAndExit();
  }


  /*-----------------------------  methods  -----------------------------*/


  /**
   * Create the C code from the intermediate code.
   */
  public void compile()
  {
    var cl = _fuir.mainClazzId();
    var name = _options._binaryName != null ? _options._binaryName : _fuir.clazzBaseName(cl);
    var cf = new CFile(name);
    _options.verbosePrintln(" + " + cf.fileName());
    try
      {
        createCode(cf, _options);
      }
    catch (IOException io)
      {
        Errors.error("C backend I/O error",
                     "While writing code to '" + cf.fileName() + "', received I/O error '" + io + "'");
      }
    finally
      {
        cf.close();
      }
    Errors.showAndExit();

    var command = buildCommand(name, cf);

    _options.verbosePrintln(" * " + command.toString("", " ", ""));
    try
      {
        var p = new ProcessBuilder().inheritIO().command(command).start();
        p.waitFor();
        if (p.exitValue() != 0)
          {
            Errors.error("C backend: C compiler failed",
                         "C compiler call '" + command.toString("", " ", "") + "' failed with exit code '" + p.exitValue() + "'");
          }
        else if (_options._keepGeneratedCode)
          {
            Files.copy(Path.of(cf.fileName()), Path.of(System.getProperty("user.dir"), name + ".c"), StandardCopyOption.REPLACE_EXISTING);
          }
      }
    catch (IOException | InterruptedException io)
      {
        Errors.error("C backend I/O error when running C Compiler",
                     "C compiler call '" + command.toString("", " ", "") + "'  received '" + io + "'");
      }
    Errors.showAndExit();
  }


  /**
   * @param name the name of the produced binary
   *
   * @param cf the generated code
   *
   * @return list of cmd and args to build the c code.
   */
  private List<String> buildCommand(String name, CFile cf)
  {
    var clangVersion = getClangVersion();
    // NYI should be clangVersion == expectedClangVersion but workflows etc. must be updated first
    if (_options._cCompiler == null && clangVersion < expectedClangVersion)
      {
        Errors.warning(clangVersion == -1
          ? "Could not determine clang version."
          : "Expected clang version " + expectedClangVersion + " or higher. Found version " + clangVersion + ".");
      }

    var cCompiler = _options._cCompiler != null ? _options._cCompiler : "clang";
    var command = new List<String>(cCompiler);
    if(_options._cFlags != null)
      {
        command.addAll(_options._cFlags.split(" "));
      }
    else
      {
        command.addAll(
          "-Wall",
          "-Werror",
          "-Wno-trigraphs",
          "-Wno-gnu-empty-struct",
          "-Wno-unused-variable",
          "-Wno-unused-label",
          "-Wno-unused-function",
          // allow infinite recursion
          "-Wno-infinite-recursion");

        if (_options._cCompiler == null && clangVersion >= 13)
          {
            command.addAll("-Wno-unused-but-set-variable");
          }

        command.addAll("-O3");
      }
    if(_options._useBoehmGC)
      {
        command.addAll("-lgc", "-DGC_THREADS", "-DGC_PTHREADS", "-DPTW32_STATIC_LIB", "-DGC_WIN32_PTHREADS");
      }
    if (usesThreads())
      {
        command.addAll("-DFUZION_ENABLE_THREADS");
      }

    // disable trigraphs:
    // "Trigraphs are not popular and many compilers implement them incorrectly. Portable code should not rely on trigraphs being either converted or ignored."
    // source: https://gcc.gnu.org/onlinedocs/cpp/Initial-processing.html
    command.add("-fno-trigraphs");

    // add frame pointers
    // https://fedoraproject.org/wiki/Changes/fno-omit-frame-pointer
    // https://lobste.rs/s/avrfxz/ubuntu_24_04_lts_will_enable_frame
    command.addAll("-fno-omit-frame-pointer", "-mno-omit-leaf-frame-pointer");

    if (linkLibMath())
      {
        command.add("-lm");
      }

      // NYI on windows link nothing
    if (usesThreads())
      {
        command.add("-lpthread");
      }

    command.addAll("-std=c11", "-o", name);

    // add the c-files
    command.addAll(_options.pathOf("include/shared.c"));
    if (isWindows())
      {
        command.addAll(_options.pathOf("include/win.c"));
      }
    else
      {
        command.addAll(_options.pathOf("include/posix.c"));
      }
    command.addAll(cf.fileName());

    if (isWindows())
      {
        command.addAll("-lMswsock", "-lAdvApi32", "-lWs2_32");

        if(_options._useBoehmGC)
          {
            command.addAll(
              System.getenv("FUZION_CLANG_INSTALLED_DIR") == null
                ? "C:\\tools\\msys64\\ucrt64\\bin\\libgc-1.dll"
                : System.getenv("FUZION_CLANG_INSTALLED_DIR") + "\\libgc-1.dll"
            );
          }
      }
<<<<<<< HEAD
    return command;
=======

    _options.verbosePrintln(" * " + command.toString("", " ", ""));
    try
      {
        if (_options._keepGeneratedCode)
          {
            Files.copy(Path.of(cf.fileName()), Path.of(System.getProperty("user.dir"), name + ".c"), StandardCopyOption.REPLACE_EXISTING);
          }
        var p = new ProcessBuilder().inheritIO().command(command).start();
        p.waitFor();
        if (p.exitValue() != 0)
          {
            Errors.error("C backend: C compiler failed",
                         "C compiler call '" + command.toString("", " ", "") + "' failed with exit code '" + p.exitValue() + "'");
          }
      }
    catch (IOException | InterruptedException io)
      {
        Errors.error("C backend I/O error when running C Compiler",
                     "C compiler call '" + command.toString("", " ", "") + "'  received '" + io + "'");
      }
    Errors.showAndExit();
>>>>>>> 44ee616f
  }


  /*
   * Are threads used?
   */
  private boolean usesThreads()
  {
    return
      _fuir.isIntrinsicUsed("fuzion.sys.thread.spawn0") ||
      _fuir.isIntrinsicUsed("fuzion.sys.thread.join0") ||
      _fuir.isIntrinsicUsed("concur.atomic.compare_and_swap0") ||
      _fuir.isIntrinsicUsed("concur.atomic.compare_and_set0") ||
      _fuir.isIntrinsicUsed("concur.atomic.racy_accesses_supported") ||
      _fuir.isIntrinsicUsed("concur.atomic.read0") ||
      _fuir.isIntrinsicUsed("concur.atomic.write0");
  }


  /*
   * Do we have to link libmath?
   */
  private boolean linkLibMath()
  {
    return
      _fuir.isIntrinsicUsed("f32.prefix -") ||
      _fuir.isIntrinsicUsed("f32.infix +") ||
      _fuir.isIntrinsicUsed("f32.infix -") ||
      _fuir.isIntrinsicUsed("f32.infix *") ||
      _fuir.isIntrinsicUsed("f32.infix /") ||
      _fuir.isIntrinsicUsed("f32.infix %") ||
      _fuir.isIntrinsicUsed("f32.infix **") ||
      _fuir.isIntrinsicUsed("f32.infix =") ||
      _fuir.isIntrinsicUsed("f32.infix <=") ||
      _fuir.isIntrinsicUsed("f32.infix >=") ||
      _fuir.isIntrinsicUsed("f32.infix <") ||
      _fuir.isIntrinsicUsed("f32.infix >") ||
      _fuir.isIntrinsicUsed("f32.as_f64") ||
      _fuir.isIntrinsicUsed("f64.as_f32") ||
      _fuir.isIntrinsicUsed("f64.as_i64_lax") ||
      _fuir.isIntrinsicUsed("f32.cast_to_u32") ||
      _fuir.isIntrinsicUsed("f64.cast_to_u64") ||
      _fuir.isIntrinsicUsed("f32.type.min_exp") ||
      _fuir.isIntrinsicUsed("f32.type.max_exp") ||
      _fuir.isIntrinsicUsed("f32.type.min_positive") ||
      _fuir.isIntrinsicUsed("f32.type.max") ||
      _fuir.isIntrinsicUsed("f32.type.epsilon") ||
      _fuir.isIntrinsicUsed("f64.type.min_exp") ||
      _fuir.isIntrinsicUsed("f64.type.max_exp") ||
      _fuir.isIntrinsicUsed("f64.type.min_positive") ||
      _fuir.isIntrinsicUsed("f64.type.max") ||
      _fuir.isIntrinsicUsed("f64.type.epsilon") ||
      _fuir.isIntrinsicUsed("f32.type.is_NaN") ||
      _fuir.isIntrinsicUsed("f32.type.square_root") ||
      _fuir.isIntrinsicUsed("f64.type.square_root") ||
      _fuir.isIntrinsicUsed("f32.type.exp") ||
      _fuir.isIntrinsicUsed("f64.type.exp") ||
      _fuir.isIntrinsicUsed("f32.type.log") ||
      _fuir.isIntrinsicUsed("f64.type.log") ||
      _fuir.isIntrinsicUsed("f32.type.sin") ||
      _fuir.isIntrinsicUsed("f64.type.sin") ||
      _fuir.isIntrinsicUsed("f32.type.cos") ||
      _fuir.isIntrinsicUsed("f64.type.cos") ||
      _fuir.isIntrinsicUsed("f32.type.tan") ||
      _fuir.isIntrinsicUsed("f64.type.tan") ||
      _fuir.isIntrinsicUsed("f32.type.asin") ||
      _fuir.isIntrinsicUsed("f64.type.asin") ||
      _fuir.isIntrinsicUsed("f32.type.acos") ||
      _fuir.isIntrinsicUsed("f64.type.acos") ||
      _fuir.isIntrinsicUsed("f32.type.atan") ||
      _fuir.isIntrinsicUsed("f64.type.atan") ||
      _fuir.isIntrinsicUsed("f32.type.sinh") ||
      _fuir.isIntrinsicUsed("f64.type.sinh") ||
      _fuir.isIntrinsicUsed("f32.type.cosh") ||
      _fuir.isIntrinsicUsed("f64.type.cosh") ||
      _fuir.isIntrinsicUsed("f32.type.tanh") ||
      _fuir.isIntrinsicUsed("f64.type.tanh");
  }


  /**
   * @return The currently installed clang version or -1 on error.
   */
  private int getClangVersion()
  {
    try
      {
        var p = new ProcessBuilder().command(Arrays.asList("clang", "--version"))
        .start();
        p.waitFor();

        var clangVersion = new String(p
                                .getInputStream()
                                .readAllBytes())
                              .lines()
                              .findFirst()
                              .orElse("");

        return Integer.parseInt(clangVersion.replaceFirst(".*?(\\d+).*", "$1"));
      }
    catch (IOException | InterruptedException | NumberFormatException e)
      {
        return -1;
      }
  }


  /**
   * After the CFile has been opened and stored in _c, this methods generates
   * the code into this file.
   * @throws IOException
   */
  private void createCode(CFile cf, COptions _options) throws IOException
  {
    if (_options._useBoehmGC)
      {
                 // we need to include winsock2.h before windows.h
        cf.print("#define GC_DONT_INCLUDE_WINDOWS_H\n" +
                 "#include <gc.h>\n");
      }

    // --- C-11 ---
    cf.print(
       "#include <stdlib.h>\n"+
       "#include <stdio.h>\n"+
       "#include <stdbool.h>\n"+
       "#include <stdint.h>\n"+
       "#include <string.h>\n"+
       "#include <math.h>\n"+
       "#include <float.h>\n"+
       "#include <assert.h>\n"+
       "#include <time.h>\n"+
       "#include <setjmp.h>\n"+
       "#include <errno.h>\n"+
       // defines _O_BINARY
       "#include <fcntl.h>\n"+
       "#include <stdatomic.h>\n");

    var fzH = _options.pathOf("include/fz.h");
    cf.println("#include \"" + fzH + "\"\n");

    cf.print
      (CStmnt.decl("int", CNames.GLOBAL_ARGC));
    cf.print
      (CStmnt.decl("char **", CNames.GLOBAL_ARGV));

    var o = new CIdent("of");
    var s = new CIdent("sz");
    var r = new CIdent("r");
    cf.print
      (CStmnt.lineComment("helper to clone a (stack) instance to the heap"));
    cf.print
      (CStmnt.functionDecl("void *",
                           CNames.HEAP_CLONE,
                           new List<>("void *", "size_t"),
                           new List<>(o, s),
                           CStmnt.seq(new List<>(CStmnt.decl(null, "void *", r, CExpr.call(malloc(), new List<>(s))),
                                                 CExpr.call("memcpy", new List<>(r, o, s)),
                                                 r.ret()))));
    var ordered = _types.inOrder();

    // declaration of struct that is meant to passed to
    // the thread start routine
    cf.print(CStmnt.struct(CNames.fzThreadStartRoutineArg.code(), new List<>(
      CStmnt.decl("void *", CNames.fzThreadStartRoutineArgFun),
      CStmnt.decl("void *", CNames.fzThreadStartRoutineArgArg)
    )));
    // declaration of the thread start routine
    cf.print(threadStartRoutine(false));


    Stream.of(CompilePhase.values()).forEachOrdered
      ((p) ->
       {
         for (var c : ordered)
           {
             cf.print(p.compile(this, c));
           }
         cf.println("");

         // thread local effect environments
         if (p == CompilePhase.STRUCTS)
           {
             cf.print(
               CStmnt.seq(
                 CStmnt.struct(CNames.fzThreadEffectsEnvironment.code(),
                   new List<CStmnt>(
                     ordered
                       .stream()
                       .filter(cl -> _fuir.clazzNeedsCode(cl) &&
                               _fuir.clazzKind(cl) == FUIR.FeatureKind.Intrinsic &&
                               _fuir.isEffect(cl))
                       .mapToInt(cl -> _fuir.effectType(cl))
                       .distinct()
                       .mapToObj(cl -> Stream.of(
                                         CStmnt.decl(_types.clazz(cl), _names.env(cl)),
                                         CStmnt.decl("bool", _names.envInstalled(cl)),
                                         CStmnt.decl("jmp_buf*", _names.envJmpBuf(cl))
                                       )
                       )
                       .flatMap(x -> x)
                       .iterator())),
                 CStmnt.decl("_Thread_local", "struct " + CNames.fzThreadEffectsEnvironment.code() + "*", CNames.fzThreadEffectsEnvironment)
               )
             );
           }
       });

    cf.print(threadStartRoutine(true));

    cf.println("int main(int argc, char **argv) { ");

    cf.println("fzE_init();");

    cf.print(initializeEffectsEnvironment());

    var cl = _fuir.mainClazzId();

    cf.print(CStmnt.seq(CNames.GLOBAL_ARGC.assign(new CIdent("argc")),
                        CNames.GLOBAL_ARGV.assign(new CIdent("argv")),
                        _fuir.hasPrecondition(cl) ? CExpr.call(_names.function(cl, true), new List<>()) : CStmnt.EMPTY,
                        CExpr.call(_names.function(cl, false), new List<>())
                        ));
    cf.println("}");
  }


  /**
   * initializes the effects environment
   * then runs the actual code passed to the thread
   * @param includeBody
   * @return
   */
  private CStmnt threadStartRoutine(boolean includeBody)
  {
    var tmp = new CIdent("tmp1");
    var body = CStmnt.seq(
      initializeEffectsEnvironment(),
      CExpr.decl("struct " + CNames.fzThreadStartRoutineArg.code() + "*", tmp),
      tmp.assign(CIdent.arg(0)),
      CExpr.call("((void *(*)(void *))" + tmp.code() + "->"+ CNames.fzThreadStartRoutineArgFun.code() + ")", new List<>(tmp.deref().field(CNames.fzThreadStartRoutineArgArg))).ret()
    );
    return CStmnt.functionDecl("static void *", CNames.fzThreadStartRoutine, new List<>("void *"), new List<>(CIdent.arg(0)), includeBody ? body : null);
  }


  /**
   * zeros the struct that holds the effects environment
   * @return
   */
  private CStmnt initializeEffectsEnvironment()
  {
    var tmp = new CIdent("tmp0");
    return CStmnt.seq(
      CStmnt.decl("struct " + CNames.fzThreadEffectsEnvironment.code(), tmp),
      CExpr.call("memset", new List<>(tmp.adrOf(), CExpr.int32const(0), CExpr.sizeOfType("struct " + CNames.fzThreadEffectsEnvironment.code()))),
      CNames.fzThreadEffectsEnvironment.assign(tmp.adrOf())
    );
  }


  /**
   * In case of an unexpected situation such as code that should be unreachable,
   * this should be used to print a corresponding error and exit(1).
   *
   * @param msg the message to be shown, may include %-escapes for additional args
   *
   * @param args the additional args to be fprintf-ed into msg.
   *
   * @return the C statement to report the error and exit(1).
   */
  CStmnt reportErrorInCode(String msg, CExpr... args)
  {
    var msg2 = "*** %s:%d: " + msg + "\n";
    var args2 = new List<CExpr>(CIdent.FILE, CIdent.LINE);
    for (var a : args)
      {
        args2.add(a);
      }
    return CStmnt.seq(CExpr.fprintfstderr(msg2, args2.toArray(new CExpr[args2.size()])),
                      CExpr.exit(1));
  }


  /**
   * Create code to access (call or write) a feature.
   *
   * @param cl clazz id
   *
   * @param c the code block to compile
   *
   * @param i index of the access statement, must be ExprKind.Assign or ExprKind.Call
   *
   * @param tvalue the target of this call, CExpr.UNIT if none.
   *
   * @param args the arguments of this call, or, in case of an assignment, a
   * list of one element containing value to be assigned.
   *
   * @return pair of expression containing result value and statement to perform
   * the given access
   */
  Pair<CExpr, CStmnt> access(int cl, boolean pre, int c, int i, CExpr tvalue, List<CExpr> args)
  {
    CExpr res = CExpr.UNIT;
    var isCall = _fuir.codeAt(c, i) == FUIR.ExprKind.Call;
    var cc0 = _fuir.accessedClazz  (cl, c, i);
    var tc = _fuir.accessTargetClazz(cl, c, i);
    var rt = _fuir.clazzResultClazz(cc0); // only needed if isCall
    var ol = new List<CStmnt>();
    var ccs = _fuir.accessedClazzes(cl, c, i);
    if (ccs.length == 0)
      {
        if (isCall && (_fuir.hasData(rt) || _fuir.clazzIsVoidType(rt)))
          {
            ol.add(reportErrorInCode("no targets for access of %s within %s",
                                     CExpr.string(_fuir.clazzAsString(cc0)),
                                     CExpr.string(_fuir.clazzAsString(cl ))));
            res = null;
          }
        else
          {
            ol.add(CStmnt.lineComment("access to " + _fuir.codeAtAsString(cl, c, i) + " eliminated"));
          }
      }
    else
      {
        if (_fuir.hasData(tc) && _fuir.accessIsDynamic(cl, c, i) && ccs.length > 2)
          {
            ol.add(CStmnt.lineComment("Dynamic access of " + _fuir.clazzAsString(cc0)));
            var tvar = _names.newTemp();
            var tt0 = _types.clazz(tc);
            ol.add(CStmnt.decl(tt0, tvar, tvalue));
            tvalue = tvar;
          }

        // see: #1835 why we need this. Without this the calls result
        // is correctly detected to escape, heap cloned but then dereferenced
        // and put onto the stack which defeats the purpose of the heap clone.
        var callsResultEscapes = isCall
          && _fuir.hasData(rt)
          && ccs.length > 2
          && _fuir.doesResultEscape(cl, c, i)
          && !_fuir.clazzIsRef(_fuir.clazzResultClazz(cc0));

        if (isCall && _fuir.hasData(rt) && ccs.length > 2)
          {
            var resvar = _names.newTemp();
            res = resvar;
            ol.add(CStmnt.decl(_types.clazzField(cc0) + (callsResultEscapes ? "*" : ""), resvar));
          }
        var cazes = new List<CStmnt>();
        CStmnt acc = CStmnt.EMPTY;
        for (var cci = 0; cci < ccs.length; cci += 2)
          {
            var tt = ccs[cci  ];                   // target clazz we match against
            var cc = ccs[cci+1];                   // called clazz in case of match
            var cco = _fuir.clazzOuterClazz(cc);   // outer clazz of called clazz, usually equal to tt unless tt is boxed value type
            var rti = _fuir.clazzResultClazz(cc);
            var tv = tt != tc ? tvalue.castTo(_types.clazz(tt)) : tvalue;
            if (_fuir.clazzIsBoxed(tt) && !_fuir.clazzIsRef(cco))
              { // in case we access the value in a boxed target, unbox it first:
                tv = fields(tv, tt);
              }
            if (isCall)
              {
                var calpair = call(cl, pre, tv, args, c, i, cc, false);
                var rv  = calpair._v0;
                acc = calpair._v1;
                if (ccs.length == 2)
                  {
                    res = rv;
                  }
                else if (_fuir.hasData(rt) && rv != null)
                  {
                    if (rt != rti && _fuir.clazzIsRef(rt)) // NYI: Check why result can be different
                      {
                        rv = rv.castTo(_types.clazz(rt));
                      }
                    acc = CStmnt.seq(CStmnt.lineComment("Call calls "+ _fuir.clazzAsString(cc) + " target: " + _fuir.clazzAsString(tt) + ":"),
                                     acc,
                                     assign(res, callsResultEscapes ? rv.adrOf() : rv, rt));
                  }
              }
            else
              {
                acc = assignField(tv, tc, cco, cc, args.get(0), rti);
              }
            cazes.add(CStmnt.caze(new List<>(_names.clazzId(tt)),
                                  CStmnt.seq(acc, CStmnt.BREAK)));
          }
        if (ccs.length > 2)
          {
            var id = tvalue.deref().field(CNames.CLAZZ_ID);
            acc = CStmnt.suitch(id, cazes,
                                reportErrorInCode("unhandled dynamic target %d in access of %s within %s",
                                                  id,
                                                  CExpr.string(_fuir.clazzAsString(cc0)),
                                                  CExpr.string(_fuir.clazzAsString(cl ))));
          }
        ol.add(acc);
        res = _fuir.clazzIsVoidType(rt)
          ? null
          : callsResultEscapes || isCall && _fuir.hasData(rt) && _fuir.clazzFieldIsAdrOfValue(cc0)  // NYI: deref an outer ref to value type. Would be nice to have a separate statement for this
            ? res.deref()
            : res;
      }

    return new Pair<>(res, CStmnt.seq(ol));
  }


  /**
   * Create code to assign a value of given type to a field. In case value is of
   * unit type, this will produce no code, i.e., any possible side-effect of
   * target and value will be lost.
   */
  CStmnt assign(CExpr target, CExpr value, int type)
  {
    if (PRECONDITIONS) require
      (!_fuir.hasData(type) || (value != CExpr.UNIT));

    return _fuir.hasData(type)
      ? target.assign(value)
      : CStmnt.lineComment("unit type assignment to " + target.code());
  }


  /**
   * produce CExpr for given special clazz sc and byte buffer bbLE.
   *
   * @param sc the special clazz we we are generating the CExpr for.
   *
   * @param bbLE byte buffer (little endian)
   *
   * @return C expression that creates corresponding constant value.
   */
  public CExpr primitiveExpression(SpecialClazzes sc, ByteBuffer bbLE)
  {
    return switch (sc)
      {
      case c_bool -> bbLE.get(0) == 1 ? _names.FZ_TRUE: _names.FZ_FALSE;
      case c_u8   -> CExpr.uint8const (bbLE.get() & 0xff);
      case c_u16  -> CExpr.uint16const(bbLE.getChar());
      case c_u32  -> CExpr.uint32const(bbLE.getInt());
      case c_u64  -> CExpr.uint64const(bbLE.getLong());
      case c_i8   -> CExpr.int8const  (bbLE.get());
      case c_i16  -> CExpr.int16const (bbLE.getShort());
      case c_i32  -> CExpr.int32const (bbLE.getInt());
      case c_i64  -> CExpr.int64const (bbLE.getLong());
      case c_f32  -> CExpr.f32const   (bbLE.getFloat());
      case c_f64  -> CExpr.f64const   (bbLE.getDouble());
      default -> throw new Error(sc.name() + " is not a supported primitive.");
      };
  }


  /**
   * How many bytes are needed to encode specialClazz sc?
   *
   * @param sc a special clazz id.
   *
   * @return 1, 2, 4 or 8 => meaning 8bits, 16bits, 32bits, 64bits
   */
  public int bytesOfConst(SpecialClazzes sc)
  {
    return switch (sc)
      {
      case c_bool -> 1;
      case c_u8   -> 1;
      case c_u16  -> 2;
      case c_u32  -> 4;
      case c_u64  -> 8;
      case c_i8   -> 1;
      case c_i16  -> 2;
      case c_i32  -> 4;
      case c_i64  -> 8;
      case c_f32  -> 4;
      case c_f64  -> 8;
      default -> throw new Error(sc.name() + " is not a supported primitive.");
      };
  }


  /**
   * create an array with the given bytes as input.
   *
   * @param d the data of the array
   *
   * @param elementType i8, f32, etc.
   */
  public CExpr arrayInit(byte[] d, SpecialClazzes elementType)
  {
    var bytesPerField = bytesOfConst(elementType);
    return new CExpr() {
      int precedence()
      {
        return 0;
      }

      void code(CString sb)
      {
        sb.append("(" + CTypes.scalar(elementType) + "[]){");
        for(int i = 0; i < d.length; i = i + bytesPerField)
          {
            primitiveExpression(elementType, ByteBuffer.wrap(d, i, bytesPerField).order(ByteOrder.LITTLE_ENDIAN))
              .code(sb);
            if (i + bytesPerField != d.length)
              {
                sb.append(", ");
              }
          }
        sb.append("}");
      }
    };
  }


  /**
   * Create code to declare local var 'tmp', malloc an instance of clazz 'cl',
   * assign it to 'tmp' and, for a ref clazz, init the CLAZZ_ID field.
   */
  CStmnt declareAllocAndInitClazzId(int cl, CIdent tmp)
  {
    var t = _names.struct(cl);
    return CStmnt.seq(CStmnt.decl(t + "*", tmp),
                      tmp.assign(CExpr.call(malloc(), new List<>(CExpr.sizeOfType(t)))),
                      _fuir.clazzIsRef(cl) ? tmp.deref().field(CNames.CLAZZ_ID).assign(_names.clazzId(cl)) : CStmnt.EMPTY);
  }


  /**
   * Create CExpr to create a constant string.
   *
   * @param bytes the serialized bytes of the UTF-8 string.
   *
   * @param onHeap should the string be allocated on the heap?
   *
   * Example code:
   * `(fzT__RConst_u_String){.clazzId = 282, .fields = (fzT_Const_u_String){.fzF_0_internal_u_array = (fzT__L3393fuzion__sy__array_w_u8){.fzF_0_data = (void *)"failed to encode code point ",.fzF_1_length = 28}}}`
   */
  CExpr constString(byte[] bytes)
  {
    return constString(CExpr.string(bytes), CExpr.int32const(bytes.length));
  }


  /**
   * Create CExpr to create a constant string.
   *
   * @param str CExpr the creates a c string.
   *
   * @param len CExpr that returns the size_t of the string
   *
   * Example code:
   * `(fzT__RConst_u_String){.clazzId = 282, .fields = (fzT_Const_u_String){.fzF_0_internal_u_array = (fzT__L3393fuzion__sy__array_w_u8){.fzF_0_data = (void *)"failed to encode code point ",.fzF_1_length = 28}}}`
   */
  CExpr constString(CExpr str, CExpr len)
  {
    var data          = _names.fieldName(_fuir.clazz_fuzionSysArray_u8_data());
    var length        = _names.fieldName(_fuir.clazz_fuzionSysArray_u8_length());

    var sysArray = CExpr.compoundLiteral(
        _types.clazz(_fuir.clazzResultClazz(_fuir.clazz_Const_String_internal_array())),
        "." + data.code() + " = " + str.castTo("void *").code() +  "," +
          "." + length.code() + " = " + len.code());

    var internal_array = _names.fieldName(_fuir.clazz_Const_String_internal_array());

    var constStr = CExpr
      .compoundLiteral(
        _types.clazz(_fuir.clazzAsValue(_fuir.clazz_Const_String())),
        "." + internal_array.code() + " = " + sysArray.code());

    return CExpr
      .compoundLiteral(
        _names.struct(_fuir.clazz_Const_String()),
        "." + CNames.CLAZZ_ID.code() + " = " + _names.clazzId(_fuir.clazz_Const_String()).code() + ", " +
          "." + CNames.FIELDS_IN_REF_CLAZZ.code() + " = " + constStr.code());
  }


  /**
   * Create code to assign value to a field
   *
   * @param stack the stack containing the value and the target instance
   *
   * @param tc the static target clazz
   *
   * @param tt the actual target clazz in case the assignment is dynamic
   *
   * @param f the field
   */
  CStmnt assignField(CExpr tvalue, int tc, int tt, int f, CExpr value, int rt)
  {
    if (_fuir.clazzIsRef(tt) && tc != tt)
      {
        tvalue = tvalue.castTo(_types.clazz(tt));
      }
    var af = accessField(tvalue, tt, f);
    if (_fuir.clazzIsRef(rt))
      {
        value = value.castTo(_types.clazz(rt));
      }
    return assign(af, value, rt);
  }


  /**
   * Create code to access a field
   *
   * @param t the target instance containing the field
   *
   * @param tc the static target clazz
   *
   * @param f the field
   *
   * @return the code to access field f, null if type is 'void', CExpr.UNIT if
   * type is 'unit'.
   */
  CExpr accessField(CExpr t, int tc, int f)
  {
    var rt = _fuir.clazzResultClazz(f);
    if (CHECKS) check
      (t != null || !_fuir.hasData(rt) || tc == _fuir.clazzUniverse());
    var occ   = _fuir.clazzOuterClazz(f);
    var vocc  = _fuir.clazzAsValue(occ);
    return (_types.isScalar(vocc)     ? fields(t, tc)         :
            _fuir.clazzIsVoidType(rt) ? null :
            _fuir.hasData(rt)         ? field(tc, t, f) : CExpr.UNIT);
  }


  /**
   * Create C code for a statically bound call.
   *
   * @param cl clazz id of clazz containing the call
   *
   * @param stack the stack containing the current arguments waiting to be used
   *
   * @param c the code block to compile
   *
   * @param i the index of the call within c
   *
   * @param cc clazz that is called
   *
   * @param pre true to call the precondition of cl instead of cl.
   *
   * @return the code to perform the call
   */
  Pair<CExpr, CStmnt> call(int cl, boolean pre, CExpr tvalue, List<CExpr> args, int c, int i, int cc, boolean preCalled)
  {
    var tc = _fuir.clazzOuterClazz(cc);
    CStmnt result = CStmnt.EMPTY;
    var resultValue = CExpr.UNIT;
    var rt = _fuir.clazzResultClazz(cc);
    switch (preCalled ? FUIR.FeatureKind.Routine : _fuir.clazzKind(cc))
      {
      case Abstract :
        Errors.error("Call to abstract feature encountered.",
                     "Found call to  " + _fuir.clazzAsString(cc));
      case Routine  :
      case Intrinsic:
      case Native   :
        {
          var a = args(tvalue, args, cc, _fuir.clazzArgCount(cc));
          if (_fuir.clazzNeedsCode(cc))
            {

              if (FUZION_DEBUG_TAIL_CALL                                 &&
                  !preCalled                                             &&  // not calling pre-condition
                  cc == cl                                               &&  // calling myself
                  _tailCall.callIsTailCall(cl, c, i)                     &&  // as a tail call
                  _fuir.lifeTime(cl, pre).ordinal() >
                  FUIR.LifeTime.Call.ordinal()                               // and current instance did not escape
                )
                {
                  System.out.println("Escapes, no tail call opt possible: " + _fuir.clazzAsStringNew(cl) + ", lifetime: " + _fuir.lifeTime(cl, pre).name());
                }

              if (!preCalled                                             &&  // not calling pre-condition
                  cc == cl                                               &&  // calling myself
                  _tailCall.callIsTailCall(cl, c, i)                     &&  // as a tail call
                  _fuir.lifeTime(cl, pre).ordinal() <=
                  FUIR.LifeTime.Call.ordinal()                               // and current instance did not escape
                )
                { // then we can do tail recursion optimization!
                  result = tailRecursion(cl, c, i, tc, a);
                  resultValue = null;
                }
              else
                {
                  var call = CExpr.call(_names.function(cc, preCalled), a);
                  result = call;
                  if (!preCalled)
                    {
                      CExpr res = _fuir.clazzIsVoidType(rt) ? null : CExpr.UNIT;
                      if (_fuir.hasData(rt))
                        {
                          var tmp = _names.newTemp();
                          res = tmp;
                          var heapClone = CStmnt.EMPTY;
                          if (_fuir.doesResultEscape(cl, c, i))
                            {
                              var tmp2 = _names.newTemp();
                              heapClone = CStmnt.seq(CStmnt.decl(_types.clazz(rt)+"*", tmp2),
                                                     tmp2.assign(CExpr.call(CNames.HEAP_CLONE._name, new List<>(res.adrOf(), res.sizeOfExpr())).castTo(_types.clazz(rt)+"*")));
                              res = tmp2.deref();
                            }
                          result = CStmnt.seq(CStmnt.decl(_types.clazz(rt), tmp),
                                              tmp.assign(call),
                                              heapClone);
                        }
                      resultValue = res;
                    }
                }
            }
          break;
        }
      case Field:
        {
          resultValue = accessField(tvalue, tc, cc);
          break;
        }
      default:       throw new Error("This should not happen: Unknown feature kind: " + _fuir.clazzKind(cc));
      }
    return new Pair<>(resultValue, result);
  }


  /**
   * Create code for a tail recursive call to the current clazz.
   *
   * @param cl clazz id of clazz containing the call
   *
   * @param c the code block to compile
   *
   * @param i the index of the call within c
   *
   * @param tc the target clazz (type of outer) in this call
   *
   * @param a list of actual arguments to the tail recursive call.
   */
  CStmnt tailRecursion(int cl, int c, int i, int tc, List<CExpr> a)
  {
    var l = new List<CStmnt>();
    if (_fuir.hasData(tc) && !_tailCall.firstArgIsOuter(cl, c, i))
      {
        l.add(CStmnt.lineComment("tail recursion with changed target"));
        l.add(assign(CNames.OUTER, a.get(0), tc));
      }
    else
      {
        l.add(CStmnt.lineComment("tail recursion on same target"));
      }
    var vcl = _fuir.clazzAsValue(cl);
    var ac = _fuir.clazzArgCount(vcl);
    var aii = _fuir.hasData(tc) ? 1 : 0;
    for (int ai = 0; ai < ac; ai++)
      {
        var at = _fuir.clazzArgClazz(vcl, ai);
        if (_fuir.hasData(at))
          {
            l.add(assign(CIdent.arg(ai), a.get(aii), at));
            aii = aii + 1;
          }
      }
    l.add(CStmnt.gowto("start"));
    return CStmnt.seq(l);
  }


  /**
   * Create C code to pass given number of arguments plus one implicit target
   * argument from the stack to a called feature.
   *
   * @param cc clazz that is called
   *
   * @param stack the stack containing the C code of the args.
   *
   * @param argCount the number of arguments.
   *
   * @return list of arguments to be passed to CExpr.call
   */
  List<CExpr> args(CExpr tvalue, List<CExpr> args, int cc, int argCount)
  {
    List<CExpr> result;
    if (argCount > 0)
      {
        var ac = _fuir.clazzArgClazz(cc, argCount-1);
        var a = args.get(argCount-1);
        result = args(tvalue, args, cc, argCount-1);
        if (_fuir.hasData(ac))
          {
            a = _fuir.clazzIsRef(ac) ? a.castTo(_types.clazz(ac)) : a;
            result.add(a);
          }
      }
    else
      {
        var oc = _fuir.clazzOuterClazz(cc);
        var or = _fuir.clazzOuterRef(cc);
        result = new List<>();
        if (or != -1 && _fuir.hasData(oc))
          {
            result.add(_fuir.clazzIsRef(oc)             ? tvalue        .castTo(_types.clazzField(_fuir.clazzOuterRef(cc))) :
                       /* NYI: special handling in backend should be
                        * replaced by AdrOf in FUIR code: */
                       _fuir.clazzFieldIsAdrOfValue(or) ? tvalue.adrOf().castTo(_types.clazzField(_fuir.clazzOuterRef(cc)))
                                                        : tvalue);
          }
      }
    return result;
  }


  /**
   * Create code for the C function implementing the routine corresponding to the
   * given clazz.
   *
   * @param cl id of clazz to compile
   *
   * @param pre true to create the precondition function, not the function itself.
   *
   * @param body the code of the function, or null for a forward declaration.
   *
   * @return the C code
   */
  private CStmnt cFunctionDecl(int cl, boolean pre, CStmnt body)
  {
    var res = _fuir.clazzResultClazz(cl);
    var resultType = pre || !_fuir.hasData(res)
      ? "void"
      : _types.clazz(res);
    var argts = new List<String>();
    var argns = new List<CIdent>();
    var or = _fuir.clazzOuterRef(cl);
    if (or != -1)
      {
        argts.add(_types.clazzField(or));
        argns.add(CNames.OUTER);
      }
    var ac = _fuir.clazzArgCount(cl);
    for (int i = 0; i < ac; i++)
      {
        var at = _fuir.clazzArgClazz(cl, i);
        if (_fuir.hasData(at))
          {
            argts.add(_types.clazz(at));
            argns.add(CIdent.arg(i));
          }
      }
    return CStmnt.functionDecl(resultType, new CIdent(_names.function(cl, pre)), argts, argns, body);
  }


  /**
   * Create forward declarations for given clazz cl.
   *
   * @param cl id of clazz to compile
   *
   * @return C statements with the forward declarations required for cl.
   */
  public CStmnt forwards(int cl)
  {
    var l = new List<CStmnt>();
    if (_fuir.clazzNeedsCode(cl))
      {
        switch (_fuir.clazzKind(cl))
          {
          case Routine  :
          case Intrinsic:
          case Native   : l.add(cFunctionDecl(cl, false, null));
          }
        if (_fuir.hasPrecondition(cl))
          {
            l.add(cFunctionDecl(cl, true, null));
          }
      }
    return CStmnt.seq(l);
  }


  /**
   * Create code for given clazz cl.
   *
   * @param cl id of clazz to compile
   *
   * @return C statements with the forward declarations required for cl.
   */
  public CStmnt code(int cl)
  {
    var l = new List<CStmnt>();
    if (_fuir.clazzNeedsCode(cl))
      {
        var ck = _fuir.clazzKind(cl);
        switch (ck)
          {
          case Routine:
          case Intrinsic:
          case Native:
            {
              l.add(CStmnt.lineComment("code for clazz#"+_names.clazzId(cl).code()+" "+_fuir.clazzAsString(cl)+":"));
              var o = ck == FUIR.FeatureKind.Routine ? codeForRoutine(cl, false) :
                      ck == FUIR.FeatureKind.Native  ? codeForNative(cl)
                                                     : _intrinsics.code(this, cl);
              l.add(cFunctionDecl(cl, false, o));
            }
          }
        if (_fuir.hasPrecondition(cl))
          {
            l.add(CStmnt.lineComment("code for clazz#"+_names.clazzId(cl).code()+" precondition of "+_fuir.clazzAsString(cl)+":"));
            l.add(cFunctionDecl(cl, true, codeForRoutine(cl, true)));
          }
      }
    return CStmnt.seq(l);
  }


  /**
   * Create code for given clazz cl.
   *
   * @param cl id of clazz to generate code for
   *
   * @param pre true to create code for cl's precondition, false to create code
   * for cl itself.
   */
  CStmnt codeForRoutine(int cl, boolean pre)
  {
    if (PRECONDITIONS) require
      (_fuir.clazzKind(cl) == FUIR.FeatureKind.Routine || pre);

    _names._tempVarId = 0;  // reset counter for unique temp variables for function results
    var l = new List<CStmnt>();
    l.add(_ai.process(cl, pre)._v1);
    var res = _fuir.clazzResultClazz(cl);
    if (!pre && _fuir.hasData(res))
      {
        var rf = _fuir.clazzResultField(cl);
        l.add(rf != -1 ? current(cl, pre).field(_names.fieldName(rf)).ret()  // a routine, return result field
                       : current(cl, pre).ret()                              // a constructor, return current instance
              );
      }
    var allocCurrent = switch (_fuir.lifeTime(cl, pre))
      {
      case Call      -> CStmnt.seq(CStmnt.lineComment("cur does not escape, alloc on stack"), CStmnt.decl(_names.struct(cl), CNames.CURRENT));
      case Unknown   -> CStmnt.seq(CStmnt.lineComment("cur may escape, so use malloc"      ), declareAllocAndInitClazzId(cl, CNames.CURRENT));
      case Undefined -> CExpr.dummy("undefined life time");
      };
    return CStmnt.seq(allocCurrent,
                      CStmnt.seq(l).label("start"));
  }


  /**
   * Create code for a given native clazz cl.
   *
   * @param cl id of native clazz to generate code for
   */
  CStmnt codeForNative(int cl)
  {
    if (PRECONDITIONS) require
      (_fuir.clazzKind(cl) == FUIR.FeatureKind.Native);

    var args = new List<CExpr>();

    for (var i = 0; i < _fuir.clazzArgCount(cl); i++)
      {
        var ai = new CIdent("arg" + i);
        var ac = _fuir.clazzArgClazz(cl, i);

        switch (_fuir.getSpecialClazz(ac))
          {
            case c_u8, c_u16, c_u32, c_u64,
                 c_i8, c_i16, c_i32, c_i64,
                 c_f32, c_f64              -> args.add(ai);
            case c_sys_ptr                 -> args.add(ai.castTo("void*"));
            default                        -> {}
          };
      }

    var rc = _fuir.clazzResultClazz(cl);
    return switch (_fuir.getSpecialClazz(rc))
      {
        case c_Const_String, c_String ->
        {
          var str = new CIdent("str");
          yield CStmnt.seq(
            CExpr.decl("char*", str, CExpr.call(_fuir.clazzBaseName(cl), args)),
            heapClone(constString(str, CExpr.call("strlen", new List<>(str))), _fuir.clazz_Const_String())
              .ret());
        }
        default -> CStmnt.seq(CExpr.call(_fuir.clazzBaseName(cl), args).ret());
      };
  }


  CExpr heapClone(CExpr expr, int rc)
  {
    if (PRECONDITIONS) require
      (_fuir.clazzIsRef(rc));

    return CExpr
      .call(CNames.HEAP_CLONE._name, new List<>(expr.adrOf(), expr.sizeOfExpr()))
      .castTo(_types.clazz(rc));
  }


  /**
   * Return the current instance of the currently compiled clazz cl. This is a C
   * pointer in case _fuir.clazzIsRef(cl), or the C struct corresponding to cl
   * otherwise.
   *
   * @param cl id of clazz we are generating code for
   *
   * @param pre true iff generating code for cl's precondition, false for cl itself.
   */
  CExpr current(int cl, boolean pre)
  {
    var res1 = CNames.CURRENT;
    var res2 = _fuir.clazzIsRef(cl) ? res1 : res1.deref();
    var res3 =  _fuir.lifeTime(cl, pre).ordinal() <= FUIR.LifeTime.Call.ordinal() ? res2.adrOf() : res2;
    return !_fuir.hasData(cl) ? CExpr.UNIT : res3;
  }


  /**
   * Create C code to access a field, dereferencing if needed.
   *
   * @param outercl the clazz id of the type of outer, used to tell if outer is ref or value
   *
   * @param outer C expression that result in the instance that contains the field
   *
   * @param field the field id of the accessed field
   */
  CExpr field(int outercl, CExpr outer, int field)
  {
    if (outercl == _fuir.clazzUniverse())
      {
        outer = CNames.UNIVERSE;
      }
    return fields(outer, outercl).field(_names.fieldName(field));
  }

  /**
   * For an instance value refOrVal get the struct that contains its fields.
   *
   * @param refOrValue C expression to access an instance
   *
   * @param type the type of the instance, may be a ref or value type
   *
   * @return C expression of the struct that contains a field. In case type is a
   * references, refOrValue will be dereferenced and the fields member will be
   * accessed.
   */
  CExpr fields(CExpr refOrVal, int type)
  {
    return _fuir.clazzIsRef(type) ? refOrVal.deref().field(CNames.FIELDS_IN_REF_CLAZZ)
                                  : refOrVal;
  }

  /**
   * @return the name of malloc function that is used
   */
  String malloc()
  {
    return "fzE_malloc_safe";
  }


  /**
   * Is the compiler running on windows?
   * @return
   */
  boolean isWindows()
  {
    return System.getProperty("os.name").toLowerCase().contains("win");
  }

}

/* end of file */<|MERGE_RESOLUTION|>--- conflicted
+++ resolved
@@ -688,16 +688,16 @@
     _options.verbosePrintln(" * " + command.toString("", " ", ""));
     try
       {
+        if (_options._keepGeneratedCode)
+          {
+            Files.copy(Path.of(cf.fileName()), Path.of(System.getProperty("user.dir"), name + ".c"), StandardCopyOption.REPLACE_EXISTING);
+          }
         var p = new ProcessBuilder().inheritIO().command(command).start();
         p.waitFor();
         if (p.exitValue() != 0)
           {
             Errors.error("C backend: C compiler failed",
                          "C compiler call '" + command.toString("", " ", "") + "' failed with exit code '" + p.exitValue() + "'");
-          }
-        else if (_options._keepGeneratedCode)
-          {
-            Files.copy(Path.of(cf.fileName()), Path.of(System.getProperty("user.dir"), name + ".c"), StandardCopyOption.REPLACE_EXISTING);
           }
       }
     catch (IOException | InterruptedException io)
@@ -810,32 +810,7 @@
             );
           }
       }
-<<<<<<< HEAD
     return command;
-=======
-
-    _options.verbosePrintln(" * " + command.toString("", " ", ""));
-    try
-      {
-        if (_options._keepGeneratedCode)
-          {
-            Files.copy(Path.of(cf.fileName()), Path.of(System.getProperty("user.dir"), name + ".c"), StandardCopyOption.REPLACE_EXISTING);
-          }
-        var p = new ProcessBuilder().inheritIO().command(command).start();
-        p.waitFor();
-        if (p.exitValue() != 0)
-          {
-            Errors.error("C backend: C compiler failed",
-                         "C compiler call '" + command.toString("", " ", "") + "' failed with exit code '" + p.exitValue() + "'");
-          }
-      }
-    catch (IOException | InterruptedException io)
-      {
-        Errors.error("C backend I/O error when running C Compiler",
-                     "C compiler call '" + command.toString("", " ", "") + "'  received '" + io + "'");
-      }
-    Errors.showAndExit();
->>>>>>> 44ee616f
   }
 
 
