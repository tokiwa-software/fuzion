--- conflicted
+++ resolved
@@ -380,8 +380,8 @@
      */
     public Pair<CExpr, CStmnt> env(int ecl)
     {
-      var res = _names.env(ecl);
-      var evi = _names.envInstalled(ecl);
+      var res = _names.fzThreadEffectsEnvironment.deref().field(_names.env(ecl));
+      var evi = _names.fzThreadEffectsEnvironment.deref().field(_names.envInstalled(ecl));
       var o = CStmnt.iff(evi.not(),
                          CStmnt.seq(CExpr.fprintfstderr("*** effect %s not present in current environment\n",
                                                         CExpr.string(_fuir.clazzAsString(ecl))),
@@ -672,7 +672,6 @@
 
 
   /**
-<<<<<<< HEAD
    * initializes the effects environment
    * then runs the actual code passed to the thread
    * @param includeBody
@@ -707,93 +706,6 @@
 
 
   /**
-   * Push the given value to the stack unless it is of unit or void type or the
-   * clazz is -1
-   *
-   * @param stack the stack to push val to
-   *
-   * @param cl the clazz of val, may be -1
-   *
-   * @param the value to push
-   */
-  void push(Stack<CExpr> stack, int cl, CExpr val)
-  {
-    if (PRECONDITIONS) require
-      (!_types.hasData(cl)                               || val != null && val != CExpr.UNIT,
-        _types.hasData(cl) ||  _fuir.clazzIsVoidType(cl) ||                val == CExpr.UNIT,
-                              !_fuir.clazzIsVoidType(cl) || val == null,
-       !containsVoid(stack));
-
-    if (_types.hasData(cl) || _fuir.clazzIsVoidType(cl))
-      {
-        stack.push(val);
-      }
-
-    if (POSTCONDITIONS) ensure
-      (!_types.hasData(cl) || stack.get(stack.size()-1) == val,
-       !_fuir.clazzIsVoidType(cl) || containsVoid(stack));
-  }
-
-
-  /**
-   * Pop value from the stack unless it is of unit or void type or the
-   * clazz is -1
-   *
-   * @param stack the stack to pop value from
-   *
-   * @param cl the clazz of value, may be -1
-   *
-   * @return the popped value or null if cl is -1 or unit type
-   */
-  CExpr pop(Stack<CExpr> stack, int cl)
-  {
-    if (PRECONDITIONS) require
-      (!_types.hasData(cl) || stack.size() > 0,
-       !containsVoid(stack));
-
-    return _types.hasData(cl) ? stack.pop() : CExpr.UNIT;
-  }
-
-
-  /**
-   * Check if the given stack contains a void value.  If so, code generation has
-   * to stop immediately.
-   */
-  boolean containsVoid(Stack<CExpr> stack)
-  {
-    return stack.size() > 0 && stack.get(stack.size()-1) == null;
-  }
-
-
-  /**
-   * Create C code for code block c of clazz cl with given stack contents at
-   * beginning of the block.  Write code to _c.
-   *
-   * @param cl clazz id
-   *
-   * @param stack the stack containing the current arguments waiting to be used
-   *
-   * @param c the code block to compile
-   *
-   * @return the statements created for c's code
-   */
-  CStmnt createCode(int cl, Stack<CExpr> stack, int c)
-  {
-    var l = new List<CStmnt>();
-    for (int i = 0; !containsVoid(stack) && _fuir.withinCode(c, i); i = i + _fuir.codeSizeAt(c, i))
-      {
-        var s = _fuir.codeAt(c, i);
-        l.add(CStmnt.lineComment(String.format("%4d: %s", i, _fuir.codeAtAsString(cl, c, i))));
-        l.add(createCode(cl, stack, c, i, s));
-        if (SHOW_STACK_AFTER_STMNT) System.out.println("After " + s +" in "+_fuir.clazzAsString(cl)+": "+stack);
-      }
-    return CStmnt.seq(l);
-  }
-
-
-  /**
-=======
->>>>>>> aad6eeae
    * In case of an unexpected situation such as code that should be unreachable,
    * this should be used to print a corresponding error and exit(1).
    *
@@ -930,244 +842,8 @@
       }
     if (res != null && isCall)
       {
-<<<<<<< HEAD
-      case AdrOf:
-        {
-          stack.push(stack.pop().adrOf());
-          break;
-        }
-      case Assign:
-        {
-          if (_fuir.accessedClazz(cl, c, i) != -1)  // field we are assigning to may be unused, i.e., -1
-            {
-              o = access(cl, stack, c, i);
-            }
-          break;
-        }
-      case Box:
-        {
-          var vc = _fuir.boxValueClazz(cl, c, i);
-          var rc = _fuir.boxResultClazz(cl, c, i);
-          if (_fuir.clazzIsRef(vc) || !_fuir.clazzIsRef(rc))
-            { // vc's type is a generic argument whose actual type does not need
-              // boxing
-              o = CStmnt.lineComment("Box " + _fuir.clazzAsString(vc) + " is NOP, clazz is already a ref");
-            }
-          else
-            {
-              var val = pop(stack, vc);
-              var t = _names.newTemp();
-              o = CStmnt.seq(CStmnt.lineComment("Box " + _fuir.clazzAsString(vc)),
-                             declareAllocAndInitClazzId(rc, t),
-                             assign(fields(t, rc), val, vc));
-              push(stack, rc, t);
-            }
-          break;
-        }
-      case Unbox:
-        {
-          var orc = _fuir.unboxOuterRefClazz(cl, c, i);
-          var vc = _fuir.unboxResultClazz(cl, c, i);
-          if (_fuir.clazzIsRef(orc) && !_fuir.clazzIsRef(vc))
-            {
-              var refval = pop(stack, orc);
-              push(stack, vc, fields(refval, orc));
-            }
-          break;
-        }
-      case Call:
-        {
-          var cc0 = _fuir.accessedClazz  (cl, c, i);
-          var ol = new List<CStmnt>();
-          if (_fuir.clazzContract(cc0, FUIR.ContractKind.Pre, 0) != -1)
-            {
-              ol.add(call(cl, (Stack<CExpr>) stack.clone(), c, i, cc0, true));
-            }
-          if (!_fuir.callPreconditionOnly(cl, c, i))
-            {
-              ol.add(access(cl, stack, c, i));
-            }
-          o = CStmnt.seq(ol);
-          break;
-        }
-      case Comment:
-        {
-          o = CStmnt.lineComment(_fuir.comment(cl, c, i));
-          break;
-        }
-      case Current:
-        {
-          push(stack, cl, current(cl));
-          break;
-        }
-      case Const:
-        {
-          var constCl = _fuir.constClazz(c, i);
-          var d = _fuir.constData(c, i);
-          var r = switch (_fuir.getSpecialId(constCl))
-            {
-            case c_bool -> d[0] == 1 ? _names.FZ_TRUE : _names.FZ_FALSE;
-            case c_i8   -> CExpr. int8const( ByteBuffer.wrap(d).order(ByteOrder.LITTLE_ENDIAN).get     ());
-            case c_i16  -> CExpr. int16const(ByteBuffer.wrap(d).order(ByteOrder.LITTLE_ENDIAN).getShort());
-            case c_i32  -> CExpr. int32const(ByteBuffer.wrap(d).order(ByteOrder.LITTLE_ENDIAN).getInt  ());
-            case c_i64  -> CExpr. int64const(ByteBuffer.wrap(d).order(ByteOrder.LITTLE_ENDIAN).getLong ());
-            case c_u8   -> CExpr.uint8const (ByteBuffer.wrap(d).order(ByteOrder.LITTLE_ENDIAN).get     () & 0xff);
-            case c_u16  -> CExpr.uint16const(ByteBuffer.wrap(d).order(ByteOrder.LITTLE_ENDIAN).getChar ());
-            case c_u32  -> CExpr.uint32const(ByteBuffer.wrap(d).order(ByteOrder.LITTLE_ENDIAN).getInt  ());
-            case c_u64  -> CExpr.uint64const(ByteBuffer.wrap(d).order(ByteOrder.LITTLE_ENDIAN).getLong ());
-            case c_f32  -> CExpr.   f32const(ByteBuffer.wrap(d).order(ByteOrder.LITTLE_ENDIAN).getFloat());
-            case c_f64  -> CExpr.   f64const(ByteBuffer.wrap(d).order(ByteOrder.LITTLE_ENDIAN).getDouble());
-            case c_conststring ->
-            {
-              var tmp = _names.newTemp();
-              o = constString(d, tmp);
-              yield tmp;
-            }
-            default ->
-            {
-              Errors.error("Unsupported constant in C backend.",
-                           "Backend cannot handle constant of clazz '" + _fuir.clazzAsString(constCl) + "' ");
-              yield CExpr.dummy(_fuir.clazzAsString(constCl));
-            }
-            };
-          push(stack, constCl, r);
-          break;
-        }
-      case Match:
-        {
-          var subjClazz = _fuir.matchStaticSubject(cl, c, i);
-          var sub       = fields(pop(stack, subjClazz), subjClazz);
-          var uniyon    = sub.field(_names.CHOICE_UNION_NAME);
-          var hasTag    = !_fuir.clazzIsChoiceOfOnlyRefs(subjClazz);
-          var refEntry  = uniyon.field(_names.CHOICE_REF_ENTRY_NAME);
-          var ref       = hasTag ? refEntry                   : _names.newTemp();
-          var getRef    = hasTag ? CStmnt.EMPTY               : CStmnt.decl(_types.clazz(_fuir.clazzObject()), (CIdent) ref, refEntry);
-          var tag       = hasTag ? sub.field(_names.TAG_NAME) : ref.castTo("int64_t");
-          var tcases    = new List<CStmnt>(); // cases depending on tag value or ref cast to int64
-          var rcases    = new List<CStmnt>(); // cases depending on clazzId of ref type
-          CStmnt tdefault = null;
-          for (var mc = 0; mc < _fuir.matchCaseCount(c, i); mc++)
-            {
-              var ctags = new List<CExpr>();
-              var rtags = new List<CExpr>();
-              var tags = _fuir.matchCaseTags(cl, c, i, mc);
-              for (var tagNum : tags)
-                {
-                  var tc = _fuir.clazzChoice(subjClazz, tagNum);
-                  if (tc != -1)
-                    {
-                      if (!hasTag && _fuir.clazzIsRef(tc))  // do we need to check the clazzId of a ref?
-                        {
-                          for (var h : _fuir.clazzInstantiatedHeirs(tc))
-                            {
-                              rtags.add(_names.clazzId(h).comment(_fuir.clazzAsString(h)));
-                            }
-                        }
-                      else
-                        {
-                          ctags.add(CExpr.int32const(tagNum).comment(_fuir.clazzAsString(tc)));
-                          if (CHECKS) check
-                            (hasTag || !_types.hasData(tc));
-                        }
-                    }
-                }
-              var sl = new List<CStmnt>();
-              var field = _fuir.matchCaseField(cl, c, i, mc);
-              if (field != -1)
-                {
-                  var fclazz = _fuir.clazzResultClazz(field);     // static clazz of assigned field
-                  var f      = field(cl, current(cl), field);
-                  var entry  = _fuir.clazzIsRef(fclazz) ? ref.castTo(_types.clazz(fclazz)) :
-                               _types.hasData(fclazz)   ? uniyon.field(new CIdent(_names.CHOICE_ENTRY_NAME + tags[0]))
-                                                        : CExpr.UNIT;
-                  sl.add(assign(f, entry, fclazz));
-                }
-              sl.add(createCode(cl, (Stack<CExpr>) stack.clone(), _fuir.matchCaseCode(c, i, mc)));
-              sl.add(CStmnt.BREAK);
-              var cazecode = CStmnt.seq(sl);
-              tcases.add(CStmnt.caze(ctags, cazecode));  // tricky: this a NOP if ctags.isEmpty
-              if (!rtags.isEmpty()) // we need default clause to handle refs without a tag
-                {
-                  rcases.add(CStmnt.caze(rtags, cazecode));
-                  tdefault = cazecode;
-                }
-            }
-          if (rcases.size() >= 2)
-            { // more than two reference cases: we have to create separate switch of clazzIds for refs
-              var id = refEntry.deref().field(_names.CLAZZ_ID);
-              var notFound = reportErrorInCode("unexpected reference type %d found in match", id);
-              tdefault = CStmnt.suitch(id, rcases, notFound);
-            }
-          o = CStmnt.seq(getRef, CStmnt.suitch(tag, tcases, tdefault));
-          break;
-        }
-      case Tag:
-        {
-          var valuecl = _fuir.tagValueClazz(cl, c, i);  // static clazz of value
-          var value   = pop(stack, valuecl);            // value that will be tagged
-          var newcl   = _fuir.tagNewClazz  (cl, c, i);  // static clazz of result
-          int tagNum  = _fuir.clazzChoiceTag(newcl, valuecl);
-          var res     = _names.newTemp();
-          var tag     = res.field(_names.TAG_NAME);
-          var uniyon  = res.field(_names.CHOICE_UNION_NAME);
-          var entry   = uniyon.field(_fuir.clazzIsRef(valuecl) ||
-                                     _fuir.clazzIsChoiceOfOnlyRefs(newcl) ? _names.CHOICE_REF_ENTRY_NAME
-                                                                          : new CIdent(_names.CHOICE_ENTRY_NAME + tagNum));
-          if (_fuir.clazzIsUnitType(valuecl) && _fuir.clazzIsChoiceOfOnlyRefs(newcl))
-            {// replace unit-type values by 0, 1, 2, 3,... cast to ref Object
-              if (CHECKS) check
-                (value == CExpr.UNIT);
-              if (tagNum >= CConstants.PAGE_SIZE)
-                {
-                  Errors.error("Number of tags for choice type exceeds page size.",
-                               "While creating code for '" + _fuir.clazzAsString(cl) + "'\n" +
-                               "Found in choice type '" + _fuir.clazzAsString(newcl)+ "'\n");
-                }
-              value = CExpr.int32const(tagNum);
-              valuecl = _fuir.clazzObject();
-            }
-          if (_fuir.clazzIsRef(valuecl))
-            {
-              value = value.castTo(_types.clazz(_fuir.clazzObject()));
-            }
-          o = CStmnt.seq(CStmnt.lineComment("Tag a value to be of choice type " + _fuir.clazzAsString(newcl) + " static value type " + _fuir.clazzAsString(valuecl)),
-                         CStmnt.decl(_types.clazz(newcl), res),
-                         _fuir.clazzIsChoiceOfOnlyRefs(newcl) ? CStmnt.EMPTY : tag.assign(CExpr.int32const(tagNum)),
-                         assign(entry, value, valuecl));
-          push(stack, newcl, res);
-          break;
-        }
-      case Env:
-        {
-          var ecl = _fuir.envClazz(cl, c, i);
-          var res = _names.fzThreadEffectsEnvironment.deref().field(_names.env(ecl));
-          var evi = _names.fzThreadEffectsEnvironment.deref().field(_names.envInstalled(ecl));
-          o = CStmnt.iff(evi.not(),
-                         CStmnt.seq(CExpr.fprintfstderr("*** effect %s not present in current environment\n",
-                                                        CExpr.string(_fuir.clazzAsString(ecl))),
-                                    CExpr.exit(1)));
-          push(stack, ecl, res);
-          break;
-        }
-      case Dup:
-        {
-          var v = stack.pop();
-          stack.push(v);
-          stack.push(v);
-          break;
-        }
-      case Pop:
-        { // Handled within Call
-          break;
-        }
-      default:
-        {
-          Errors.fatal("C backend does not handle statments of type " + s);
-        }
-=======
         res = _fuir.clazzIsVoidType(rt) ? null :
           _types.hasData(rt) && _fuir.clazzFieldIsAdrOfValue(cc0) ? res.deref() : res; // NYI: deref an outer ref to value type. Would be nice to have a separate statement for this
->>>>>>> aad6eeae
       }
     return new Pair(res, result);
   }
