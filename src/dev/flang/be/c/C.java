/*

This file is part of the Fuzion language implementation.

The Fuzion language implementation is free software: you can redistribute it
and/or modify it under the terms of the GNU General Public License as published
by the Free Software Foundation, version 3 of the License.

The Fuzion language implementation is distributed in the hope that it will be
useful, but WITHOUT ANY WARRANTY; without even the implied warranty of
MERCHANTABILITY or FITNESS FOR A PARTICULAR PURPOSE.  See the GNU General Public
License for more details.

You should have received a copy of the GNU General Public License along with The
Fuzion language implementation.  If not, see <https://www.gnu.org/licenses/>.

*/

/*-----------------------------------------------------------------------
 *
 * Tokiwa Software GmbH, Germany
 *
 * Source of class C
 *
 *---------------------------------------------------------------------*/

package dev.flang.be.c;

import java.io.IOException;

import java.nio.ByteBuffer;
import java.nio.ByteOrder;

import java.util.stream.Stream;

import dev.flang.fuir.FUIR;

import dev.flang.fuir.analysis.AbstractInterpreter;
import dev.flang.fuir.analysis.dfa.DFA;
import dev.flang.fuir.analysis.Escape;
import dev.flang.fuir.analysis.TailCall;

import dev.flang.util.ANY;
import dev.flang.util.Errors;
import dev.flang.util.List;
import dev.flang.util.Pair;


/**
 * C provides a C code backend converting FUIR data into C code.
 *
 * @author Fridtjof Siebert (siebert@tokiwa.software)
 */
public class C extends ANY
{

  /*-----------------------------  classes  -----------------------------*/


  /**
   * Statement processor used with AbstractInterpreter to generate C code.
   */
  class CodeGen extends AbstractInterpreter.ProcessStatement<CExpr,CStmnt>
  {


    /**
     * Join a List of RESULT from subsequent statements into a compound
     * statement.  For a code generator, this could, e.g., join statements "a :=
     * 3;" and "b(x);" into a block "{ a := 3; b(x); }".
     */
    public CStmnt sequence(List<CStmnt> l)
    {
      return CStmnt.seq(l);
    }


    /*
     * Produce the unit type value.  This is used as a placeholder
     * for the universe instance as well as for the instance 'unit'.
     */
    public CExpr unitValue()
    {
      return CExpr.UNIT;
    }


    /**
     * Called before each statement is processed. May be used to, e.g., produce
     * tracing code for debugging or a comment.
     */
    public CStmnt statementHeader(int cl, int c, int i)
    {
      return comment(String.format("%4d: %s", i, _fuir.codeAtAsString(cl, c, i)));
    }


    /**
     * A comment, adds human readable information
     */
    public CStmnt comment(String s)
    {
      return CStmnt.lineComment(s);
    }


    /**
     * no operation, like comment, but without giving any comment.
     */
    public CStmnt nop()
    {
      return CStmnt.EMPTY;
    }


    /**
     * Determine the address of a given value.  This is used on a call to an
     * inner feature to pass a reference to the outer value type instance.
     */
    public Pair<CExpr, CStmnt> adrOf(CExpr v)
    {
      return new Pair<>(v.adrOf(), CStmnt.EMPTY);
    }


    /**
     * Create code to assign value to a given field w/o dynamic binding.
     *
     * @param tc clazz id of the target instance
     *
     * @param f clazz id of the assigned field
     *
     * @param rt clazz is of the field type
     *
     * @param tvalue the target instance
     *
     * @param val the new value to be assigned to the field.
     *
     * @return statement to perform the given access
     */
    public CStmnt assignStatic(int tc, int f, int rt, CExpr tvalue, CExpr val)
    {
      return assignField(tvalue, tc, tc, f, val, rt);
    }


    /**
     * Perform an assignment of a value to a field in tvalue. The type of tvalue
     * might be dynamic (a reference). See FUIR.access*().
     */
    public CStmnt assign(int cl, int c, int i, CExpr tvalue, CExpr avalue)
    {
      return access(cl, c, i, tvalue, new List<>(avalue))._v1;
    }


    /**
     * Perform a call of a feature with target instance tvalue with given
     * arguments.. The type of tvalue might be dynamic (a refernce). See
     * FUIR.access*().
     *
     * Result._v0 may be null to indicate that code generation should stop here
     * (due to an error or tail recursion optimization).
     */
    public Pair<CExpr, CStmnt> call(int cl, int c, int i, CExpr tvalue, List<CExpr> args)
    {
      var cc0 = _fuir.accessedClazz  (cl, c, i);
      var ol = new List<CStmnt>();
      if (_fuir.hasPrecondition(cc0))
        {
          var callpair = C.this.call(cl, tvalue, args, c, i, cc0, true);
          ol.add(callpair._v1);
        }
      var res = CExpr.UNIT;
      if (!_fuir.callPreconditionOnly(cl, c, i))
        {
          var r = access(cl, c, i, tvalue, args);
          ol.add(r._v1);
          res = r._v0;
        }
      return new Pair<>(res, CStmnt.seq(ol));
    }


    /**
     * For a given value v of value type vc create a boxed ref value of type rc.
     */
    public Pair<CExpr, CStmnt> box(CExpr val, int vc, int rc)
    {
      var t = _names.newTemp();
      var o = CStmnt.seq(CStmnt.lineComment("Box " + _fuir.clazzAsString(vc)),
                         declareAllocAndInitClazzId(rc, t),
                         C.this.assign(fields(t, rc), val, vc));
      return new Pair<>(t, o);
    }


    /**
     * For a given reference value v create an unboxed value of type vc.
     */
    public Pair<CExpr, CStmnt> unbox(CExpr val, int orc)
    {
      return new Pair<>(fields(val, orc), CStmnt.EMPTY);
    }


    /**
     * Get the current instance
     */
    public Pair<CExpr, CStmnt> current(int cl)
    {
      return new Pair<>(C.this.current(cl), CStmnt.EMPTY);
    }


    /**
     * Get the outer instance the given clazz is called on.
     */
    public Pair<CExpr, CStmnt> outer(int cl)
    {
      return new Pair<>(CNames.OUTER, CStmnt.EMPTY);
    }


    /**
     * Get the argument #i
     */
    public CExpr arg(int cl, int i) { return CIdent.arg(i); }


    /**
     * Get a constant value of type constCl with given byte data d.
     */
    public Pair<CExpr, CStmnt> constData(int constCl, byte[] d)
    {
      var o = CStmnt.EMPTY;
      var r = switch (_fuir.getSpecialId(constCl))
        {
        case c_bool -> d[0] == 1 ? _names.FZ_TRUE : _names.FZ_FALSE;
        case c_i8   -> CExpr. int8const( ByteBuffer.wrap(d).order(ByteOrder.LITTLE_ENDIAN).get     ());
        case c_i16  -> CExpr. int16const(ByteBuffer.wrap(d).order(ByteOrder.LITTLE_ENDIAN).getShort());
        case c_i32  -> CExpr. int32const(ByteBuffer.wrap(d).order(ByteOrder.LITTLE_ENDIAN).getInt  ());
        case c_i64  -> CExpr. int64const(ByteBuffer.wrap(d).order(ByteOrder.LITTLE_ENDIAN).getLong ());
        case c_u8   -> CExpr.uint8const (ByteBuffer.wrap(d).order(ByteOrder.LITTLE_ENDIAN).get     () & 0xff);
        case c_u16  -> CExpr.uint16const(ByteBuffer.wrap(d).order(ByteOrder.LITTLE_ENDIAN).getChar ());
        case c_u32  -> CExpr.uint32const(ByteBuffer.wrap(d).order(ByteOrder.LITTLE_ENDIAN).getInt  ());
        case c_u64  -> CExpr.uint64const(ByteBuffer.wrap(d).order(ByteOrder.LITTLE_ENDIAN).getLong ());
        case c_f32  -> CExpr.   f32const(ByteBuffer.wrap(d).order(ByteOrder.LITTLE_ENDIAN).getFloat());
        case c_f64  -> CExpr.   f64const(ByteBuffer.wrap(d).order(ByteOrder.LITTLE_ENDIAN).getDouble());
        case c_conststring ->
        {
          var tmp = _names.newTemp();
          o = constString(d, tmp);
          yield tmp;
        }
        default ->
        {
          Errors.error("Unsupported constant in C backend.",
                       "Backend cannot handle constant of clazz '" + _fuir.clazzAsString(constCl) + "' ");
          yield CExpr.dummy(_fuir.clazzAsString(constCl));
        }
        };
      return new Pair<>(r, o);
    }


    /**
     * Perform a match on value subv.
     */
    public Pair<CExpr, CStmnt> match(AbstractInterpreter<CExpr, CStmnt> ai, int cl, int c, int i, CExpr sub)
    {
      var subjClazz = _fuir.matchStaticSubject(cl, c, i);
      var uniyon    = sub.field(_names.CHOICE_UNION_NAME);
      var hasTag    = !_fuir.clazzIsChoiceOfOnlyRefs(subjClazz);
      var refEntry  = uniyon.field(_names.CHOICE_REF_ENTRY_NAME);
      var ref       = hasTag ? refEntry                   : _names.newTemp();
      var getRef    = hasTag ? CStmnt.EMPTY               : CStmnt.decl(_types.clazz(_fuir.clazzObject()), (CIdent) ref, refEntry);
      var tag       = hasTag ? sub.field(_names.TAG_NAME) : ref.castTo("int64_t");
      var tcases    = new List<CStmnt>(); // cases depending on tag value or ref cast to int64
      var rcases    = new List<CStmnt>(); // cases depending on clazzId of ref type
      CStmnt tdefault = null;
      for (var mc = 0; mc < _fuir.matchCaseCount(c, i); mc++)
        {
          var ctags = new List<CExpr>();
          var rtags = new List<CExpr>();
          var tags = _fuir.matchCaseTags(cl, c, i, mc);
          for (var tagNum : tags)
            {
              var tc = _fuir.clazzChoice(subjClazz, tagNum);
              if (tc != -1)
                {
                  if (!hasTag && _fuir.clazzIsRef(tc))  // do we need to check the clazzId of a ref?
                    {
                      for (var h : _fuir.clazzInstantiatedHeirs(tc))
                        {
                          rtags.add(_names.clazzId(h).comment(_fuir.clazzAsString(h)));
                        }
                    }
                  else
                    {
                      ctags.add(CExpr.int32const(tagNum).comment(_fuir.clazzAsString(tc)));
                      if (CHECKS) check
                        (hasTag || !_fuir.hasData(tc));
                    }
                }
            }
          var sl = new List<CStmnt>();
          var field = _fuir.matchCaseField(cl, c, i, mc);
          if (field != -1)
            {
              var fclazz = _fuir.clazzResultClazz(field);     // static clazz of assigned field
              var f      = field(cl, C.this.current(cl), field);
              var entry  = _fuir.clazzIsRef(fclazz) ? ref.castTo(_types.clazz(fclazz)) :
                           _fuir.hasData(fclazz)   ? uniyon.field(new CIdent(_names.CHOICE_ENTRY_NAME + tags[0]))
                                                    : CExpr.UNIT;
              sl.add(C.this.assign(f, entry, fclazz));
            }
          sl.add(ai.process(cl, _fuir.matchCaseCode(c, i, mc))._v1);
          sl.add(CStmnt.BREAK);
          var cazecode = CStmnt.seq(sl);
          tcases.add(CStmnt.caze(ctags, cazecode));  // tricky: this a NOP if ctags.isEmpty
          if (!rtags.isEmpty()) // we need default clause to handle refs without a tag
            {
              rcases.add(CStmnt.caze(rtags, cazecode));
              tdefault = cazecode;
            }
        }
      if (rcases.size() >= 2)
        { // more than two reference cases: we have to create separate switch of clazzIds for refs
          var id = refEntry.deref().field(_names.CLAZZ_ID);
          var notFound = reportErrorInCode("unexpected reference type %d found in match", id);
          tdefault = CStmnt.suitch(id, rcases, notFound);
        }
      return new Pair<>(CExpr.UNIT, CStmnt.seq(getRef, CStmnt.suitch(tag, tcases, tdefault)));
    }


    /**
     * Create a tagged value of type newcl from an untagged value for type valuecl.
     */
    public Pair<CExpr, CStmnt> tag(int cl, int valuecl, CExpr value, int newcl, int tagNum)
    {
      var res     = _names.newTemp();
      var tag     = res.field(_names.TAG_NAME);
      var uniyon  = res.field(_names.CHOICE_UNION_NAME);
      var entry   = uniyon.field(_fuir.clazzIsRef(valuecl) ||
                                 _fuir.clazzIsChoiceOfOnlyRefs(newcl) ? _names.CHOICE_REF_ENTRY_NAME
                                                                      : new CIdent(_names.CHOICE_ENTRY_NAME + tagNum));
      if (_fuir.clazzIsUnitType(valuecl) && _fuir.clazzIsChoiceOfOnlyRefs(newcl))
        {// replace unit-type values by 0, 1, 2, 3,... cast to ref Object
          if (CHECKS) check
            (value == CExpr.UNIT);
          if (tagNum >= CConstants.PAGE_SIZE)
            {
              Errors.error("Number of tags for choice type exceeds page size.",
                           "While creating code for '" + _fuir.clazzAsString(cl) + "'\n" +
                           "Found in choice type '" + _fuir.clazzAsString(newcl)+ "'\n");
            }
          value = CExpr.int32const(tagNum);
          valuecl = _fuir.clazzObject();
        }
      if (_fuir.clazzIsRef(valuecl))
        {
          value = value.castTo(_types.clazz(_fuir.clazzObject()));
        }
      var o = CStmnt.seq(CStmnt.lineComment("Tag a value to be of choice type " + _fuir.clazzAsString(newcl) +
                                            " static value type " + _fuir.clazzAsString(valuecl)),
                         CStmnt.decl(_types.clazz(newcl), res),
                         _fuir.clazzIsChoiceOfOnlyRefs(newcl) ? CStmnt.EMPTY : tag.assign(CExpr.int32const(tagNum)),
                         C.this.assign(entry, value, valuecl));

      return new Pair<>(res, o);
    }


    /**
     * Access the effect of type ecl that is installed in the environemnt.
     */
    public Pair<CExpr, CStmnt> env(int ecl)
    {
      var res = _names.fzThreadEffectsEnvironment.deref().field(_names.env(ecl));
      var evi = _names.fzThreadEffectsEnvironment.deref().field(_names.envInstalled(ecl));
      var o = CStmnt.iff(evi.not(),
                         CStmnt.seq(CExpr.fprintfstderr("*** effect %s not present in current environment\n",
                                                        CExpr.string(_fuir.clazzAsString(ecl))),
                                    CExpr.exit(1)));
      return new Pair<>(res, o);
    }


    /**
     * Process a contract of kind ck of clazz cl that results in bool value cc
     * (i.e., the contract fails if !cc).
     */
    public CStmnt contract(int cl, FUIR.ContractKind ck, CExpr cc)
    {
      return CStmnt.iff(cc.field(_names.TAG_NAME).not(),
                        CStmnt.seq(CExpr.fprintfstderr("*** failed " + ck + " on call to '%s'\n",
                                                       CExpr.string(_fuir.clazzAsString(cl))),
                                   CExpr.exit(1)));
    }

  }


  /*----------------------------  constants  ----------------------------*/


  /**
   * C code generation phase for generating C functions for features.
   */
  private enum CompilePhase
  {
    TYPES           { CStmnt compile(C c, int cl) { return c._types.types(cl);   } }, // declare types
    STRUCTS         { CStmnt compile(C c, int cl) { return c._types.structs(cl); } }, // generate struct declarations
    FORWARDS        { CStmnt compile(C c, int cl) { return c.forwards(cl);       } }, // generate forward declarations only
    IMPLEMENTATIONS { CStmnt compile(C c, int cl) { return c.code(cl);           } }; // generate C functions

    /**
     * Perform this compilation phase on given clazz using given backend.
     *
     * @param c the backend
     *
     * @param cl the clazz.
     */
    abstract CStmnt compile(C c, int cl);
  }


  /*----------------------------  variables  ----------------------------*/


  /**
   * The intermediate code we are compiling.
   */
  final FUIR _fuir;


  /**
   * The tail call analysis.
   */
  final TailCall _tailCall;


  /**
   * The escape analysis.
   */
  final Escape _escape;


  /**
   * Abstract interpreter framework used to walk through the code.
   */
  final AbstractInterpreter<CExpr, CStmnt> _ai;


  /**
   * The options set for the compilation.
   */
  final COptions _options;


  /**
   * C identifier handling goes through _names:
   */
  final CNames _names;


  /**
   * C types handling goes through _types:
   */
  final CTypes _types;


  /**
   * C intrinsics
   */
  final Intrinsics _intrinsics;


  /*---------------------------  consructors  ---------------------------*/


  /**
   * Create C code backend for given intermediate code.
   *
   * @param opt options to control compilation.
   *
   * @param fuir the intermediate code.
   */
  public C(COptions opt,
           FUIR fuir)
  {
    _options = opt;
    _fuir = opt._Xdfa ?  new DFA(opt, fuir).new_fuir() : fuir;
    _tailCall = new TailCall(fuir);
    _escape = new Escape(fuir);
    _ai = new AbstractInterpreter<>(_fuir, new CodeGen());

    _names = new CNames(fuir);
    _types = new CTypes(_fuir, _names);
    _intrinsics = new Intrinsics();
    Errors.showAndExit();
  }


  /*-----------------------------  methods  -----------------------------*/


  /**
   * Create the C code from the intermediate code.
   */
  public void compile()
  {
    var cl = _fuir.mainClazzId();
    var name = _options._binaryName != null ? _options._binaryName : _fuir.clazzBaseName(cl);
    var cname = name + ".c";
    _options.verbosePrintln(" + " + cname);
    try
      {
        var cf = new CFile(cname);
        try
          {
            createCode(cf);
          }
        finally
          {
            cf.close();
          }
      }
    catch (IOException io)
      {
        Errors.error("C backend I/O error",
                     "While creating code to '" + cname + "', received I/O error '" + io + "'");
      }
    Errors.showAndExit();

    var cCompiler = _options._cCompiler != null ? _options._cCompiler : "clang";
    var command = new List<String>(cCompiler);
    if(_options._cFlags != null)
      {
        command.addAll(_options._cFlags.split(" "));
      }
    else
      {
        command.addAll(
          "-Wall",
          "-Werror",
          "-Wno-gnu-empty-struct",
          "-Wno-unused-variable",
          "-Wno-unused-label",
          "-Wno-unused-but-set-variable",
          "-Wno-unused-function",
          // allow infinite recursion
          "-Wno-infinite-recursion",
          "-O3");
      }
    if(_options._useBoehmGC)
      {
        command.addAll("-lgc");
      }
    // NYI link libmath, libpthread only when needed
    command.addAll("-lm", "-lpthread", "-o", name, cname);

    _options.verbosePrintln(" * " + command.toString("", " ", ""));;
    try
      {
        var p = new ProcessBuilder().inheritIO().command(command).start();
        p.waitFor();
        if (p.exitValue() != 0)
          {
            Errors.error("C backend: C compiler failed",
                         "C compiler call '" + command.toString("", " ", "") + "' failed with exit code '" + p.exitValue() + "'");
          }
      }
    catch (IOException | InterruptedException io)
      {
        Errors.error("C backend I/O error when running C Compiler",
                     "C compiler call '" + command.toString("", " ", "") + "'  received '" + io + "'");
      }
    Errors.showAndExit();
  }


  /**
   * After the CFile has been opened and stored in _c, this methods generates
   * the code into this file.
   */
  private void createCode(CFile cf)
  {
    cf.print
      ((_options._useBoehmGC ? "#include <gc.h>\n" : "")+
       "#include <stdlib.h>\n"+
       "#include <stdio.h>\n"+
       "#include <unistd.h>\n"+
       "#include <stdbool.h>\n"+
       "#include <stdint.h>\n"+
       "#include <string.h>\n"+
       "#include <math.h>\n"+
       "#include <float.h>\n"+
       "#include <assert.h>\n"+
       "#include <time.h>\n"+
       "#include <setjmp.h>\n"+
       "#include <pthread.h>\n"+
       "#include <errno.h>\n"+
       "#include <sys/stat.h>\n"+
<<<<<<< HEAD
       "#include <stdatomic.h>\n"+
=======
       // defines _O_BINARY
       "#include <sys/fcntl.h>\n"+
>>>>>>> faebe8e3
       "\n");
    cf.print
      (CStmnt.decl("int", _names.GLOBAL_ARGC));
    cf.print
      (CStmnt.decl("char **", _names.GLOBAL_ARGV));
    var o = new CIdent("of");
    var s = new CIdent("sz");
    var r = new CIdent("r");
    cf.print
      (CStmnt.lineComment("helper to clone a (stack) instance to the heap"));
    cf.print
      (CStmnt.functionDecl("void *",
                           CNames.HEAP_CLONE,
                           new List<>("void *", "size_t"),
                           new List<>(o, s),
                           CStmnt.seq(new List<>(CStmnt.decl(null, "void *", r, CExpr.call(malloc(), new List<>(s))),
                                                 CExpr.call("memcpy", new List<>(r, o, s)),
                                                 r.ret()))));
    var ordered = _types.inOrder();

    // declaration of struct that is meant to passed to
    // the thread start routine
    cf.print(CStmnt.struct(CNames.fzThreadStartRoutineArg.code(), new List<>(
      CStmnt.decl("void *", CNames.fzThreadStartRoutineArgFun),
      CStmnt.decl("void *", CNames.fzThreadStartRoutineArgArg)
    )));
    // declaration of the thread start routine
    cf.print(threadStartRoutine(false));


    Stream.of(CompilePhase.values()).forEachOrdered
      ((p) ->
       {
         for (var c : ordered)
           {
             cf.print(p.compile(this, c));
           }
         cf.println("");

         // thread local effect environments
         if (p == CompilePhase.STRUCTS)
           {
             cf.print(
               CStmnt.seq(
                 CStmnt.struct(CNames.fzThreadEffectsEnvironment.code(),
                   new List<CStmnt>(
                     ordered
                       .stream()
                       .filter(cl -> _fuir.clazzNeedsCode(cl) &&
                               _fuir.clazzKind(cl) == FUIR.FeatureKind.Intrinsic &&
                               _fuir.isEffect(cl))
                       .mapToInt(cl -> _fuir.effectType(cl))
                       .distinct()
                       .mapToObj(cl -> Stream.of(
                                         CStmnt.decl(_types.clazz(cl), _names.env(cl)),
                                         CStmnt.decl("bool", _names.envInstalled(cl)),
                                         CStmnt.decl("jmp_buf*", _names.envJmpBuf(cl))
                                       )
                       )
                       .flatMap(x -> x)
                       .iterator())),
                 CStmnt.decl("_Thread_local", "struct " + CNames.fzThreadEffectsEnvironment.code() + "*", CNames.fzThreadEffectsEnvironment)
               )
             );
           }
       });

    cf.print(threadStartRoutine(true));

    cf.println("int main(int argc, char **argv) { ");

    // If we don't do the following stdout/err might be opened in text mode on windows.
    // This would lead to automatic insertions of carriage returns.
    cf.println("#if _WIN32");
    cf.println(" _setmode( _fileno( stdout ), _O_BINARY ); // reopen stdout in binary mode");
    cf.println(" _setmode( _fileno( stderr ), _O_BINARY ); // reopen stderr in binary mode");
    cf.println("#endif");

    if (_options._useBoehmGC)
      {
        cf.println("GC_INIT(); /* Optional on Linux/X86 */");
      }

    cf.print(initializeEffectsEnvironment());

    var cl = _fuir.mainClazzId();

    cf.print(CStmnt.seq(_names.GLOBAL_ARGC.assign(new CIdent("argc")),
                        _names.GLOBAL_ARGV.assign(new CIdent("argv")),
                        _fuir.hasPrecondition(cl) ? CExpr.call(_names.function(cl, true), new List<>()) : CStmnt.EMPTY,
                        CExpr.call(_names.function(cl, false), new List<>())
                        ));
    cf.println("}");
  }


  /**
   * initializes the effects environment
   * then runs the actual code passed to the thread
   * @param includeBody
   * @return
   */
  private CStmnt threadStartRoutine(boolean includeBody)
  {
    var tmp = new CIdent("tmp1");
    var body = CStmnt.seq(
      initializeEffectsEnvironment(),
      CExpr.decl("struct " + CNames.fzThreadStartRoutineArg.code() + "*", tmp),
      tmp.assign(CIdent.arg(0)),
      CExpr.call("((void *(*)(void *))" + tmp.code() + "->"+ CNames.fzThreadStartRoutineArgFun.code() + ")", new List<>(tmp.deref().field(CNames.fzThreadStartRoutineArgArg))).ret()
    );
    return CStmnt.functionDecl("static void *", CNames.fzThreadStartRoutine, new List<>("void *"), new List<>(CIdent.arg(0)), includeBody ? body : null);
  }


  /**
   * zeros the struct that holds the effects environment
   * @return
   */
  private CStmnt initializeEffectsEnvironment()
  {
    var tmp = new CIdent("tmp0");
    return CStmnt.seq(
      CStmnt.decl("struct " + CNames.fzThreadEffectsEnvironment.code(), tmp),
      CExpr.call("memset", new List<>(tmp.adrOf(), CExpr.int32const(0), CExpr.sizeOfType("struct " + CNames.fzThreadEffectsEnvironment.code()))),
      CNames.fzThreadEffectsEnvironment.assign(tmp.adrOf())
    );
  }


  /**
   * In case of an unexpected situation such as code that should be unreachable,
   * this should be used to print a corresponding error and exit(1).
   *
   * @param msg the message to be shown, may include %-escapes for additional args
   *
   * @param args the additional args to be fprintf-ed into msg.
   *
   * @return the C statement to report the error and exit(1).
   */
  CStmnt reportErrorInCode(String msg, CExpr... args)
  {
    var msg2 = "*** %s:%d: " + msg + "\n";
    var args2 = new List<CExpr>(CIdent.FILE, CIdent.LINE);
    for (var a : args)
      {
        args2.add(a);
      }
    return CStmnt.seq(CExpr.fprintfstderr(msg2, args2.toArray(new CExpr[args2.size()])),
                      CExpr.exit(1));
  }


  /**
   * Create code to access (call or write) a feature.
   *
   * @param cl clazz id
   *
   * @param c the code block to compile
   *
   * @param i index of the access statement, must be ExprKind.Assign or ExprKind.Call
   *
   * @param tvalue the target of this call, CExpr.UNIT if none.
   *
   * @param args the arguments of this call, or, in case of an assignment, a
   * list of one element containing value to be assigned.
   *
   * @return pair of expression containing result value and statement to perform
   * the given access
   */
  Pair<CExpr, CStmnt> access(int cl, int c, int i, CExpr tvalue, List<CExpr> args)
  {
    CExpr res = CExpr.UNIT;
    var isCall = _fuir.codeAt(c, i) == FUIR.ExprKind.Call;
    var cc0 = _fuir.accessedClazz  (cl, c, i);
    var tc = _fuir.accessTargetClazz(cl, c, i);
    var rt = _fuir.clazzResultClazz(cc0); // only needed if isCall
    var ol = new List<CStmnt>();
    var ccs = _fuir.accessedClazzes(cl, c, i);
    if (ccs.length == 0)
      {
        if (isCall && (_fuir.hasData(rt) || _fuir.clazzIsVoidType(rt)))
          {
            ol.add(reportErrorInCode("no targets for access of %s within %s",
                                     CExpr.string(_fuir.clazzAsString(cc0)),
                                     CExpr.string(_fuir.clazzAsString(cl ))));
            res = null;
          }
        else
          {
            ol.add(CStmnt.lineComment("access to " + _fuir.codeAtAsString(cl, c, i) + " eliminated"));
          }
      }
    else
      {
        if (_fuir.hasData(tc) && _fuir.accessIsDynamic(cl, c, i) && ccs.length > 2)
          {
            ol.add(CStmnt.lineComment("Dynamic access of " + _fuir.clazzAsString(cc0)));
            var tvar = _names.newTemp();
            var tt0 = _types.clazz(tc);
            ol.add(CStmnt.decl(tt0, tvar, tvalue.castTo(tt0)));
            tvalue = tvar;
          }
        if (isCall && _fuir.hasData(rt) && ccs.length > 2)
          {
            var resvar = _names.newTemp();
            res = resvar;
            ol.add(CStmnt.decl(_types.clazzField(cc0), resvar));
          }
        var cazes = new List<CStmnt>();
        CStmnt acc = CStmnt.EMPTY;
        for (var cci = 0; cci < ccs.length; cci += 2)
          {
            var tt = ccs[cci  ];
            var cc = ccs[cci+1];
            var rti = _fuir.clazzResultClazz(cc);
            if (isCall)
              {
                var calpair = call(cl, tvalue, args, c, i, cc, false);
                var rv  = calpair._v0;
                acc = calpair._v1;
                if (ccs.length == 2)
                  {
                    res = rv;
                  }
                else if (_fuir.hasData(rt) && rv != null)
                  {
                    if (rt != rti && _fuir.clazzIsRef(rt)) // NYI: Check why result can be different
                      {
                        rv = rv.castTo(_types.clazz(rt));
                      }
                    acc = CStmnt.seq(CStmnt.lineComment("Call calls "+ _fuir.clazzAsString(cc) + " target: " + _fuir.clazzAsString(tt) + ":"),
                                     acc,
                                     assign(res, rv, rt));
                  }
              }
            else
              {
                acc = assignField(tvalue, tc, tt, cc, args.get(0), rti);
              }
            cazes.add(CStmnt.caze(new List<>(_names.clazzId(tt)),
                                  CStmnt.seq(acc, CStmnt.BREAK)));
          }
        if (ccs.length > 2)
          {
            var id = tvalue.deref().field(_names.CLAZZ_ID);
            acc = CStmnt.suitch(id, cazes,
                                reportErrorInCode("unhandled dynamic target %d in access of %s within %s",
                                                  id,
                                                  CExpr.string(_fuir.clazzAsString(cc0)),
                                                  CExpr.string(_fuir.clazzAsString(cl ))));
          }
        ol.add(acc);
        res = isCall ?
          (_fuir.clazzIsVoidType(rt) ? null :
           _fuir.hasData(rt) && _fuir.clazzFieldIsAdrOfValue(cc0) ? res.deref() // NYI: deref an outer ref to value type. Would be nice to have a separate statement for this
                                                                   : res)
           :  res;
      }

    return new Pair<>(res, CStmnt.seq(ol));
  }


  /**
   * Create code to assign a value of given type to a field. In case value is of
   * unit type, this will produce no code, i.e., any possible side-effect of
   * target and value will be lost.
   */
  CStmnt assign(CExpr target, CExpr value, int type)
  {
    if (PRECONDITIONS) require
      (!_fuir.hasData(type) || (value != CExpr.UNIT));

    return _fuir.hasData(type)
      ? target.assign(value)
      : CStmnt.lineComment("unit type assignment to " + target.code());
  }


  /**
   * Create code to create a constant string and assign it to a new temp
   * variable.
   */
  CStmnt constString(byte[] bytes, CIdent tmp)
  {
    return constString(CExpr.string(bytes),
                       CExpr.int32const(bytes.length),
                       tmp);
  }


  /**
   * Create code to declare local var 'tmp', malloc an instance of clazz 'cl',
   * assign it to 'tmp' and, for a ref clazz, init the CLAZZ_ID field.
   */
  CStmnt declareAllocAndInitClazzId(int cl, CIdent tmp)
  {
    var t = _names.struct(cl);
    return CStmnt.seq(CStmnt.decl(t + "*", tmp),
                      tmp.assign(CExpr.call(malloc(), new List<>(CExpr.sizeOfType(t)))),
                      _fuir.clazzIsRef(cl) ? tmp.deref().field(_names.CLAZZ_ID).assign(_names.clazzId(cl)) : CStmnt.EMPTY);
  }


  /**
   * Create code to create a constant string and assign it to a new temp
   * variable.
   *
   * @param bytes C code resulting in char* to bytes of this string
   *
   * @param len length of this string, in bytes
   *
   * @param tmp local vad the new string should be assigned to
   */
  CStmnt constString(CExpr bytes, CExpr len, CIdent tmp)
  {
    var cs            = _fuir.clazz_conststring();
    var internalArray = _names.fieldName(_fuir.clazz_conststring_internalArray());
    var data          = _names.fieldName(_fuir.clazz_fuzionSysArray_u8_data());
    var length        = _names.fieldName(_fuir.clazz_fuzionSysArray_u8_length());
    var sysArray = fields(tmp, cs).field(internalArray);
    return CStmnt.seq(declareAllocAndInitClazzId(cs, tmp),
                      sysArray.field(data  ).assign(bytes.castTo("void *")),
                      sysArray.field(length).assign(len));
  }


  // NYI this conversion should be done in Fuzion
  CStmnt floatToConstString(CExpr expr, CIdent tmp)
  {
    // NYI how much do we need?
    var bufferSize = 50;
    var res = new CIdent("float_as_string_result");
    var usedChars = new CIdent("used_chars");
    var malloc = CExpr.call(malloc(),
      new List<>(CExpr.sizeOfType("char").mul(CExpr.int32const(bufferSize))));
    var sprintf = CExpr.call("sprintf", new List<>(res, CExpr.string("%.21g"), expr));

    return CStmnt.seq(CStmnt.decl("char*", res, malloc),
                      CStmnt.decl("int", usedChars, sprintf),
                      res.assign(CExpr.call(realloc(), new List<>(res, usedChars))),
                      constString(res, usedChars, tmp));
  }


  /**
   * Create code to assign value to a field
   *
   * @param stack the stack containing the value and the target instance
   *
   * @param tc the static target clazz
   *
   * @param tt the actual target clazz in case the assignment is dynamic
   *
   * @param f the field
   */
  CStmnt assignField(CExpr tvalue, int tc, int tt, int f, CExpr value, int rt)
  {
    if (_fuir.clazzIsRef(tc) && tc != tt)
      {
        tvalue = tvalue.castTo(_types.clazz(tt));
      }
    var af = accessField(tvalue, tt, f);
    if (_fuir.clazzIsRef(rt))
      {
        value = value.castTo(_types.clazz(rt));
      }
    return assign(af, value, rt);
  }


  /**
   * Create code to access a field
   *
   * @param t the target instance containing the field
   *
   * @param tc the static target clazz
   *
   * @param f the field
   *
   * @return the code to access field f, null if type is 'void', CExpr.UNIT if
   * type is 'unit'.
   */
  CExpr accessField(CExpr t, int tc, int f)
  {
    var rt = _fuir.clazzResultClazz(f);
    if (CHECKS) check
      (t != null || !_fuir.hasData(rt) || tc == _fuir.clazzUniverse());
    var occ   = _fuir.clazzOuterClazz(f);
    var vocc  = _fuir.clazzAsValue(occ);
    if (occ != tc && _fuir.clazzIsRef(occ))
      {
        t = t.castTo(_types.clazz(occ));  // t is a ref with different static type, so cast it to the actual type
      }
    return (_types.isScalar(vocc)     ? fields(t, tc)         :
            _fuir.clazzIsVoidType(rt) ? null :
            _fuir.hasData(rt)        ? field(tc, t, f) : CExpr.UNIT);
  }


  /**
   * Create C code for a statically bound call.
   *
   * @param cl clazz id of clazz containing the call
   *
   * @param stack the stack containing the current arguments waiting to be used
   *
   * @param c the code block to compile
   *
   * @param i the index of the call within c
   *
   * @param cc clazz that is called
   *
   * @param pre true to call the precondition of cl instead of cl.
   *
   * @return the code to perform the call
   */
  Pair<CExpr, CStmnt> call(int cl, CExpr tvalue, List<CExpr> args, int c, int i, int cc, boolean pre)
  {
    var tc = _fuir.accessTargetClazz(cl, c, i);
    CStmnt result = CStmnt.EMPTY;
    var resultValue = CExpr.UNIT;
    var rt = _fuir.clazzResultClazz(cc);
    switch (pre ? FUIR.FeatureKind.Routine : _fuir.clazzKind(cc))
      {
      case Abstract :
        Errors.error("Call to abstract feature encountered.",
                     "Found call to  " + _fuir.clazzAsString(cc));
      case Routine  :
      case Intrinsic:
        {
          var a = args(tc, tvalue, args, cc, _fuir.clazzArgCount(cc));
          if (_fuir.clazzNeedsCode(cc))
            {
              if (!pre                               &&  // not calling pre-condition
                  cc == cl                           &&  // calling myself
                  _tailCall.callIsTailCall(cl, c, i) &&  // as a tail call
                  !_escape.doesCurEscape(cl)             // and current instance did not escape
                  )
                { // then we can do tail recursion optimization!
                  result = tailRecursion(cl, c, i, tc, a);
                  resultValue = null;
                }
              else
                {
                  var call = CExpr.call(_names.function(cc, pre), a);
                  result = call;
                  if (!pre)
                    {
                      CExpr res = _fuir.clazzIsVoidType(rt) ? null : CExpr.UNIT;
                      if (_fuir.hasData(rt))
                        {
                          var tmp = _names.newTemp();
                          res = tmp;
                          result = CStmnt.seq(CStmnt.decl(_types.clazz(rt), tmp),
                                              res.assign(call));
                        }
                      resultValue = res;
                    }
                }
            }
          break;
        }
      case Field:
        {
          resultValue = accessField(tvalue, tc, cc);
          break;
        }
      default:       throw new Error("This should not happen: Unknown feature kind: " + _fuir.clazzKind(cc));
      }
    return new Pair<>(resultValue, result);
  }


  /**
   * Create code for a tail recursive call to the current clazz.
   *
   * @param cl clazz id of clazz containing the call
   *
   * @param c the code block to compile
   *
   * @param i the index of the call within c
   *
   * @param tc the target clazz (type of outer) in this call
   *
   * @param a list of actual arguments to the tail recursive call.
   */
  CStmnt tailRecursion(int cl, int c, int i, int tc, List<CExpr> a)
  {
    var cur = _fuir.clazzIsRef(cl) ? fields(_names.CURRENT, cl)
                                   : _names.CURRENT.deref();

    var l = new List<CStmnt>();
    if (_fuir.hasData(tc) && !_tailCall.firstArgIsOuter(cl, c, i))
      {
        l.add(CStmnt.lineComment("tail recursion with changed target"));
        l.add(assign(CNames.OUTER, a.get(0), tc));
      }
    else
      {
        l.add(CStmnt.lineComment("tail recursion on same target"));
      }
    var vcl = _fuir.clazzAsValue(cl);
    var ac = _fuir.clazzArgCount(vcl);
    var aii = _fuir.hasData(tc) ? 1 : 0;
    for (int ai = 0; ai < ac; ai++)
      {
        var at = _fuir.clazzArgClazz(vcl, ai);
        if (_fuir.hasData(at))
          {
            l.add(assign(CIdent.arg(ai), a.get(aii), at));
                          aii = aii + 1;
          }
      }
    l.add(CStmnt.gowto("start"));
    return CStmnt.seq(l);
  }


  /**
   * Create C code to pass given number of arguments plus one implicit target
   * argument from the stack to a called feature.
   *
   * @param tc clazz id of the outer clazz of the called clazz, -1 to skip the
   * target argument
   *
   * @param cc clazz that is called
   *
   * @param stack the stack containing the C code of the args.
   *
   * @param argCount the number of arguments.
   *
   * @return list of arguments to be passed to CExpr.call
   */
  List<CExpr> args(int tc, CExpr tvalue, List<CExpr> args, int cc, int argCount)
  {
    if (argCount > 0)
      {
        var ac = _fuir.clazzArgClazz(cc, argCount-1);
        var a = args.get(argCount-1);
        var result = args(tc, tvalue, args, cc, argCount-1);
        if (_fuir.hasData(ac))
          {
            a = _fuir.clazzIsRef(ac) ? a.castTo(_types.clazz(ac)) : a;
            result.add(a);
          }
        return result;
      }
    else if (tc != -1)
      { // ref to outer instance, passed by reference
        var a = tc == _fuir.clazzUniverse() ? _names.UNIVERSE : tvalue;
        var or = _fuir.clazzOuterRef(cc);   // NYI: special handling of outer refs should not be part of BE, should be moved to FUIR
        if (or != -1)
          {
            var rc = _fuir.clazzResultClazz(or);
            var a2 =_fuir.clazzFieldIsAdrOfValue(or) ? a.adrOf() : a;
            var esc = _fuir.clazzOuterRefEscapes(cc);
            var a3 = esc && a.isLocalVar() ? CExpr.call(CNames.HEAP_CLONE._name, new List<>(a2, a.sizeOfExpr()))
                                           : a2;
            var a4 = esc || tc != rc ? a3.castTo(_types.clazzField(or)) : a3;
            return new List<>(a4);
          }
      }
    return new List<>();
  }


  /**
   * Create code for the C function implemeting the routine corresponding to the
   * given clazz.
   *
   * @param cl id of clazz to compile
   *
   * @param pre true to create the precondition function, not the function itself.
   *
   * @param body the code of the function, or null for a forward declaration.
   *
   * @return the C code
   */
  private CStmnt cFunctionDecl(int cl, boolean pre, CStmnt body)
  {
    var res = _fuir.clazzResultClazz(cl);
    var resultType = pre || !_fuir.hasData(res)
      ? "void"
      : _types.clazz(res);
    var argts = new List<String>();
    var argns = new List<CIdent>();
    var or = _fuir.clazzOuterRef(cl);
    if (or != -1)
      {
        argts.add(_types.clazzField(or));
        argns.add(CNames.OUTER);
      }
    var ac = _fuir.clazzArgCount(cl);
    for (int i = 0; i < ac; i++)
      {
        var at = _fuir.clazzArgClazz(cl, i);
        if (_fuir.hasData(at))
          {
            argts.add(_types.clazz(at));
            argns.add(CIdent.arg(i));
          }
      }
    return CStmnt.functionDecl(resultType, new CIdent(_names.function(cl, pre)), argts, argns, body);
  }


  /**
   * Create forward declarations for given clazz cl.
   *
   * @param cl id of clazz to compile
   *
   * @return C statements with the forward declarations required for cl.
   */
  public CStmnt forwards(int cl)
  {
    var l = new List<CStmnt>();
    if (_fuir.clazzNeedsCode(cl))
      {
        switch (_fuir.clazzKind(cl))
          {
          case Routine  :
          case Intrinsic: l.add(cFunctionDecl(cl, false, null));
          }
        if (_fuir.hasPrecondition(cl))
          {
            l.add(cFunctionDecl(cl, true, null));
          }
      }
    return CStmnt.seq(l);
  }


  /**
   * Create code for given clazz cl.
   *
   * @param cl id of clazz to compile
   *
   * @return C statements with the forward declarations required for cl.
   */
  public CStmnt code(int cl)
  {
    var l = new List<CStmnt>();
    if (_fuir.clazzNeedsCode(cl))
      {
        var ck = _fuir.clazzKind(cl);
        switch (ck)
          {
          case Routine:
          case Intrinsic:
            {
              l.add(CStmnt.lineComment("code for clazz#"+_names.clazzId(cl).code()+" "+_fuir.clazzAsString(cl)+":"));
              var o = ck == FUIR.FeatureKind.Routine ? codeForRoutine(cl, false)
                                                     : _intrinsics.code(this, cl);
              l.add(cFunctionDecl(cl, false, o));
            }
          }
        if (_fuir.hasPrecondition(cl))
          {
            l.add(CStmnt.lineComment("code for clazz#"+_names.clazzId(cl).code()+" precondition of "+_fuir.clazzAsString(cl)+":"));
            l.add(cFunctionDecl(cl, true, codeForRoutine(cl, true)));
          }
      }
    return CStmnt.seq(l);
  }


  /**
   * Create code for given clazz cl.
   *
   * @param cl id of clazz to generate code for
   *
   * @param pre true to create code for cl's precondition, false to create code
   * for cl itself.
   */
  CStmnt codeForRoutine(int cl, boolean pre)
  {
    if (PRECONDITIONS) require
      (_fuir.clazzKind(cl) == FUIR.FeatureKind.Routine || pre);

    _names._tempVarId = 0;  // reset counter for unique temp variables for function results
    var cur = _fuir.clazzIsRef(cl) ? fields(_names.CURRENT, cl)
                                   : _names.CURRENT.deref();
    var l = new List<CStmnt>();
    l.add(_ai.process(cl, pre)._v1);
    var res = _fuir.clazzResultClazz(cl);
    if (!pre && _fuir.hasData(res))
      {
        var rf = _fuir.clazzResultField(cl);
        l.add(rf != -1 ? current(cl).field(_names.fieldName(rf)).ret()  // a routine, return result field
                       : current(cl).ret()                              // a constructor, return current instance
              );
      }
    return CStmnt.seq(CStmnt.lineComment(pre                       ? "for precondition only, need to check if it may escape" :
                                         _escape.doesCurEscape(cl) ? "instance may escape, so we need malloc here"
                                                                   : "instance does not escape, put it on stack"),
                      _escape.doesCurEscape(cl) ? declareAllocAndInitClazzId(cl, _names.CURRENT)
                                                : CStmnt.decl(_names.struct(cl), _names.CURRENT),
                      CStmnt.seq(l).label("start"));
  }


  /**
   * Return the current instance of the currently compiled clazz cl. This is a C
   * pointer in case _fuir.clazzIsRef(cl), or the C struct corresponding to cl
   * otherwise.
   */
  CExpr current(int cl)
  {
    var res1 = _names.CURRENT;
    var res2 = _fuir.clazzIsRef(cl)      ? res1 : res1.deref();
    var res3 = _escape.doesCurEscape(cl) ? res2 : res2.adrOf();
    return !_fuir.hasData(cl) ? CExpr.UNIT : res3;
  }


  /**
   * Create C code to access a field, dereferencing if needed.
   *
   * @param outercl the clazz id of the type of outer, used to tell if outer is ref or value
   *
   * @param outer C expression that result in the instance that contains the field
   *
   * @param field the field id of the accessed field
   */
  CExpr field(int outercl, CExpr outer, int field)
  {
    if (outercl == _fuir.clazzUniverse())
      {
        outer = _names.UNIVERSE;
      }
    return fields(outer, outercl).field(_names.fieldName(field));
  }

  /**
   * For an instance value refOrVal get the struct that contains its fields.
   *
   * @param refOrValue C expression to access an instance
   *
   * @param type the type of the instance, may be a ref or value type
   *
   * @return C expression of the struct that contains a field. In case type is a
   * references, refOrValue will be dereferenced and the fiields member will be
   * accessed.
   */
  CExpr fields(CExpr refOrVal, int type)
  {
    return _fuir.clazzIsRef(type) ? refOrVal.deref().field(_names.FIELDS_IN_REF_CLAZZ)
                                  : refOrVal;
  }

  /**
   * @return the name of malloc function that is used
   */
  String malloc()
  {
    return _options._useBoehmGC ? "GC_MALLOC" : "malloc";
  }


  /**
   * @return the name of realloc function that is used
   */
  String realloc()
  {
    return _options._useBoehmGC ? "GC_REALLOC" : "realloc";
  }

}

/* end of file */<|MERGE_RESOLUTION|>--- conflicted
+++ resolved
@@ -604,12 +604,9 @@
        "#include <pthread.h>\n"+
        "#include <errno.h>\n"+
        "#include <sys/stat.h>\n"+
-<<<<<<< HEAD
        "#include <stdatomic.h>\n"+
-=======
        // defines _O_BINARY
        "#include <sys/fcntl.h>\n"+
->>>>>>> faebe8e3
        "\n");
     cf.print
       (CStmnt.decl("int", _names.GLOBAL_ARGC));
