--- conflicted
+++ resolved
@@ -2104,13 +2104,8 @@
       }
 
     var rc = _fuir.clazzResultClazz(cl);
-<<<<<<< HEAD
-    var call = CExpr.call(_fuir.clazzBaseName(cl).split(" ", 2)[0], args);
+    var call = CExpr.call(_fuir.clazzNativeName(cl), args);
     var o = switch (_fuir.getSpecialClazz(rc))
-=======
-    var call = CExpr.call(_fuir.clazzNativeName(cl), args);
-    return switch (_fuir.getSpecialClazz(rc))
->>>>>>> cc7400eb
       {
         case
           c_i8, c_i16, c_i32, c_i64, c_u8,
