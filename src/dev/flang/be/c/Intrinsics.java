/*

This file is part of the Fuzion language implementation.

The Fuzion language implementation is free software: you can redistribute it
and/or modify it under the terms of the GNU General Public License as published
by the Free Software Foundation, version 3 of the License.

The Fuzion language implementation is distributed in the hope that it will be
useful, but WITHOUT ANY WARRANTY; without even the implied warranty of
MERCHANTABILITY or FITNESS FOR A PARTICULAR PURPOSE.  See the GNU General Public
License for more details.

You should have received a copy of the GNU General Public License along with The
Fuzion language implementation.  If not, see <https://www.gnu.org/licenses/>.

*/

/*-----------------------------------------------------------------------
 *
 * Tokiwa Software GmbH, Germany
 *
 * Source of class Intrinsics
 *
 *---------------------------------------------------------------------*/

package dev.flang.be.c;

import java.util.Arrays;
import java.util.Set;
import java.util.TreeMap;
import java.util.TreeSet;

import dev.flang.fuir.FUIR;
import dev.flang.fuir.FUIR.SpecialClazzes;
import dev.flang.util.ANY;
import dev.flang.util.Errors;
import dev.flang.util.List;
import dev.flang.util.Version;


/**
 * Intrinsics provides the C implementation of Fuzion's intrinsic features.
 *
 * @author Fridtjof Siebert (siebert@tokiwa.software)
 */
public class Intrinsics extends ANY
{

  /*----------------------------  interfaces  ---------------------------*/


  interface IntrinsicCode
  {
    CStmnt get(C c, int cl, CExpr outer, String in);
  }

  /*----------------------------  constants  ----------------------------*/


  /**
   * Predefined identifiers to access args:
   */
  static CIdent A0 = new CIdent("arg0");
  static CIdent A1 = new CIdent("arg1");
  static CIdent A2 = new CIdent("arg2");
  static CIdent A3 = new CIdent("arg3");
  static CIdent A4 = new CIdent("arg4");
  static CIdent A5 = new CIdent("arg5");
  static CIdent A6 = new CIdent("arg6");
  static CIdent A7 = new CIdent("arg7");

  /**
   * Predefined identifier to access errno macro.
   */
  static CIdent errno = new CIdent("errno");

  /**
   * Wrap code into a mutex_lock/unlock.  This
   * ensured atomicity with respect to any other code that is locked.
   */
  static CStmnt locked(CStmnt code)
  {
    return CStmnt.seq(CExpr.call("fzE_lock", new List<>()),
                      code,
                      CExpr.call("fzE_unlock", new List<>()));
  }


  static TreeMap<String, IntrinsicCode> _intrinsics_ = new TreeMap<>();
  static
  {
    put("Type.name"            , (c,cl,outer,in) ->
        {
          var rc = c._fuir.clazzResultClazz(cl);
          return c.heapClone(
              c.constString( c._fuir.clazzTypeName(c._fuir.clazzOuterClazz(cl))),
              rc
            )
            .ret();
        });

    put("concur.atomic.compare_and_swap0",  (c,cl,outer,in) ->
        {
          var ac = c._fuir.clazzOuterClazz(cl);
          var v = c._fuir.lookupAtomicValue(ac);
          var rc  = c._fuir.clazzResultClazz(v);
          var expected  = A0;
          var new_value = A1;
          var tmp = new CIdent("tmp");
          var code = CStmnt.EMPTY;
          if (!c._fuir.clazzIs(rc, FUIR.SpecialClazzes.c_unit))
            {
              var f = c.accessField(outer, ac, v);
              CExpr eq;
              if (c._fuir.clazzIsRef(rc) ||
                  c._fuir.clazzIs(rc, FUIR.SpecialClazzes.c_i8  ) ||
                  c._fuir.clazzIs(rc, FUIR.SpecialClazzes.c_i16 ) ||
                  c._fuir.clazzIs(rc, FUIR.SpecialClazzes.c_i32 ) ||
                  c._fuir.clazzIs(rc, FUIR.SpecialClazzes.c_i64 ) ||
                  c._fuir.clazzIs(rc, FUIR.SpecialClazzes.c_u8  ) ||
                  c._fuir.clazzIs(rc, FUIR.SpecialClazzes.c_u16 ) ||
                  c._fuir.clazzIs(rc, FUIR.SpecialClazzes.c_u32 ) ||
                  c._fuir.clazzIs(rc, FUIR.SpecialClazzes.c_u64 ))
                {
                  code = CStmnt.seq(CExpr.decl(c._types.clazz(rc), tmp, expected),
                                    CExpr.call("atomic_compare_exchange_strong_explicit", new List<>(
                                      f.adrOf().castTo(c._types.atomicType(rc)+"*"),
                                      tmp.adrOf().castTo("void *" /* the underlying type e.g. `uintptr_t *`, `uint_least64_t` */),
                                      new_value.adrOf().castTo(c._types.atomicType(rc)+"*").deref(),
                                      new CIdent("memory_order_seq_cst"),
                                      new CIdent("memory_order_seq_cst"))),
                                    tmp.ret());
                }
              else
                {
                  var res = c._names.newTemp();
                  code = CStmnt.seq(locked(CStmnt.seq(CExpr.decl(c._types.clazz(rc), tmp, f),
                                                      CStmnt.seq(res.decl("bool", res),
                                                                 compareValues(c, tmp, expected, rc, res),
                                                                 CStmnt.iff(res,
                                                                            f.assign(new_value))))),
                                    tmp.ret());
                }
            }
          return code;
        });

    put("concur.atomic.compare_and_set0",  (c,cl,outer,in) ->
        {
          var ac = c._fuir.clazzOuterClazz(cl);
          var v = c._fuir.lookupAtomicValue(ac);
          var rc  = c._fuir.clazzResultClazz(v);
          var expected  = A0;
          var new_value = A1;
          var tmp = new CIdent("tmp");
          var res = new CIdent("set_successful");
          var code = CStmnt.EMPTY;
          if (!c._fuir.clazzIs(rc, FUIR.SpecialClazzes.c_unit))
            {
              var f = c.accessField(outer, ac, v);
              CExpr eq;
              if (c._fuir.clazzIsRef(rc) ||
                  c._fuir.clazzIs(rc, FUIR.SpecialClazzes.c_i8  ) ||
                  c._fuir.clazzIs(rc, FUIR.SpecialClazzes.c_i16 ) ||
                  c._fuir.clazzIs(rc, FUIR.SpecialClazzes.c_i32 ) ||
                  c._fuir.clazzIs(rc, FUIR.SpecialClazzes.c_i64 ) ||
                  c._fuir.clazzIs(rc, FUIR.SpecialClazzes.c_u8  ) ||
                  c._fuir.clazzIs(rc, FUIR.SpecialClazzes.c_u16 ) ||
                  c._fuir.clazzIs(rc, FUIR.SpecialClazzes.c_u32 ) ||
                  c._fuir.clazzIs(rc, FUIR.SpecialClazzes.c_u64 ))
                {
                  code = CStmnt.seq(CExpr.decl(c._types.clazz(rc), tmp, expected),
                                    CStmnt.iff(CExpr.call("atomic_compare_exchange_strong_explicit",
                                                          new List<>(
                                                            f.adrOf().castTo(c._types.atomicType(rc)+"*"),
                                                            tmp.adrOf().castTo("void *" /* the underlying type e.g. `uintptr_t *`, `uint_least64_t` */),
                                                            new_value.adrOf().castTo(c._types.atomicType(rc)+"*").deref(),
                                                            new CIdent("memory_order_seq_cst"),
                                                            new CIdent("memory_order_seq_cst"))),
                                      c._names.FZ_TRUE.ret()),
                                    c._names.FZ_FALSE.ret());
                }
              else
                {
                  if (c._fuir.clazzIs(rc, FUIR.SpecialClazzes.c_f32) ||
                      c._fuir.clazzIs(rc, FUIR.SpecialClazzes.c_f64))
                    {
                      eq = CExpr.eq(tmp, expected);
                    }
                  else
                    {
                      eq = CExpr.eq(CExpr.call("memcmp", new List<>(tmp.adrOf(), expected.adrOf(), CExpr.sizeOfType(c._types.clazz(rc)))), new CIdent("0"));
                    }

                  code = CStmnt.seq(CStmnt.decl("bool", res),
                                    locked(CStmnt.seq(CExpr.decl(c._types.clazz(rc), tmp, f),
                                                      compareValues(c, tmp, expected, rc, res),
                                                      CStmnt.iff(res,
                                                                 f.assign(new_value)
                                                                 ))),
                                    CStmnt.seq(CStmnt.iff(res, c._names.FZ_TRUE.ret()), c._names.FZ_FALSE.ret()));
                }
            }
          return code;
        });

    put("concur.atomic.racy_accesses_supported",  (c,cl,outer,in) ->
        {
          var v = c._fuir.lookupAtomicValue(c._fuir.clazzOuterClazz(cl));
          var rc  = c._fuir.clazzResultClazz(v);
          var r =
            c._fuir.clazzIsRef(rc) ||
            c._fuir.clazzIs(rc, FUIR.SpecialClazzes.c_i8  ) ||
            c._fuir.clazzIs(rc, FUIR.SpecialClazzes.c_i16 ) ||
            c._fuir.clazzIs(rc, FUIR.SpecialClazzes.c_i32 ) ||
            c._fuir.clazzIs(rc, FUIR.SpecialClazzes.c_i64 ) ||
            c._fuir.clazzIs(rc, FUIR.SpecialClazzes.c_u8  ) ||
            c._fuir.clazzIs(rc, FUIR.SpecialClazzes.c_u16 ) ||
            c._fuir.clazzIs(rc, FUIR.SpecialClazzes.c_u32 ) ||
            c._fuir.clazzIs(rc, FUIR.SpecialClazzes.c_u64 ) ||
            c._fuir.clazzIs(rc, FUIR.SpecialClazzes.c_f32 ) ||
            c._fuir.clazzIs(rc, FUIR.SpecialClazzes.c_f64 ) ||
            c._fuir.clazzIs(rc, FUIR.SpecialClazzes.c_bool) ||
            c._fuir.clazzIs(rc, FUIR.SpecialClazzes.c_unit);
          return (r ? c._names.FZ_TRUE : c._names.FZ_FALSE).ret();
        });

    put("concur.atomic.read0",  (c,cl,outer,in) ->
        {
          var ac = c._fuir.clazzOuterClazz(cl);
          var v = c._fuir.lookupAtomicValue(ac);
          var rc  = c._fuir.clazzResultClazz(v);
          var tmp = new CIdent("tmp");
          CStmnt code;
          if (c._fuir.clazzIs(rc, FUIR.SpecialClazzes.c_unit))
            {
              code = CExpr.call("atomic_thread_fence", new List<>(new CIdent("memory_order_seq_cst")));
            }
          else if (c._fuir.clazzIsRef(rc) ||
                   c._fuir.clazzIs(rc, FUIR.SpecialClazzes.c_i8  ) ||
                   c._fuir.clazzIs(rc, FUIR.SpecialClazzes.c_i16 ) ||
                   c._fuir.clazzIs(rc, FUIR.SpecialClazzes.c_i32 ) ||
                   c._fuir.clazzIs(rc, FUIR.SpecialClazzes.c_i64 ) ||
                   c._fuir.clazzIs(rc, FUIR.SpecialClazzes.c_u8  ) ||
                   c._fuir.clazzIs(rc, FUIR.SpecialClazzes.c_u16 ) ||
                   c._fuir.clazzIs(rc, FUIR.SpecialClazzes.c_u32 ) ||
                   c._fuir.clazzIs(rc, FUIR.SpecialClazzes.c_u64 ) ||
                   c._fuir.clazzIs(rc, FUIR.SpecialClazzes.c_bool))
            {
              var f = c.accessField(outer, ac, v);
              code = CStmnt.seq(
                CExpr.decl(c._types.atomicType(rc), tmp),
                tmp.assign(CExpr.call("atomic_load_explicit", new List<>(f.adrOf().castTo(c._types.atomicType(rc)+"*"), new CIdent("memory_order_seq_cst")))),
                tmp.adrOf()
                  .castTo(c._types.clazz(rc) + "*")
                  .deref()
                  .ret()
              );
            }
          else
            {
              var f = c.accessField(outer, ac, v);
              code = CStmnt.seq(CExpr.decl(c._types.clazz(rc), tmp),
                                locked(tmp.assign(f)),
                                tmp.ret());
            }
          return code;
        });

    put("concur.atomic.write0", (c,cl,outer,in) ->
        {
          var ac = c._fuir.clazzOuterClazz(cl);
          var v = c._fuir.lookupAtomicValue(ac);
          var rc  = c._fuir.clazzResultClazz(v);
          var new_value = A0;
          var code = CStmnt.EMPTY;
          if (c._fuir.clazzIs(rc, FUIR.SpecialClazzes.c_unit))
            {
              code = CExpr.call("atomic_thread_fence", new List<>(new CIdent("memory_order_seq_cst")));
            }
          else if (c._fuir.clazzIsRef(rc) ||
                   c._fuir.clazzIs(rc, FUIR.SpecialClazzes.c_i8  ) ||
                   c._fuir.clazzIs(rc, FUIR.SpecialClazzes.c_i16 ) ||
                   c._fuir.clazzIs(rc, FUIR.SpecialClazzes.c_i32 ) ||
                   c._fuir.clazzIs(rc, FUIR.SpecialClazzes.c_i64 ) ||
                   c._fuir.clazzIs(rc, FUIR.SpecialClazzes.c_u8  ) ||
                   c._fuir.clazzIs(rc, FUIR.SpecialClazzes.c_u16 ) ||
                   c._fuir.clazzIs(rc, FUIR.SpecialClazzes.c_u32 ) ||
                   c._fuir.clazzIs(rc, FUIR.SpecialClazzes.c_u64 ) ||
                   c._fuir.clazzIs(rc, FUIR.SpecialClazzes.c_bool))
            {
              var f = c.accessField(outer, ac, v);
              code = CExpr.call("atomic_store_explicit", new List<>(f.adrOf().castTo(c._types.atomicType(rc)+"*"), new_value.adrOf().castTo(c._types.atomicType(rc)+"*").deref(), new CIdent("memory_order_seq_cst")));
            }
          else
            {
              var f = c.accessField(outer, ac, v);
              code = locked(f.assign(new_value));
            }
          return code;
        });

    put("concur.util.loadFence", (c,cl,outer,in) ->
        {
          return CExpr.call("atomic_thread_fence", new List<>(new CIdent("memory_order_seq_cst")));
        });

    put("concur.util.storeFence", (c,cl,outer,in) ->
        {
          return CExpr.call("atomic_thread_fence", new List<>(new CIdent("memory_order_seq_cst")));
        });

    put("safety"               , (c,cl,outer,in) -> (c._options.fuzionSafety() ? c._names.FZ_TRUE : c._names.FZ_FALSE).ret());
    put("debug"                , (c,cl,outer,in) -> (c._options.fuzionDebug()  ? c._names.FZ_TRUE : c._names.FZ_FALSE).ret());
    put("debug_level"          , (c,cl,outer,in) -> (CExpr.int32const(c._options.fuzionDebugLevel())).ret());
    put("fuzion.sys.args.count", (c,cl,outer,in) -> CNames.GLOBAL_ARGC.ret());
    put("fuzion.sys.args.get"  , (c,cl,outer,in) ->
        {
          var str = CNames.GLOBAL_ARGV.index(A0);
          var rc = c._fuir.clazzResultClazz(cl);
          return c.heapClone(
            c.constString(str, CExpr.call("strlen",new List<>(str))),
            rc
          ).ret();
        });
    put("fuzion.std.exit"      , (c,cl,outer,in) -> CExpr.call("exit", new List<>(A0)));
<<<<<<< HEAD
=======
    put("fuzion.sys.fileio.read"         , (c,cl,outer,in) ->
        {
          var result = new CIdent("result");
          var zero = new CIdent("0");
          return CStmnt.seq(
            CExpr.decl("int", result, CExpr.call("fread", new List<>(A1, CExpr.int8const(1), A2, A0.castTo("FILE *")))),
            CExpr.iff(CExpr.notEq(CExpr.call("ferror", new List<>(A0.castTo("FILE *"))), zero),
              CExpr.int32const(-2).ret()),
            CExpr.iff(result.eq(zero).and(CExpr.notEq(CExpr.call("feof", new List<>(A0.castTo("FILE *"))), zero)),
              CExpr.int32const(-1).ret()),
            result.castTo("fzT_1i32").ret()
          );
        });
    put("fuzion.sys.fileio.write"        , (c,cl,outer,in) ->
        {
          return CStmnt.seq(
            CExpr.call("fwrite",
                            new List<>(
                              A1.castTo("void *"),      // the data
                              CExpr.sizeOfType("char"), //
                              A2,                       // how many bytes to write
                              A0.castTo("FILE *")       // the file descriptor
                            )),
            CExpr.iff(CExpr.notEq(CExpr.call("ferror", new List<>(A0.castTo("FILE *"))), new CIdent("0")),
              CExpr.int32const(-1).ret()),
            CExpr.int32const(0).ret()
          );
        });
    put("fuzion.sys.fileio.move"         , (c,cl,outer,in) ->
        {
          var resultIdent = new CIdent("result");
          return CStmnt.seq(
            CExpr.decl("int", resultIdent, CExpr.call("rename", new List<>(A0.castTo("char *"), A1.castTo("char *")))),
            // Testing if rename was successful
            CExpr.iff(resultIdent.eq(CExpr.int8const(0)), c._names.FZ_TRUE.ret()),
            c._names.FZ_FALSE.ret()
            );
        }
        );
    put("fuzion.sys.fileio.create_dir"   , (c,cl,outer,in) ->
        {
          var resultIdent = new CIdent("result");
          return CStmnt.seq(
            CExpr.decl("int", resultIdent, CExpr.call("fzE_mkdir", new List<>(A0.castTo("char *")))),
            CExpr.iff(resultIdent.eq(new CIdent("0")), c._names.FZ_TRUE.ret()),
            c._names.FZ_FALSE.ret());
        }
        );
    put("fuzion.sys.fileio.stats"   , (c,cl,outer,in) ->
      CExpr.iff(
        CExpr.call("fzE_stat", new List<>(A0.castTo("const char *"), A1.castTo("int64_t *")))
          .eq(CExpr.int8const(0)),
            c._names.FZ_TRUE.ret(),
            c._names.FZ_FALSE.ret()));
    put("fuzion.sys.fileio.lstats"   , (c,cl,outer,in) ->
      CExpr.iff(
        CExpr.call("fzE_lstat", new List<>(A0.castTo("const char *"), A1.castTo("int64_t *")))
          .eq(CExpr.int8const(0)),
            c._names.FZ_TRUE.ret(),
            c._names.FZ_FALSE.ret()));
    put("fuzion.sys.fileio.open"   , (c,cl,outer,in) ->
        {
          return CExpr.call("fzE_file_open", new List<>(
              A0.castTo("char *"),
              A1.castTo("int64_t *"),
              A2.castTo("int8_t")));
        }
        );
    put("fuzion.sys.fileio.close"   , (c,cl,outer,in) ->
        {
          return CStmnt.seq(
            errno.assign(new CIdent("0")),
            CStmnt.iff(CExpr.call("fclose", new List<>(A0.castTo("FILE *"))).eq(CExpr.int8const(0)), CExpr.int8const(0).ret()),
            errno.castTo("fzT_1i8").ret()
            );
        }
        );
    put("fuzion.sys.fileio.seek"   , (c,cl,outer,in) ->
        {
          var seekResults = new CIdent("seek_results");
          return CStmnt.seq(
            errno.assign(new CIdent("0")),
            CExpr.decl("fzT_1i64 *", seekResults, A2.castTo("fzT_1i64 *")),
            CStmnt.iff(CExpr.call("fseek", new List<>(A0.castTo("FILE *"), A1.castTo("long"), new CIdent("SEEK_SET"))).eq(CExpr.int8const(0)),
            seekResults.index(0).assign(CExpr.call("ftell", new List<>(A0.castTo("FILE *"))).castTo("fzT_1i64"))),
            seekResults.index(1).assign(errno.castTo("fzT_1i64"))
            );
        }
        );
    put("fuzion.sys.fileio.file_position"   , (c,cl,outer,in) ->
        {
          var positionResults = new CIdent("position_results");
          return CStmnt.seq(
            errno.assign(new CIdent("0")),
            CExpr.decl("fzT_1i64 *", positionResults, A1.castTo("fzT_1i64 *")),
            positionResults.index(0).assign(CExpr.call("ftell", new List<>(A0.castTo("FILE *"))).castTo("fzT_1i64")),
            positionResults.index(1).assign(errno.castTo("fzT_1i64"))
            );
        }
        );

    put("fuzion.sys.fileio.mmap"  , (c,cl,outer,in) -> CExpr.call("fzE_mmap", new List<CExpr>(
      A0.castTo("FILE * "),   // file
      A1.castTo("uint64_t"),  // offset
      A2.castTo("size_t"),    // size
      A3.castTo("int *")      // int[1] contains success=0 or error=-1
    )).ret());
    put("fuzion.sys.fileio.munmap", (c,cl,outer,in) -> CExpr.call("fzE_munmap", new List<CExpr>(
      A0.castTo("void *"),    // address
      A1.castTo("size_t")     // size
    )).ret());
    put("fuzion.sys.fileio.mapped_buffer_get", (c,cl,outer,in) -> A0.castTo("int8_t*").index(A1).ret());
    put("fuzion.sys.fileio.mapped_buffer_set", (c,cl,outer,in) -> A0.castTo("int8_t*").index(A1).assign(A2.castTo("int8_t")));
    put("fuzion.sys.fileio.open_dir", (c,cl,outer,in) -> CExpr.call("fzE_opendir", new List<CExpr>(
      A0.castTo("char *"),
      A1.castTo("int64_t *")
    )));
    put("fuzion.sys.fileio.read_dir", (c,cl,outer,in) ->
      {
        var d_name = new CIdent("d_name");
        var rc = c._fuir.clazzResultClazz(cl);
        return CStmnt.seq(
          CStmnt.decl("char *", d_name, CExpr.call("fzE_readdir", new List<>(A0.castTo("intptr_t *")))),
          CStmnt.iff(d_name.eq(new CIdent("NULL")), CStmnt.seq(
            c.heapClone(c.constString("error in read_dir encountered NULL pointer"), rc).ret())),
          c.heapClone(c.constString(d_name, CExpr.call("strlen", new List<>(d_name)).castTo("int")), rc).ret()
        );
      });
    put("fuzion.sys.fileio.read_dir_has_next", (c,cl,outer,in) -> {
      return CStmnt.iff(CExpr.call("fzE_read_dir_has_next", new List<>(A0.castTo("intptr_t *"))), c._names.FZ_FALSE.ret(),
        c._names.FZ_TRUE.ret());
    });
    put("fuzion.sys.fileio.close_dir", (c,cl,outer,in) -> CExpr.call("fzE_closedir", new List<>(A0.castTo("intptr_t *"))).ret());

>>>>>>> 7e9c5481
    put("fuzion.sys.fatal_fault0"      , (c,cl,outer,in) ->
        CStmnt.seq(CExpr.fprintfstderr("*** failed %s: `%s`\n", new CExpr[] {A0.castTo("char *"),
                                                                             A1.castTo("char *")}),
                   CExpr.exit(1)));

    put("fuzion.sys.process.create", (c,cl,outer,in) ->
      CExpr.call("fzE_process_create", new List<>(
        // args
        A0.castTo("char **"),
        A1.castTo("size_t"),
        // env
        A2.castTo("char **"),
        A3.castTo("size_t"),
        // result
        A4.castTo("int64_t *"),
        // args as space separated string
        A5.castTo("char *"),
        // env vars as NULL separated string
        A6.castTo("char *")
        )).ret());

    put("fuzion.sys.process.wait", (c,cl,outer,in) ->
      CExpr.call("fzE_process_wait", new List<>(A0.castTo("int64_t"))).ret());

    put("fuzion.sys.pipe.read", (c,cl,outer,in) ->
      CExpr.call("fzE_pipe_read", new List<>(
        A0.castTo("int64_t") /* descriptor/handle */,
        A1.castTo("char *")  /* buffer */,
        A2.castTo("size_t")  /* buffer size */)).ret());

    put("fuzion.sys.pipe.write", (c,cl,outer,in) ->
      CExpr.call("fzE_pipe_write", new List<>(
        A0.castTo("int64_t") /* descriptor/handle */,
        A1.castTo("char *")  /* buffer */,
        A2.castTo("size_t")  /* buffer size */)).ret());

    put("fuzion.sys.pipe.close", (c,cl,outer,in) ->
      CExpr.call("fzE_pipe_close", new List<>(
        A0.castTo("int64_t") /* descriptor/handle */)).ret());

        /* NYI: The C standard does not guarantee wrap-around semantics for signed types, need
         * to check if this is the case for the C compilers used for Fuzion.
         */
    put("i8.prefix -°"         , (c,cl,outer,in) -> castToUnsignedForArithmetic(c, CExpr.int8const (0), outer, '-', FUIR.SpecialClazzes.c_u8 , FUIR.SpecialClazzes.c_i8 ).ret());
    put("i16.prefix -°"        , (c,cl,outer,in) -> castToUnsignedForArithmetic(c, CExpr.int16const(0), outer, '-', FUIR.SpecialClazzes.c_u16, FUIR.SpecialClazzes.c_i16).ret());
    put("i32.prefix -°"        , (c,cl,outer,in) -> castToUnsignedForArithmetic(c, CExpr.int32const(0), outer, '-', FUIR.SpecialClazzes.c_u32, FUIR.SpecialClazzes.c_i32).ret());
    put("i64.prefix -°"        , (c,cl,outer,in) -> castToUnsignedForArithmetic(c, CExpr.int64const(0), outer, '-', FUIR.SpecialClazzes.c_u64, FUIR.SpecialClazzes.c_i64).ret());
    put("i8.infix -°"          , (c,cl,outer,in) -> castToUnsignedForArithmetic(c, outer, A0, '-', FUIR.SpecialClazzes.c_u8 , FUIR.SpecialClazzes.c_i8 ).ret());
    put("i16.infix -°"         , (c,cl,outer,in) -> castToUnsignedForArithmetic(c, outer, A0, '-', FUIR.SpecialClazzes.c_u16, FUIR.SpecialClazzes.c_i16).ret());
    put("i32.infix -°"         , (c,cl,outer,in) -> castToUnsignedForArithmetic(c, outer, A0, '-', FUIR.SpecialClazzes.c_u32, FUIR.SpecialClazzes.c_i32).ret());
    put("i64.infix -°"         , (c,cl,outer,in) -> castToUnsignedForArithmetic(c, outer, A0, '-', FUIR.SpecialClazzes.c_u64, FUIR.SpecialClazzes.c_i64).ret());
    put("i8.infix +°"          , (c,cl,outer,in) -> castToUnsignedForArithmetic(c, outer, A0, '+', FUIR.SpecialClazzes.c_u8 , FUIR.SpecialClazzes.c_i8 ).ret());
    put("i16.infix +°"         , (c,cl,outer,in) -> castToUnsignedForArithmetic(c, outer, A0, '+', FUIR.SpecialClazzes.c_u16, FUIR.SpecialClazzes.c_i16).ret());
    put("i32.infix +°"         , (c,cl,outer,in) -> castToUnsignedForArithmetic(c, outer, A0, '+', FUIR.SpecialClazzes.c_u32, FUIR.SpecialClazzes.c_i32).ret());
    put("i64.infix +°"         , (c,cl,outer,in) -> castToUnsignedForArithmetic(c, outer, A0, '+', FUIR.SpecialClazzes.c_u64, FUIR.SpecialClazzes.c_i64).ret());
    put("i8.infix *°"          , (c,cl,outer,in) -> castToUnsignedForArithmetic(c, outer, A0, '*', FUIR.SpecialClazzes.c_u8 , FUIR.SpecialClazzes.c_i8 ).ret());
    /**
     * This is intentionally cast to u32 and not u16.
     * Read why here:
     * https://stackoverflow.com/questions/24371868/why-must-a-short-be-converted-to-an-int-before-arithmetic-operations-in-c-and-c
     * https://github.com/llvm/llvm-project/issues/25954
     * https://stackoverflow.com/questions/23994293/inconsistent-behaviour-of-implicit-conversion-between-unsigned-and-bigger-signed
     */
    put("i16.infix *°"         , (c,cl,outer,in) -> castToUnsignedForArithmetic(c, outer, A0, '*', FUIR.SpecialClazzes.c_u32, FUIR.SpecialClazzes.c_i16).ret());
    put("i32.infix *°"         , (c,cl,outer,in) -> castToUnsignedForArithmetic(c, outer, A0, '*', FUIR.SpecialClazzes.c_u32, FUIR.SpecialClazzes.c_i32).ret());
    put("i64.infix *°"         , (c,cl,outer,in) -> castToUnsignedForArithmetic(c, outer, A0, '*', FUIR.SpecialClazzes.c_u64, FUIR.SpecialClazzes.c_i64).ret());
    put("i8.div"               ,
        "i16.div"              ,
        "i32.div"              ,
        "i64.div"              , (c,cl,outer,in) -> outer.div(A0).ret());
    put("i8.mod"               ,
        "i16.mod"              ,
        "i32.mod"              ,
        "i64.mod"              , (c,cl,outer,in) -> outer.mod(A0).ret());
    put("i8.infix <<"          ,
        "i16.infix <<"         ,
        "i32.infix <<"         ,
        "i64.infix <<"         , (c,cl,outer,in) -> outer.shl(A0).ret());
    put("i8.infix >>"          ,
        "i16.infix >>"         ,
        "i32.infix >>"         ,
        "i64.infix >>"         , (c,cl,outer,in) -> outer.shr(A0).ret());
    put("i8.infix &"           ,
        "i16.infix &"          ,
        "i32.infix &"          ,
        "i64.infix &"          , (c,cl,outer,in) -> outer.and(A0).ret());
    put("i8.infix |"           ,
        "i16.infix |"          ,
        "i32.infix |"          ,
        "i64.infix |"          , (c,cl,outer,in) -> outer.or (A0).ret());
    put("i8.infix ^"           ,
        "i16.infix ^"          ,
        "i32.infix ^"          ,
        "i64.infix ^"          , (c,cl,outer,in) -> outer.xor(A0).ret());

    put("i8.type.equality"     ,
        "i16.type.equality"    ,
        "i32.type.equality"    ,
        "i64.type.equality"    , (c,cl,outer,in) -> A0.eq(A1).cond(c._names.FZ_TRUE, c._names.FZ_FALSE).ret());
    put("i8.type.lteq"         ,
        "i16.type.lteq"        ,
        "i32.type.lteq"        ,
        "i64.type.lteq"        , (c,cl,outer,in) -> A0.le(A1).cond(c._names.FZ_TRUE, c._names.FZ_FALSE).ret());

    put("u8.prefix -°"         ,
        "u16.prefix -°"        ,
        "u32.prefix -°"        ,
        "u64.prefix -°"        , (c,cl,outer,in) -> outer.neg().ret());
    put("u8.infix -°"          ,
        "u16.infix -°"         ,
        "u32.infix -°"         ,
        "u64.infix -°"         , (c,cl,outer,in) -> outer.sub(A0).ret());
    put("u8.infix +°"          ,
        "u16.infix +°"         ,
        "u32.infix +°"         ,
        "u64.infix +°"         , (c,cl,outer,in) -> outer.add(A0).ret());
    put("u8.infix *°"          ,
        "u32.infix *°"         ,
        "u64.infix *°"         , (c,cl,outer,in) -> outer.mul(A0).ret());
    /**
     * This is intentionally cast to u32 and not u16.
     * Read why here:
     * https://stackoverflow.com/questions/24371868/why-must-a-short-be-converted-to-an-int-before-arithmetic-operations-in-c-and-c
     * https://github.com/llvm/llvm-project/issues/25954
     * https://stackoverflow.com/questions/23994293/inconsistent-behaviour-of-implicit-conversion-between-unsigned-and-bigger-signed
     */
    put("u16.infix *°"         , (c,cl,outer,in) -> castToUnsignedForArithmetic(c, outer, A0, '*', FUIR.SpecialClazzes.c_u32, FUIR.SpecialClazzes.c_i16).ret());
    put("u8.div"               ,
        "u16.div"              ,
        "u32.div"              ,
        "u64.div"              , (c,cl,outer,in) -> outer.div(A0).ret());
    put("u8.mod"               ,
        "u16.mod"              ,
        "u32.mod"              ,
        "u64.mod"              , (c,cl,outer,in) -> outer.mod(A0).ret());
    put("u8.infix <<"          ,
        "u16.infix <<"         ,
        "u32.infix <<"         ,
        "u64.infix <<"         , (c,cl,outer,in) -> outer.shl(A0).ret());
    put("u8.infix >>"          ,
        "u16.infix >>"         ,
        "u32.infix >>"         ,
        "u64.infix >>"         , (c,cl,outer,in) -> outer.shr(A0).ret());
    put("u8.infix &"           ,
        "u16.infix &"          ,
        "u32.infix &"          ,
        "u64.infix &"          , (c,cl,outer,in) -> outer.and(A0).ret());
    put("u8.infix |"           ,
        "u16.infix |"          ,
        "u32.infix |"          ,
        "u64.infix |"          , (c,cl,outer,in) -> outer.or (A0).ret());
    put("u8.infix ^"           ,
        "u16.infix ^"          ,
        "u32.infix ^"          ,
        "u64.infix ^"          , (c,cl,outer,in) -> outer.xor(A0).ret());

    put("u8.type.equality"     ,
        "u16.type.equality"    ,
        "u32.type.equality"    ,
        "u64.type.equality"    , (c,cl,outer,in) -> A0.eq(A1).cond(c._names.FZ_TRUE, c._names.FZ_FALSE).ret());
    put("u8.type.lteq"         ,
        "u16.type.lteq"        ,
        "u32.type.lteq"        ,
        "u64.type.lteq"        , (c,cl,outer,in) -> A0.le(A1).cond(c._names.FZ_TRUE, c._names.FZ_FALSE).ret());

    put("i8.as_i32"            , (c,cl,outer,in) -> outer.castTo("fzT_1i32").ret());
    put("i16.as_i32"           , (c,cl,outer,in) -> outer.castTo("fzT_1i32").ret());
    put("i32.as_i64"           , (c,cl,outer,in) -> outer.castTo("fzT_1i64").ret());
    put("u8.as_i32"            , (c,cl,outer,in) -> outer.castTo("fzT_1i32").ret());
    put("u16.as_i32"           , (c,cl,outer,in) -> outer.castTo("fzT_1i32").ret());
    put("u32.as_i64"           , (c,cl,outer,in) -> outer.castTo("fzT_1i64").ret());
    put("i8.cast_to_u8"        , (c,cl,outer,in) -> outer.castTo("fzT_1u8").ret());
    put("i16.cast_to_u16"      , (c,cl,outer,in) -> outer.castTo("fzT_1u16").ret());
    put("i32.cast_to_u32"      , (c,cl,outer,in) -> outer.castTo("fzT_1u32").ret());
    put("i64.cast_to_u64"      , (c,cl,outer,in) -> outer.castTo("fzT_1u64").ret());
    put("u8.cast_to_i8"        , (c,cl,outer,in) -> outer.castTo("fzT_1i8").ret());
    put("u16.cast_to_i16"      , (c,cl,outer,in) -> outer.castTo("fzT_1i16").ret());
    put("u32.cast_to_i32"      , (c,cl,outer,in) -> outer.castTo("fzT_1i32").ret());
    put("u32.cast_to_f32"      , (c,cl,outer,in) -> outer.adrOf().castTo("fzT_1f32*").deref().ret());
    put("u64.cast_to_i64"      , (c,cl,outer,in) -> outer.castTo("fzT_1i64").ret());
    put("u64.cast_to_f64"      , (c,cl,outer,in) -> outer.adrOf().castTo("fzT_1f64*").deref().ret());
    put("u16.low8bits"         , (c,cl,outer,in) -> outer.and(CExpr.uint16const(0xFF)).castTo("fzT_1u8").ret());
    put("u32.low8bits"         , (c,cl,outer,in) -> outer.and(CExpr.uint32const(0xFF)).castTo("fzT_1u8").ret());
    put("u64.low8bits"         , (c,cl,outer,in) -> outer.and(CExpr.uint64const(0xFFL)).castTo("fzT_1u8").ret());
    put("u32.low16bits"        , (c,cl,outer,in) -> outer.and(CExpr.uint32const(0xFFFF)).castTo("fzT_1u16").ret());
    put("u64.low16bits"        , (c,cl,outer,in) -> outer.and(CExpr.uint64const(0xFFFFL)).castTo("fzT_1u16").ret());
    put("u64.low32bits"        , (c,cl,outer,in) -> outer.and(CExpr.uint64const(0xffffFFFFL)).castTo("fzT_1u32").ret());
    put("i32.as_f64"           ,
        "i64.as_f64"           ,
        "u32.as_f64"           ,
        "u64.as_f64"           , (c,cl,outer,in) -> outer.castTo("fzT_1f64").ret());

    put("f32.prefix -"         ,
        "f64.prefix -"         , (c,cl,outer,in) -> outer.neg().ret());
    put("f32.infix +"          ,
        "f64.infix +"          , (c,cl,outer,in) -> outer.add(A0).ret());
    put("f32.infix -"          ,
        "f64.infix -"          , (c,cl,outer,in) -> outer.sub(A0).ret());
    put("f32.infix *"          ,
        "f64.infix *"          , (c,cl,outer,in) -> outer.mul(A0).ret());
    put("f32.infix /"          ,
        "f64.infix /"          , (c,cl,outer,in) -> outer.div(A0).ret());
    put("f32.infix %"          ,
        "f64.infix %"          , (c,cl,outer,in) -> CExpr.call("fmod", new List<>(outer, A0)).ret());
    put("f32.infix **"         ,
        "f64.infix **"         , (c,cl,outer,in) -> CExpr.call("pow", new List<>(outer, A0)).ret());
    put("f32.infix ="          ,
        "f64.infix ="          , (c,cl,outer,in) -> outer.eq(A0).cond(c._names.FZ_TRUE, c._names.FZ_FALSE).ret());
    put("f32.infix <="         ,
        "f64.infix <="         , (c,cl,outer,in) -> outer.le(A0).cond(c._names.FZ_TRUE, c._names.FZ_FALSE).ret());
    put("f32.infix >="         ,
        "f64.infix >="         , (c,cl,outer,in) -> outer.ge(A0).cond(c._names.FZ_TRUE, c._names.FZ_FALSE).ret());
    put("f32.infix <"          ,
        "f64.infix <"          , (c,cl,outer,in) -> outer.lt(A0).cond(c._names.FZ_TRUE, c._names.FZ_FALSE).ret());
    put("f32.infix >"          ,
        "f64.infix >"          , (c,cl,outer,in) -> outer.gt(A0).cond(c._names.FZ_TRUE, c._names.FZ_FALSE).ret());
    put("f32.as_f64"           , (c,cl,outer,in) -> outer.castTo("fzT_1f64").ret());
    put("f64.as_f32"           , (c,cl,outer,in) -> outer.castTo("fzT_1f32").ret());
    put("f64.as_i64_lax"       , (c,cl,outer,in) ->
        { // workaround for clang warning: "integer literal is too large to be represented in a signed integer type"
          var i64Min = (new CIdent("9223372036854775807")).neg().sub(new CIdent("1"));
          var i64Max =  new CIdent("9223372036854775807");
          return CStmnt.seq(
                            CExpr.iff(CExpr.call("isnan", new List<>(outer)).ne(new CIdent("0")), new CIdent("0").ret()),
                            CExpr.iff(outer.ge(i64Max.castTo("fzT_1f64")), i64Max.castTo("fzT_1i64").ret()),
                            CExpr.iff(outer.le(i64Min.castTo("fzT_1f64")), i64Min.castTo("fzT_1i64").ret()),
                            outer.castTo("fzT_1i64").ret()
                            );
        });
    put("f32.cast_to_u32"      , (c,cl,outer,in) -> outer.adrOf().castTo("fzT_1u32*").deref().ret());
    put("f64.cast_to_u64"      , (c,cl,outer,in) -> outer.adrOf().castTo("fzT_1u64*").deref().ret());

    /* The C standard library follows the convention that floating-point numbers x × 2exp have 0.5 ≤ x < 1,
     * while the IEEE 754 standard text uses the convention 1 ≤ x < 2.
     * This convention in C is not just used for DBL_MAX_EXP, but also for functions such as frexp.
     * source: https://github.com/rust-lang/rust/issues/88734
     */
    put("f32.type.min_exp"     , (c,cl,outer,in) -> CExpr.ident("FLT_MIN_EXP").sub(new CIdent("1")).ret());
    put("f32.type.max_exp"     , (c,cl,outer,in) -> CExpr.ident("FLT_MAX_EXP").sub(new CIdent("1")).ret());
    put("f32.type.min_positive", (c,cl,outer,in) -> CExpr.ident("FLT_MIN").ret());
    put("f32.type.max"         , (c,cl,outer,in) -> CExpr.ident("FLT_MAX").ret());
    put("f32.type.epsilon"     , (c,cl,outer,in) -> CExpr.ident("FLT_EPSILON").ret());
    put("f64.type.min_exp"     , (c,cl,outer,in) -> CExpr.ident("DBL_MIN_EXP").sub(new CIdent("1")).ret());
    put("f64.type.max_exp"     , (c,cl,outer,in) -> CExpr.ident("DBL_MAX_EXP").sub(new CIdent("1")).ret());
    put("f64.type.min_positive", (c,cl,outer,in) -> CExpr.ident("DBL_MIN").ret());
    put("f64.type.max"         , (c,cl,outer,in) -> CExpr.ident("DBL_MAX").ret());
    put("f64.type.epsilon"     , (c,cl,outer,in) -> CExpr.ident("DBL_EPSILON").ret());
    put("f32.is_NaN"           ,
        "f64.is_NaN"           , (c,cl,outer,in) -> CStmnt.seq(CStmnt.iff(CExpr.call("isnan", new List<>(outer)).ne(new CIdent("0")),
                                                                          c._names.FZ_TRUE.ret()
                                                                          ),
                                                               c._names.FZ_FALSE.ret()
                                                               ));
    put("f32.square_root"      , (c,cl,outer,in) -> CExpr.call("sqrtf", new List<>(outer)).ret());
    put("f64.square_root"      , (c,cl,outer,in) -> CExpr.call("sqrt",  new List<>(outer)).ret());
    put("f32.exp"              , (c,cl,outer,in) -> CExpr.call("expf",  new List<>(outer)).ret());
    put("f64.exp"              , (c,cl,outer,in) -> CExpr.call("exp",   new List<>(outer)).ret());
    put("f32.log"              , (c,cl,outer,in) -> CExpr.call("logf",  new List<>(outer)).ret());
    put("f64.log"              , (c,cl,outer,in) -> CExpr.call("log",   new List<>(outer)).ret());
    put("f32.sin"              , (c,cl,outer,in) -> CExpr.call("sinf",  new List<>(outer)).ret());
    put("f64.sin"              , (c,cl,outer,in) -> CExpr.call("sin",   new List<>(outer)).ret());
    put("f32.cos"              , (c,cl,outer,in) -> CExpr.call("cosf",  new List<>(outer)).ret());
    put("f64.cos"              , (c,cl,outer,in) -> CExpr.call("cos",   new List<>(outer)).ret());
    put("f32.tan"              , (c,cl,outer,in) -> CExpr.call("tanf",  new List<>(outer)).ret());
    put("f64.tan"              , (c,cl,outer,in) -> CExpr.call("tan",   new List<>(outer)).ret());
    put("f32.asin"             , (c,cl,outer,in) -> CExpr.call("asinf", new List<>(outer)).ret());
    put("f64.asin"             , (c,cl,outer,in) -> CExpr.call("asin",  new List<>(outer)).ret());
    put("f32.acos"             , (c,cl,outer,in) -> CExpr.call("acosf", new List<>(outer)).ret());
    put("f64.acos"             , (c,cl,outer,in) -> CExpr.call("acos",  new List<>(outer)).ret());
    put("f32.atan"             , (c,cl,outer,in) -> CExpr.call("atanf", new List<>(outer)).ret());
    put("f64.atan"             , (c,cl,outer,in) -> CExpr.call("atan",  new List<>(outer)).ret());
    put("f32.sinh"             , (c,cl,outer,in) -> CExpr.call("sinhf", new List<>(outer)).ret());
    put("f64.sinh"             , (c,cl,outer,in) -> CExpr.call("sinh",  new List<>(outer)).ret());
    put("f32.cosh"             , (c,cl,outer,in) -> CExpr.call("coshf", new List<>(outer)).ret());
    put("f64.cosh"             , (c,cl,outer,in) -> CExpr.call("cosh",  new List<>(outer)).ret());
    put("f32.tanh"             , (c,cl,outer,in) -> CExpr.call("tanhf", new List<>(outer)).ret());
    put("f64.tanh"             , (c,cl,outer,in) -> CExpr.call("tanh",  new List<>(outer)).ret());

    put("fuzion.sys.internal_array_init.alloc", (c,cl,outer,in) ->
        {
          var gc = c._fuir.clazzActualGeneric(cl, 0);
          return CExpr.call(c.malloc(),
                            new List<>(CExpr.sizeOfType(c._types.clazz(gc)).mul(A0))).ret();
        });
    put("fuzion.sys.internal_array.setel", (c,cl,outer,in) ->
        {
          var gc = c._fuir.clazzActualGeneric(cl, 0);
          return c._fuir.hasData(gc)
            ? A0.castTo(c._types.clazz(gc) + "*").index(A1).assign(A2)
            : CStmnt.EMPTY;
        });
    put("fuzion.sys.internal_array.get", (c,cl,outer,in) ->
        {
          var gc = c._fuir.clazzActualGeneric(cl, 0);
          return c._fuir.hasData(gc)
            ? A0.castTo(c._types.clazz(gc) + "*").index(A1).ret()
            : CStmnt.EMPTY;
        });
    put("fuzion.sys.internal_array.freeze", (c,cl,outer,in) ->
        {
          return CStmnt.EMPTY;
        });
    put("fuzion.sys.internal_array.ensure_not_frozen", (c,cl,outer,in) ->
        {
          return CStmnt.EMPTY;
        });
    put("fuzion.sys.env_vars.has0", (c,cl,outer,in) ->
        {
          return CStmnt.seq(CStmnt.iff(CExpr.call("getenv",new List<>(A0.castTo("char*"))).ne(CNames.NULL),
                                       c._names.FZ_TRUE.ret()),
                            c._names.FZ_FALSE.ret());
        });
    put("fuzion.sys.env_vars.get0", (c,cl,outer,in) ->
        {
          var str = new CIdent("str");
          var rc = c._fuir.clazzResultClazz(cl);
          return CStmnt.seq(CStmnt.decl("char *", str),
                            str.assign(CExpr.call("getenv",new List<>(A0.castTo("char*")))),
                            c.heapClone(c.constString(str, CExpr.call("strlen",new List<>(str))), rc).ret());
        });
    put("fuzion.sys.env_vars.set0", (c,cl,outer,in) ->
        {
          return CStmnt.seq(CStmnt.iff(CExpr.call("fzE_setenv",new List<>(A0.castTo("char*") /* name */,
                                                                      A1.castTo("char*") /* value */,
                                                                      CExpr.int32const(1) /* overwrite */))
                                            .eq(CExpr.int32const(0)),
                                       c._names.FZ_TRUE.ret()),
                            c._names.FZ_FALSE.ret());
        });
     put("fuzion.sys.env_vars.unset0", (c,cl,outer,in) ->
        {
          return CStmnt.seq(CStmnt.iff(CExpr.call("fzE_unsetenv",new List<>(A0.castTo("char*") /* name */))
                                            .eq(CExpr.int32const(0)),
                                       c._names.FZ_TRUE.ret()),
                            c._names.FZ_FALSE.ret());
        });
     put("fuzion.sys.thread.spawn0", (c,cl,outer,in) ->
        {
          var oc = c._fuir.clazzActualGeneric(cl, 0);
          var call = c._fuir.lookupCall(oc);
          if (c._fuir.clazzNeedsCode(call))
            {
              var arg = new CIdent("arg");
              return CStmnt.seq(
                                CExpr.decl("struct " + CNames.fzThreadStartRoutineArg.code() + "*", arg),

                                arg.assign(CExpr.call(c.malloc(), new List<>(CExpr.sizeOfType("struct " + CNames.fzThreadStartRoutineArg.code())))),

                                arg.deref().field(CNames.fzThreadStartRoutineArgFun).assign(CExpr.ident(c._names.function(call)).adrOf().castTo("void *")),
                                arg.deref().field(CNames.fzThreadStartRoutineArgArg).assign(A0.castTo("void *")),

                                CExpr.call("fzE_thread_create", new List<>(CNames.fzThreadStartRoutine.adrOf(), arg)).ret());
            }
          else
            {
              return CStmnt.EMPTY;
            }
        });
    put("fuzion.sys.thread.join0", (c,cl,outer,in) ->
    {
      return CExpr.call("fzE_thread_join", new List<>(A0));
    });

    put("effect.type.abort0"     ,
        "effect.type.default0"   ,
        "effect.type.instate0"   ,
        "effect.type.is_instated0",
        "effect.type.replace0"   , (c,cl,outer,in) ->
        {
          var ecl = c._fuir.effectTypeFromInstrinsic(cl);
          var eid = c._fuir.clazzId2num(ecl) + 1; // must be != 0 since setjmp uses 0 for the normal return case, so we add `1`:
          var ev  = CNames.fzThreadEffectsEnvironment.deref().field(c._names.env(ecl));           // installed effect value
          var evi = CNames.fzThreadEffectsEnvironment.deref().field(c._names.envInstalled(ecl));  // isInstalled flag
          var evj = CNames.fzThreadEffectsEnvironment.deref().field(c._names.envJmpBuf());        // current jump buffer
          var e   = A0;
          var effect_is_unit_type = c._fuir.clazzIsUnitType(ecl);
          return
            switch (in)
              {
              case "effect.type.abort0"        ->
                CStmnt.seq(CStmnt.iff(evi, CExpr.call("longjmp",new List<>(evj.deref(), CExpr.int32const(eid)))),
                           CExpr.fprintfstderr("*** abort called for effect `%s` that is not instated!\n",
                                               CExpr.string(c._fuir.clazzAsString(ecl))),
                           CExpr.exit(1));
              case "effect.type.default0"     -> CStmnt.iff(evi.not(), CStmnt.seq(effect_is_unit_type ? CExpr.UNIT : ev.assign(e),
                                                                                  evi.assign(CIdent.TRUE )));
              case "effect.type.instate0"     ->
                {
                  var call     = c._fuir.lookupCall(c._fuir.clazzActualGeneric(cl, 0));
                  var call_def = c._fuir.lookupCall(c._fuir.clazzActualGeneric(cl, 1));
                  var finallie = c._fuir.lookup_static_finally(ecl);
                  if (c._fuir.clazzNeedsCode(call))
                    {
                      var jmpbuf = new CIdent("jmpbuf");
                      var oldev  = new CIdent("old_ev");
                      var oldevi = new CIdent("old_evi");
                      var oldevj = new CIdent("old_evj");
                      var cureff  = new CIdent("cur_eff");
                      var cureff_as_target = c._fuir.clazzIsRef(ecl) ? cureff : cureff.adrOf();
                      var setjmp_result = new CIdent("setjmp_res");

                      var pass_on = CStmnt.iff(setjmp_result.ne(CExpr.int32const(0)), CExpr.call("longjmp",new List<>(evj.deref(), setjmp_result)));

                      yield CStmnt.seq(// copy previously instated effect values:
                                       effect_is_unit_type ? CExpr.UNIT : CStmnt.decl(c._types.clazz(ecl), oldev , ev ),
                                       CStmnt.decl("bool"             , oldevi, evi),
                                       CStmnt.decl("jmp_buf*"         , oldevj, evj),

                                       // declare jumpbuf related local vars
                                       CStmnt.decl("jmp_buf", jmpbuf),
                                       CStmnt.decl("int", setjmp_result),

                                       // instate effect
                                       effect_is_unit_type ? CExpr.UNIT : ev.assign(e),
                                       evi.assign(CIdent.TRUE ),
                                       evj.assign(jmpbuf.adrOf()),
                                       setjmp_result.assign(CExpr.call("setjmp",new List<>(jmpbuf))),

                                       // setjmp returns 0 originally, so we run the code in `call`:
                                       CStmnt.iff(setjmp_result.eq(CExpr.int32const(0)),
                                                  CStmnt.seq(CExpr.call(c._names.function(call), new List<>(A1.adrOf())))),

                                       // remove the instated effect and call finally:
                                       effect_is_unit_type ? CExpr.UNIT : CStmnt.decl(c._types.clazz(ecl), cureff , ev ),
                                       effect_is_unit_type ? CExpr.UNIT : ev .assign(oldev ),
                                       evi.assign(oldevi),
                                       evj.assign(oldevj),
                                       CExpr.call(c._names.function(finallie),
                                                  effect_is_unit_type
                                                  ? new List<>()
                                                  : new List<>(cureff_as_target)),

                                       c._fuir.clazzNeedsCode(call_def)
                                       ? // if setjmp returned with an abort for this effect (==eid), run `call_def`
                                         CStmnt.iff(setjmp_result.eq(CExpr.int32const(eid)),
                                                  CExpr.call(c._names.function(call_def),
                                                             effect_is_unit_type
                                                             ? new List<>(A2.adrOf())
                                                             : new List<>(A2.adrOf(), cureff)
                                                             ),
                                                  // else, if setjmp returned with an abort for a different effect, propagate it further
                                                  pass_on
                                                  )
                                       : pass_on  // in case call_def was detected not to be called by DFA we can pass on the abort directly
                                       );
                    }
                  else
                    {
                      yield CStmnt.seq(CExpr.fprintfstderr("*** C backend no code for class '%s'\n",
                                                           CExpr.string(c._fuir.clazzAsString(call))),
                                       CExpr.call("exit", new List<>(CExpr.int32const(1))));
                    }
                }
              case "effect.type.is_instated0" -> CStmnt.seq(CStmnt.iff(evi, c._names.FZ_TRUE.ret()), c._names.FZ_FALSE.ret());
              case "effect.type.replace0"     -> c._fuir.clazzIsUnitType(ecl) ? CExpr.UNIT : ev.assign(e);
              default -> throw new Error("unexpected intrinsic '" + in + "'.");
              };
        });

    put("effect.type.from_env",
        "effect.type.unsafe_from_env",
      (c, cl, outer, in) ->
        {
          var ecl = c._fuir.clazzResultClazz(cl); // type
          var o = CStmnt.seq(CExpr.fprintfstderr("*** effect `%s` not present in current environment\n",
                                                CExpr.string(c._fuir.clazzAsString(ecl))),
                            CExpr.exit(1));
          if (Arrays.binarySearch(c._effectClazzes, ecl) >= 0)
            {
              var res = CNames.fzThreadEffectsEnvironment.deref().field(c._names.env(ecl));
              res = CExpr.call(CNames.HEAP_CLONE._name, new List<>(res.adrOf(), res.sizeOfExpr()))
                        .castTo(c._types.clazz(ecl) + " *")
                        .deref();
              var evi = CNames.fzThreadEffectsEnvironment.deref().field(c._names.envInstalled(ecl));
              o = CStmnt.iff(evi.not(), o, c._fuir.clazzIsUnitType(ecl) ? CExpr.UNIT : res.ret());
            }
          return o;
        });

    var noJava = CStmnt.seq(
                 CExpr.fprintfstderr("*** Set environment variable JAVA_HOME when compiling to be able to use intrinsics fuzion.java.*.\n"),
                 CExpr.fprintfstderr("*** Example: JAVA_HOME=/usr/lib/jvm/java-" + Version.JAVA_VERSION + "-openjdk-amd64 fz -c file.fz\n"),
                 CExpr.exit(1));
    put("fuzion.java.Java_Object.is_null0", (c, cl, outer, in) -> C.JAVA_HOME == null
                                                                                       ? noJava
                                                                                       : CExpr.call(
                                                                                         "fzE_java_object_is_null",
                                                                                         new List<CExpr>(outer.field(
                                                                                           c._names.fieldName(c._fuir
                                                                                             .clazz_fuzionJavaObject_Ref()))
                                                                                           .castTo("jobject")))
                                                                                         .cond(c._names.FZ_TRUE,
                                                                                           c._names.FZ_FALSE)
                                                                                         .ret());
    put("fuzion.java.array_get"             , (c, cl, outer, in) -> {
      if (C.JAVA_HOME == null)
        {
          return noJava;
        }
      else
        {
          return c.returnJavaObject(c._fuir.clazzResultClazz(cl), CExpr
            .call("fzE_array_get",
              new List<CExpr>(
                c.javaRefField(A0).castTo("jarray"),
                A1,
                A2.castTo("char *"))),
            false);
        }
    });
    put("fuzion.java.array_length"          , (c,cl,outer,in) -> C.JAVA_HOME == null ? noJava : CExpr.call("fzE_array_length", new List<>(c.javaRefField(A0).castTo("jarray"))).ret());
    put("fuzion.java.array_to_java_object0", (c, cl, outer, in) -> {
      if (C.JAVA_HOME == null)
        {
          return noJava;
        }
      else
        {
          var internalArray = c._fuir.clazzArgClazz(cl, 0);
          var data   = c._fuir.lookup_fuzion_sys_internal_array_data  (internalArray);
          var length = c._fuir.lookup_fuzion_sys_internal_array_length(internalArray);
          var elementType = c._fuir.clazzActualGeneric(c._fuir.clazzResultClazz(cl), 0);
          var elements = c._names.newTemp();
          return CStmnt
            .seq(
              c._fuir.getSpecialClazz(elementType) == SpecialClazzes.c_NOT_FOUND
                                                                              ? c.extractJValues(elements, A0)
                                                                              : CStmnt.EMPTY,
              c.returnJavaObject(c._fuir.clazzResultClazz(cl), CExpr
                .call("fzE_array_to_java_object0",
                  new List<CExpr>(
                    A0.field(c._names.fieldName(length)),
                    c._fuir.getSpecialClazz(
                      elementType) == SpecialClazzes.c_NOT_FOUND
                                                                 ? elements
                                                                 : A0.field(c._names
                                                                   .fieldName(data))
                                                                   .castTo("jvalue *"),
                    CExpr.string(javaSignature(c._fuir, elementType)))), false));
        }
    });
    put("fuzion.java.get_field0",
      (c, cl, outer, in) ->
        C.JAVA_HOME == null
          ? noJava
          : c.returnJavaObject(c._fuir.clazzResultClazz(cl), CExpr
              .call("fzE_get_field0",
                new List<>(c.javaRefField(A0).castTo("jobject"),
                  c.javaRefField(A1).castTo("jstring"),
                  A2.castTo("char *"))),
            false));
    put("fuzion.java.get_static_field0",
      (c, cl, outer, in) ->
        C.JAVA_HOME == null
          ? noJava
          : c.returnJavaObject(c._fuir.clazzResultClazz(cl), CExpr
              .call("fzE_get_static_field0",
                new List<>(c.javaRefField(A0).castTo("jstring"),
                  c.javaRefField(A1).castTo("jstring"),
                  A2.castTo("char *"))),
              false));
    put("fuzion.java.set_field0",
      (c, cl, outer, in) ->
        C.JAVA_HOME == null
          ? noJava
          : CExpr
              .call("fzE_set_field0",
                new List<>(c.javaRefField(A0).castTo("jobject"),
                  c.javaRefField(A1).castTo("jstring"),
                  c.javaRefField(A2).castTo("jvalue"),
                  A3.castTo("char *"))));
    put("fuzion.java.set_static_field0",
      (c, cl, outer, in) ->
        C.JAVA_HOME == null
          ? noJava
          : CExpr
              .call("fzE_set_static_field0",
                new List<>(c.javaRefField(A0).castTo("jstring"),
                  c.javaRefField(A1).castTo("jstring"),
                  c.javaRefField(A2).castTo("jvalue"),
                  A3.castTo("char *"))));
    put("fuzion.java.call_c0", (c, cl, outer, in) -> {
      if (C.JAVA_HOME == null)
        {
          return noJava;
        }
      else
        {
          var internalArray = c._fuir.clazzArgClazz(cl, 2);
          var data          = c._fuir.lookup_fuzion_sys_internal_array_data(internalArray);
          return CStmnt
            .seq(c.returnJavaObject(c._fuir.clazzResultClazz(cl),
              CExpr
                .call("fzE_call_c0",
                  new List<CExpr>(
                    c.javaRefField(A0).castTo("jstring"),
                    c.javaRefField(A1).castTo("jstring"),
                    A2.field(c._names.fieldName(data)).castTo("jvalue *"))), true));
        }
    });
    put("fuzion.java.cast0", (c, cl, outer, in) -> {
      if (C.JAVA_HOME == null)
        {
          return noJava;
        }
      else
        {
          return c.returnJavaObject(c._fuir.clazzResultClazz(cl), CExpr.compoundLiteral("jvalue", ".l="+A0.castTo("jobject").code()), false);
        }
    });
    put("fuzion.java.call_s0", (c, cl, outer, in) -> {
      if (C.JAVA_HOME == null)
        {
          return noJava;
        }
      else
        {
          var internalArray = c._fuir.clazzArgClazz(cl, 3);
          var data          = c._fuir.lookup_fuzion_sys_internal_array_data(internalArray);
          return CStmnt
            .seq(
              // NYI methods where result clazz is e.g. unit, f64 etc. that does
              // not inherit Java_Object or Java_String
              c.returnJavaObject(c._fuir.clazzResultClazz(cl), CExpr
                .call("fzE_call_s0",
                  new List<CExpr>(
                    c.javaRefField(A0).castTo("jstring"),
                    c.javaRefField(A1).castTo("jstring"),
                    c.javaRefField(A2).castTo("jstring"),
                    A3.field(c._names.fieldName(data)).castTo("jvalue *"))), true));
        }
    });
    put("fuzion.java.call_v0", (c, cl, outer, in) -> {
      var internalArray = c._fuir.clazzArgClazz(cl, 4);
      var data          = c._fuir.lookup_fuzion_sys_internal_array_data(internalArray);
      if (C.JAVA_HOME == null)
        {
          return noJava;
        }
      else
        {
          return CStmnt
            .seq(
              c.returnJavaObject(c._fuir.clazzResultClazz(cl), CExpr
                .call("fzE_call_v0",
                  new List<CExpr>(
                    c.javaRefField(A0).castTo("jstring"),
                    c.javaRefField(A1).castTo("jstring"),
                    c.javaRefField(A2).castTo("jstring"),
                    A3.castTo("jobject"),
                    A4.field(c._names.fieldName(data)).castTo("jvalue *"))), true));
        }
    });
    put("fuzion.java.bool_to_java_object",
      (c, cl, outer, in) -> C.JAVA_HOME == null
                                                  ? noJava
                                                  : c
                                                    .returnJavaObject(c._fuir.clazz_fuzionJavaObject(),
                                                      CExpr.call("fzE_bool_to_java_object", new List<CExpr>(A0.field(CNames.TAG_NAME))), false));
    put("fuzion.java.f32_to_java_object",
      (c, cl, outer, in) -> C.JAVA_HOME == null
                                                  ? noJava
                                                  : c
                                                    .returnJavaObject(c._fuir.clazz_fuzionJavaObject(),
                                                      CExpr.call("fzE_f32_to_java_object", new List<CExpr>(A0)), false));
    put("fuzion.java.f64_to_java_object",
      (c, cl, outer, in) -> C.JAVA_HOME == null
                                                  ? noJava
                                                  : c
                                                    .returnJavaObject(c._fuir.clazz_fuzionJavaObject(),
                                                      CExpr.call("fzE_f64_to_java_object", new List<CExpr>(A0)), false));
    put("fuzion.java.i8_to_java_object",
      (c, cl, outer, in) -> C.JAVA_HOME == null
                                                  ? noJava
                                                  : c
                                                    .returnJavaObject(c._fuir.clazz_fuzionJavaObject(),
                                                      CExpr.call("fzE_i8_to_java_object", new List<CExpr>(A0)), false));
    put("fuzion.java.i16_to_java_object",
      (c, cl, outer, in) -> C.JAVA_HOME == null
                                                  ? noJava
                                                  : c
                                                    .returnJavaObject(c._fuir.clazz_fuzionJavaObject(),
                                                      CExpr.call("fzE_i16_to_java_object", new List<CExpr>(A0)), false));
    put("fuzion.java.i32_to_java_object",
      (c, cl, outer, in) -> C.JAVA_HOME == null
                                                  ? noJava
                                                  : c
                                                    .returnJavaObject(c._fuir.clazz_fuzionJavaObject(),
                                                      CExpr.call("fzE_i32_to_java_object", new List<CExpr>(A0)), false));
    put("fuzion.java.i64_to_java_object",
      (c, cl, outer, in) -> C.JAVA_HOME == null
                                                  ? noJava
                                                  : c
                                                    .returnJavaObject(c._fuir.clazz_fuzionJavaObject(),
                                                      CExpr.call("fzE_i64_to_java_object", new List<CExpr>(A0)), false));
    put("fuzion.java.u16_to_java_object",
      (c, cl, outer, in) -> C.JAVA_HOME == null
                                                  ? noJava
                                                  : c
                                                    .returnJavaObject(c._fuir.clazz_fuzionJavaObject(),
                                                      CExpr.call("fzE_u16_to_java_object", new List<CExpr>(A0)), false));
    put("fuzion.java.java_string_to_string" , (c,cl,outer,in) ->
        {
          if (C.JAVA_HOME == null)
            {
              return noJava;
            }
          else
            {
              var tmp = new CIdent("tmp");
              var rc = c._fuir.clazzResultClazz(cl);
              return CStmnt.seq(CStmnt.decl("const char *", tmp),
                         tmp.assign(CExpr.call("fzE_java_string_to_utf8_bytes", new List<CExpr>(A0.castTo("jstring")))),
                         c.heapClone(c.constString(tmp, CExpr.call("strlen",new List<>(tmp))), c._fuir.clazz_Const_String())
                          .castTo(c._types.clazz(rc))
                          .ret());
            }
        });
      put("fuzion.java.string_to_java_object0", (c,cl,outer,in) -> {
          var internalArray = c._fuir.clazzArgClazz(cl, 0);
          var data          = c._fuir.lookup_fuzion_sys_internal_array_data  (internalArray);
          var length        = c._fuir.lookup_fuzion_sys_internal_array_length(internalArray);
          return C.JAVA_HOME == null
            ? noJava
            : c.returnJavaObject(c._fuir.clazz_fuzionJavaObject(), CExpr
                .call("fzE_string_to_java_object", new List<CExpr>(
                  A0.field(c._names.fieldName(data)),
                  A0.field(c._names.fieldName(length))
                  )), false);
        });


    put("fuzion.java.create_jvm", (c,cl,outer,in) -> {
      return  C.JAVA_HOME == null
        ? noJava
        : CExpr.call("fzE_create_jvm", new List<>(A0.castTo("char *")));
    });
    // NYI: UNDER DEVELOPMENT: put("fuzion.java.destroy_jvm", (c,cl,outer,in) -> {});

    put("concur.sync.mtx_init",      (c,cl,outer,in) ->
      {
        var tmp = new CIdent("tmp");
        var rc = c._fuir.clazzResultClazz(cl);
        return CStmnt.seq(
          CStmnt.decl("void *", tmp, CExpr.call("fzE_mtx_init", new List<>())),
          CStmnt.iff(tmp.eq(CNames.NULL),
            c.returnOutcome(c._fuir.clazz_error(), c.error(c.constString("An error occurred initializing the mutex.")), rc, 1),
            c.returnOutcome(c._fuir.clazz(SpecialClazzes.c_sys_ptr), tmp, rc , 0)
          )
        );
      }
    );
    put("concur.sync.mtx_lock",      (c,cl,outer,in) -> CStmnt.iff(CExpr.call("fzE_mtx_lock",      new List<>(A0)).eq(new CIdent("0")), c._names.FZ_TRUE.ret(), c._names.FZ_FALSE.ret()));
    put("concur.sync.mtx_trylock",   (c,cl,outer,in) -> CStmnt.iff(CExpr.call("fzE_mtx_trylock",   new List<>(A0)).eq(new CIdent("0")), c._names.FZ_TRUE.ret(), c._names.FZ_FALSE.ret()));
    put("concur.sync.mtx_unlock",    (c,cl,outer,in) -> CStmnt.iff(CExpr.call("fzE_mtx_unlock",    new List<>(A0)).eq(new CIdent("0")), c._names.FZ_TRUE.ret(), c._names.FZ_FALSE.ret()));
    put("concur.sync.mtx_destroy",   (c,cl,outer,in) -> CExpr.call("fzE_mtx_destroy",   new List<>(A0)));
    put("concur.sync.cnd_init",      (c,cl,outer,in) ->
      {
        var tmp = new CIdent("tmp");
        var rc = c._fuir.clazzResultClazz(cl);
        return CStmnt.seq(
          CStmnt.decl("void *", tmp, CExpr.call("fzE_cnd_init",      new List<>())),
          CStmnt.iff(tmp.eq(CNames.NULL),
            c.returnOutcome(c._fuir.clazz_error(), c.error(c.constString("An error occurred initializing the condition variable.")), rc, 1),
            c.returnOutcome(c._fuir.clazz(SpecialClazzes.c_sys_ptr), tmp, rc , 0)
          )
        );
      }
    );
    put("concur.sync.cnd_signal",    (c,cl,outer,in) -> CStmnt.iff(CExpr.call("fzE_cnd_signal",    new List<>(A0)).eq(new CIdent("0")), c._names.FZ_TRUE.ret(), c._names.FZ_FALSE.ret()));
    put("concur.sync.cnd_broadcast", (c,cl,outer,in) -> CStmnt.iff(CExpr.call("fzE_cnd_broadcast", new List<>(A0)).eq(new CIdent("0")), c._names.FZ_TRUE.ret(), c._names.FZ_FALSE.ret()));
    put("concur.sync.cnd_wait",      (c,cl,outer,in) -> CStmnt.iff(CExpr.call("fzE_cnd_wait",      new List<>(A0, A1)).eq(new CIdent("0")), c._names.FZ_TRUE.ret(), c._names.FZ_FALSE.ret()));
    put("concur.sync.cnd_destroy",   (c,cl,outer,in) -> CExpr.call("fzE_cnd_destroy",   new List<>(A0)));
  }


  /*----------------------------  variables  ----------------------------*/


  TreeSet<String> _usedIntrinsics = new TreeSet<>();


  /*-------------------------  static methods  --------------------------*/


  private static void put(String n, IntrinsicCode c) { _intrinsics_.put(n, c); }
  private static void put(String n1, String n2, IntrinsicCode c) { put(n1, c); put(n2, c); }
  private static void put(String n1, String n2, String n3, IntrinsicCode c) { put(n1, c); put(n2, c); put(n3, c); }
  private static void put(String n1, String n2, String n3, String n4, IntrinsicCode c) { put(n1, c); put(n2, c); put(n3, c); put(n4, c); }
  private static void put(String n1, String n2, String n3, String n4, String n5, IntrinsicCode c) { put(n1, c); put(n2, c); put(n3, c); put(n4, c); put(n5, c); }


  /**
   * Get the names of all intrinsics supported by this backend.
   */
  public static Set<String> supportedIntrinsics()
  {
    return _intrinsics_.keySet();
  }


  /**
   * get the java signature for a given primitive element type.
   */
  private static String javaSignature(FUIR fuir, int elementType)
  {
    switch (fuir.getSpecialClazz(elementType))
      {
      case c_bool :
        return "Z";
      case c_f32 :
        return "F";
      case c_f64 :
        return "D";
      case c_i16 :
        return "S";
      case c_i32 :
        return "I";
      case c_i64 :
        return "J";
      case c_i8 :
        return "B";
      case c_u16 :
        return "C";
      default:
        return "NOT_A_PRIMITIVE";
      }
  }


  /*---------------------------  constructors  --------------------------*/


  /**
   * Constructor, creates an instance.
   */
  Intrinsics()
  {
  }


  /*-----------------------------  methods  -----------------------------*/


  /**
   * Create code for intrinsic feature
   *
   * @param c the C backend
   *
   * @param cl the id of the intrinsic clazz
   */
  CStmnt code(C c, int cl)
  {
    var or = c._fuir.clazzOuterRef(cl);
    var outer =
      or == -1                                         ? null :
      c._fuir.clazzFieldIsAdrOfValue(or)               ? CNames.OUTER.deref() :
      c._fuir.clazzIsRef(c._fuir.clazzResultClazz(or)) ? CNames.OUTER.deref().field(CNames.FIELDS_IN_REF_CLAZZ)
                                                       : CNames.OUTER;

    var in = c._fuir.clazzOriginalName(cl);
    var cg = _intrinsics_.get(in);
    var result = CStmnt.EMPTY;
    if (cg != null)
      {
        _usedIntrinsics.add(in);
        result = cg.get(c, cl, outer, in);
      }
    else
      {
        var at = c._fuir.clazzTypeParameterActualType(cl);
        if (at >= 0)
          {
            // intrinsic is a type parameter, type instances are unit types, so nothing to be done:
            result = CStmnt.EMPTY;
          }
        else
          {
            var msg = "code for intrinsic " + c._fuir.clazzOriginalName(cl) + " is missing";
            Errors.warning(msg);
            result = CStmnt.seq(CExpr.call("fprintf",
                                           new List<>(new CIdent("stderr"),
                                                      CExpr.string("*** error: NYI: %s\n"),
                                                      CExpr.string(msg))),
                                CExpr.call("exit", new List<>(CExpr.int32const(1))));
          }
      }

    return result;
  }


  /**
   * Helper for signed wrapping arithmetic: Since C semantics are undefined for
   * an overflow for signed values, we cast signed values to their unsigned
   * counterparts for wrapping arithmetic and cast the result back to signed.
   *
   * @param c the C backend
   *
   * @param a the left expression
   *
   * @param b the right expression
   *
   * @param op an operator, one of '+', '-', '*'
   *
   * @param unsigned the unsigned type to cast to
   *
   * @param signed the signed type of a and b and the type the result has to be
   * casted to.
   */
  static CExpr castToUnsignedForArithmetic(C c, CExpr a, CExpr b, char op, FUIR.SpecialClazzes unsigned, FUIR.SpecialClazzes signed)
  {
    // C type
    var ut = CTypes.scalar(unsigned);
    var st = CTypes.scalar(signed  );

    // unsigned versions of a and b
    var au = a.castTo(ut);
    var bu = b.castTo(ut);

    // unsigned result
    var ru = switch (op)
      {
      case '+' -> au.add(bu);
      case '-' -> au.sub(bu);
      case '*' -> au.mul(bu);
      default -> throw new Error("unexpected arithmetic operator '" + op + "' for intrinsic.");
      };

    // signed result
    var rs = ru.castTo(st);

    return rs;
  }


  /**
   * if result of expr is -1 return false and assign
   * the result fzE_net_error to res[0]
   * else return true and assign the result of expr to res[0]
   * @param c
   * @param expr
   * @param res
   * @return
   */
  static CStmnt assignNetErrorOnError(C c,CExpr expr, CIdent res)
  {
    var expr_res = new CIdent("expr_res");
    return CStmnt.seq(
      CExpr.decl("int", expr_res),
      expr_res.assign(expr),
      // error
      CExpr.iff(CExpr.eq(expr_res, CExpr.int32const(-1)),
        CStmnt.seq(
          res
            .castTo("fzT_1i32 *")
            .index(CExpr.int32const(0))
            .assign(CExpr.call("fzE_net_error", new List<>())),
          c._names.FZ_FALSE.ret()
        )
      ),
      // success
      CStmnt.seq(
        res
          .castTo("fzT_1i32 *")
          .index(CExpr.int32const(0))
          .assign(expr_res),
        c._names.FZ_TRUE.ret()
      ));
  }


  /**
   * Create code for field-by-field comparison of two value or choice type values.
   *
   * @param c the C backend
   *
   * @param value1 the first value to compare
   *
   * @param value2 the second value to compare
   *
   * @param rt the Fuzion type of the value
   *
   * @param tmp local variable to type `bool` to be set to `true` iff `value1`
   * equals `value2`, and to `false` otherwise.
   *
   * @return code to perform the comparison
   */
  static CStmnt compareValues(C c, CExpr value1, CExpr value2, int rt, CIdent tmp)
  {
    if (PRECONDITIONS) require
      (value1 != null,
       value2 != null);

    CStmnt result;

    if (c._fuir.clazzIsVoidType(rt))
      {
        result = c.reportErrorInCode0("Unexpected comparison of void values. This is a bug in the compiler.");
      }
    else if (c._fuir.clazzIsUnitType(rt))
      { // unit-type values are always equal:
        result = tmp.assign(new CIdent("true"));
      }
    else if (c._fuir.clazzIsRef(rt) ||
             c._fuir.clazzIs(rt, FUIR.SpecialClazzes.c_i8  ) ||
             c._fuir.clazzIs(rt, FUIR.SpecialClazzes.c_i16 ) ||
             c._fuir.clazzIs(rt, FUIR.SpecialClazzes.c_i32 ) ||
             c._fuir.clazzIs(rt, FUIR.SpecialClazzes.c_i64 ) ||
             c._fuir.clazzIs(rt, FUIR.SpecialClazzes.c_u8  ) ||
             c._fuir.clazzIs(rt, FUIR.SpecialClazzes.c_u16 ) ||
             c._fuir.clazzIs(rt, FUIR.SpecialClazzes.c_u32 ) ||
             c._fuir.clazzIs(rt, FUIR.SpecialClazzes.c_u64 )    )
      {
        result = tmp.assign(CExpr.eq(value1, value2));
      }
    else if (c._fuir.clazzIs(rt, FUIR.SpecialClazzes.c_f32))
      {
        result = tmp.assign(CExpr.call("fzE_bitwise_compare_float", new List<>(value1, value2)));
      }
    else if (c._fuir.clazzIs(rt, FUIR.SpecialClazzes.c_f64))
      {
        result = tmp.assign(CExpr.call("fzE_bitwise_compare_float", new List<>(value1, value2)));
      }
    else if (c._fuir.clazzIsChoiceOfOnlyRefs(rt))
      {
        var union1 = value1.field(CNames.CHOICE_UNION_NAME);
        var union2 = value2.field(CNames.CHOICE_UNION_NAME);
        var fld = CNames.CHOICE_REF_ENTRY_NAME;
        var entry1  = union1.field(fld);
        var entry2  = union2.field(fld);
        result = tmp.assign(CExpr.eq(entry1, entry2));
      }
    else if (c._fuir.clazzIsChoice(rt))
      {
        var union1 = value1.field(CNames.CHOICE_UNION_NAME);
        var union2 = value2.field(CNames.CHOICE_UNION_NAME);
        var cazes = new List<CStmnt>();
        for (int i = 0; i < c._fuir.clazzNumChoices(rt); i++)
          {
            var tc = c._fuir.clazzChoice(rt, i);
            var fld = c._fuir.clazzIsRef(tc) ? CNames.CHOICE_REF_ENTRY_NAME
                                             : new CIdent(CNames.CHOICE_ENTRY_NAME + i);
            var entry1  = union1.field(fld);
            var entry2  = union2.field(fld);
            var cmp = compareValues(c, entry1, entry2, tc, tmp);
            cazes.add(CStmnt.caze(new List<>(CExpr.int32const(i)),
                                  CStmnt.seq(cmp, CStmnt.BREAK)));
          }
        result = CStmnt.iff(CExpr.eq(value1.field(CNames.TAG_NAME),
                                     value2.field(CNames.TAG_NAME)),
                            CStmnt.suitch(value1.field(CNames.TAG_NAME),
                                          cazes,
                                          null),
                            tmp.assign(new CIdent("false")));
      }
    else // not a choice, so a 'normal' product type
      {
        result = tmp.assign(new CIdent("true"));
        for (var i = 0; i < c._fuir.clazzNumFields(rt); i++)
          {
            var fi = c._fuir.clazzField(rt, i);
            if (c._types.fieldExists(fi))
              {
                var rti = c._fuir.clazzResultClazz(fi);
                var f1 = value1.field(c._names.fieldName(fi));
                var f2 = value2.field(c._names.fieldName(fi));
                result = CStmnt.seq(result,
                                    CStmnt.iff(tmp,
                                               compareValues(c, f1, f2, rti, tmp)));
              }
          }
      }
    return result;
  }

}

/* end of file */<|MERGE_RESOLUTION|>--- conflicted
+++ resolved
@@ -325,143 +325,6 @@
           ).ret();
         });
     put("fuzion.std.exit"      , (c,cl,outer,in) -> CExpr.call("exit", new List<>(A0)));
-<<<<<<< HEAD
-=======
-    put("fuzion.sys.fileio.read"         , (c,cl,outer,in) ->
-        {
-          var result = new CIdent("result");
-          var zero = new CIdent("0");
-          return CStmnt.seq(
-            CExpr.decl("int", result, CExpr.call("fread", new List<>(A1, CExpr.int8const(1), A2, A0.castTo("FILE *")))),
-            CExpr.iff(CExpr.notEq(CExpr.call("ferror", new List<>(A0.castTo("FILE *"))), zero),
-              CExpr.int32const(-2).ret()),
-            CExpr.iff(result.eq(zero).and(CExpr.notEq(CExpr.call("feof", new List<>(A0.castTo("FILE *"))), zero)),
-              CExpr.int32const(-1).ret()),
-            result.castTo("fzT_1i32").ret()
-          );
-        });
-    put("fuzion.sys.fileio.write"        , (c,cl,outer,in) ->
-        {
-          return CStmnt.seq(
-            CExpr.call("fwrite",
-                            new List<>(
-                              A1.castTo("void *"),      // the data
-                              CExpr.sizeOfType("char"), //
-                              A2,                       // how many bytes to write
-                              A0.castTo("FILE *")       // the file descriptor
-                            )),
-            CExpr.iff(CExpr.notEq(CExpr.call("ferror", new List<>(A0.castTo("FILE *"))), new CIdent("0")),
-              CExpr.int32const(-1).ret()),
-            CExpr.int32const(0).ret()
-          );
-        });
-    put("fuzion.sys.fileio.move"         , (c,cl,outer,in) ->
-        {
-          var resultIdent = new CIdent("result");
-          return CStmnt.seq(
-            CExpr.decl("int", resultIdent, CExpr.call("rename", new List<>(A0.castTo("char *"), A1.castTo("char *")))),
-            // Testing if rename was successful
-            CExpr.iff(resultIdent.eq(CExpr.int8const(0)), c._names.FZ_TRUE.ret()),
-            c._names.FZ_FALSE.ret()
-            );
-        }
-        );
-    put("fuzion.sys.fileio.create_dir"   , (c,cl,outer,in) ->
-        {
-          var resultIdent = new CIdent("result");
-          return CStmnt.seq(
-            CExpr.decl("int", resultIdent, CExpr.call("fzE_mkdir", new List<>(A0.castTo("char *")))),
-            CExpr.iff(resultIdent.eq(new CIdent("0")), c._names.FZ_TRUE.ret()),
-            c._names.FZ_FALSE.ret());
-        }
-        );
-    put("fuzion.sys.fileio.stats"   , (c,cl,outer,in) ->
-      CExpr.iff(
-        CExpr.call("fzE_stat", new List<>(A0.castTo("const char *"), A1.castTo("int64_t *")))
-          .eq(CExpr.int8const(0)),
-            c._names.FZ_TRUE.ret(),
-            c._names.FZ_FALSE.ret()));
-    put("fuzion.sys.fileio.lstats"   , (c,cl,outer,in) ->
-      CExpr.iff(
-        CExpr.call("fzE_lstat", new List<>(A0.castTo("const char *"), A1.castTo("int64_t *")))
-          .eq(CExpr.int8const(0)),
-            c._names.FZ_TRUE.ret(),
-            c._names.FZ_FALSE.ret()));
-    put("fuzion.sys.fileio.open"   , (c,cl,outer,in) ->
-        {
-          return CExpr.call("fzE_file_open", new List<>(
-              A0.castTo("char *"),
-              A1.castTo("int64_t *"),
-              A2.castTo("int8_t")));
-        }
-        );
-    put("fuzion.sys.fileio.close"   , (c,cl,outer,in) ->
-        {
-          return CStmnt.seq(
-            errno.assign(new CIdent("0")),
-            CStmnt.iff(CExpr.call("fclose", new List<>(A0.castTo("FILE *"))).eq(CExpr.int8const(0)), CExpr.int8const(0).ret()),
-            errno.castTo("fzT_1i8").ret()
-            );
-        }
-        );
-    put("fuzion.sys.fileio.seek"   , (c,cl,outer,in) ->
-        {
-          var seekResults = new CIdent("seek_results");
-          return CStmnt.seq(
-            errno.assign(new CIdent("0")),
-            CExpr.decl("fzT_1i64 *", seekResults, A2.castTo("fzT_1i64 *")),
-            CStmnt.iff(CExpr.call("fseek", new List<>(A0.castTo("FILE *"), A1.castTo("long"), new CIdent("SEEK_SET"))).eq(CExpr.int8const(0)),
-            seekResults.index(0).assign(CExpr.call("ftell", new List<>(A0.castTo("FILE *"))).castTo("fzT_1i64"))),
-            seekResults.index(1).assign(errno.castTo("fzT_1i64"))
-            );
-        }
-        );
-    put("fuzion.sys.fileio.file_position"   , (c,cl,outer,in) ->
-        {
-          var positionResults = new CIdent("position_results");
-          return CStmnt.seq(
-            errno.assign(new CIdent("0")),
-            CExpr.decl("fzT_1i64 *", positionResults, A1.castTo("fzT_1i64 *")),
-            positionResults.index(0).assign(CExpr.call("ftell", new List<>(A0.castTo("FILE *"))).castTo("fzT_1i64")),
-            positionResults.index(1).assign(errno.castTo("fzT_1i64"))
-            );
-        }
-        );
-
-    put("fuzion.sys.fileio.mmap"  , (c,cl,outer,in) -> CExpr.call("fzE_mmap", new List<CExpr>(
-      A0.castTo("FILE * "),   // file
-      A1.castTo("uint64_t"),  // offset
-      A2.castTo("size_t"),    // size
-      A3.castTo("int *")      // int[1] contains success=0 or error=-1
-    )).ret());
-    put("fuzion.sys.fileio.munmap", (c,cl,outer,in) -> CExpr.call("fzE_munmap", new List<CExpr>(
-      A0.castTo("void *"),    // address
-      A1.castTo("size_t")     // size
-    )).ret());
-    put("fuzion.sys.fileio.mapped_buffer_get", (c,cl,outer,in) -> A0.castTo("int8_t*").index(A1).ret());
-    put("fuzion.sys.fileio.mapped_buffer_set", (c,cl,outer,in) -> A0.castTo("int8_t*").index(A1).assign(A2.castTo("int8_t")));
-    put("fuzion.sys.fileio.open_dir", (c,cl,outer,in) -> CExpr.call("fzE_opendir", new List<CExpr>(
-      A0.castTo("char *"),
-      A1.castTo("int64_t *")
-    )));
-    put("fuzion.sys.fileio.read_dir", (c,cl,outer,in) ->
-      {
-        var d_name = new CIdent("d_name");
-        var rc = c._fuir.clazzResultClazz(cl);
-        return CStmnt.seq(
-          CStmnt.decl("char *", d_name, CExpr.call("fzE_readdir", new List<>(A0.castTo("intptr_t *")))),
-          CStmnt.iff(d_name.eq(new CIdent("NULL")), CStmnt.seq(
-            c.heapClone(c.constString("error in read_dir encountered NULL pointer"), rc).ret())),
-          c.heapClone(c.constString(d_name, CExpr.call("strlen", new List<>(d_name)).castTo("int")), rc).ret()
-        );
-      });
-    put("fuzion.sys.fileio.read_dir_has_next", (c,cl,outer,in) -> {
-      return CStmnt.iff(CExpr.call("fzE_read_dir_has_next", new List<>(A0.castTo("intptr_t *"))), c._names.FZ_FALSE.ret(),
-        c._names.FZ_TRUE.ret());
-    });
-    put("fuzion.sys.fileio.close_dir", (c,cl,outer,in) -> CExpr.call("fzE_closedir", new List<>(A0.castTo("intptr_t *"))).ret());
-
->>>>>>> 7e9c5481
     put("fuzion.sys.fatal_fault0"      , (c,cl,outer,in) ->
         CStmnt.seq(CExpr.fprintfstderr("*** failed %s: `%s`\n", new CExpr[] {A0.castTo("char *"),
                                                                              A1.castTo("char *")}),
