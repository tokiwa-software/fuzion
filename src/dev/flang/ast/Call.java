--- conflicted
+++ resolved
@@ -2156,14 +2156,7 @@
    */
   public void box(AbstractFeature outer)
   {
-<<<<<<< HEAD
-    if (CHECKS) check
-      (Errors.count() != 0 || _resolvedFormalArgumentTypes != null);
-
-    if (!_forFun && _type != Types.t_ERROR && _resolvedFormalArgumentTypes != null)
-=======
     if (_type != Types.t_ERROR)
->>>>>>> e42a2025
       {
         int fsz = _resolvedFormalArgumentTypes.length;
         if (_actuals.size() ==  fsz)
