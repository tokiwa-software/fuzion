/*

This file is part of the Fuzion language implementation.

The Fuzion language implementation is free software: you can redistribute it
and/or modify it under the terms of the GNU General Public License as published
by the Free Software Foundation, version 3 of the License.

The Fuzion language implementation is distributed in the hope that it will be
useful, but WITHOUT ANY WARRANTY; without even the implied warranty of
MERCHANTABILITY or FITNESS FOR A PARTICULAR PURPOSE.  See the GNU General Public
License for more details.

You should have received a copy of the GNU General Public License along with The
Fuzion language implementation.  If not, see <https://www.gnu.org/licenses/>.

*/

/*-----------------------------------------------------------------------
 *
 * Tokiwa Software GmbH, Germany
 *
 * Source of class Call
 *
 *---------------------------------------------------------------------*/

package dev.flang.ast;

import java.util.Arrays;
import java.util.ListIterator;

import dev.flang.util.Errors;
import dev.flang.util.FuzionConstants;
import dev.flang.util.List;
import dev.flang.util.SourcePosition;
import dev.flang.util.SourceRange;
import dev.flang.util.YesNo;
import dev.flang.util.Pair;


/**
 * Call is an expression that is a call to a class and that results in
 * the result value of that class.
 *
 * @author Fridtjof Siebert (siebert@tokiwa.software)
 */
public class Call extends AbstractCall
{


  /*----------------------------  constants  ----------------------------*/


  /**
   * Dummy Call. Used to represent errors.
   */
  public static Call ERROR;


  /*----------------------------  variables  ----------------------------*/


  /**
   * The sourcecode position of this expression, used for error messages.
   */
  private final SourcePosition _pos;


  /**
   * name of called feature, set by parser
   */
  protected String _name;
  public String name() { return _name; }


  /**
   * For a call a.b.4 with a select clause ".4" to pick a variant from a field
   * of an open generic type, this is the chosen variant.
   */
  protected int _select;
  public int select() { return _select; }


  /**
   * actual generic arguments, set by parser
   */
  public /*final*/ List<AbstractType> _generics; // NYI: Make this final again when resolveTypes can replace a call
  public final List<AbstractType> _unresolvedGenerics;
  public List<AbstractType> actualTypeParameters()
  {
    var res = _generics;
    if (_generics == NO_GENERICS && needsToInferTypeParametersFromArgs())
      {
        res = new List<>();
        for (Generic g : _calledFeature.generics().list)
          {
            if (!g.isOpen())
              {
                res.add(Types.t_UNDEFINED);
              }
          }
      }
    // res.freeze();  -- NYI: res.freeze not possible here since Function.propagateTypeAndInferResult performs gs.set
    return res;
  }


  /**
   * Actual arguments, set by parser
   */
  public List<Expr> _actuals;
  public List<Expr> actuals() { return _actuals; }


  /**
   * the target of the call, null for "this". Set by parser
   */
  protected Expr _target;
  public Expr target() { return _target; }
  private FeatureAndOuter _targetFrom = null;


  /**
   * Since _target will be replaced during phases RESOLVING_DECLARATIONS or
   * RESOLVING_TYPES we keep a copy of the original.  We will need the original
   * later to check if there is an ambiguity between the found called feature
   * and the partial application of another feature,
   * see @partiallyApplicableAlternative).
   */
  private final Expr _originalTarget;


  /**
   * The feature that is called by this call, resolved when
   * loadCalledFeature() is called.
   */
  protected AbstractFeature _calledFeature;


  /**
   * After an unsuccessful attempt was made to find the called feature, this
   * will be set to a Runnable that reports the corresponding error. The error
   * output is delayed because partial application may later fix this once we
   * know better what the expected target type is.
   */
  Runnable _pendingError = null;


  /**
   * Static type of this call. Set during resolveTypes().
   */
  AbstractType _type;


  /**
   * For static type analysis: This gives the resolved formal argument types for
   * the arguments of this call.  During type checking, it has to be checked
   * that the actual arguments can be assigned to these types.
   *
   * The number of resolved formal arguments might be different to the number of
   * formal arguments in case the last formal argument is of an open generic
   * type.
   */
  AbstractType[] _resolvedFormalArgumentTypes = null;


  private boolean _recursiveResolveType = false;


  /**
   * Will be set to true for a call to a direct parent feature in an inheritance
   * call.
   */
  public boolean _isInheritanceCall = false;
  public boolean isInheritanceCall() { return _isInheritanceCall; }


  /**
   * Flag that is set be resolveImmediateFunctionCall if a call {@code f()} is
   * converted to {@code f.call} for nullary functions or lazy values.  This is needed
   * to avoid a possible error for a potential partial application ambiguity.
   */
  boolean _wasImplicitImmediateCall = false;
  int _originalArgCount;


  /**
   * A call that has been moved to a new instance of Call due to syntax sugar.
   * In particular, a call {@code a < b} on the right hand side of a chained boolean
   * call will be moved here while this will be replaced by a call to
   * {@code bool.infix &&}.  Also, an implicit call like {@code f()} that is turned into
   * {@code f.call}  will see the  new call moved to this.
   */
  Call _movedTo = null;


  /**
   * If this Call is the target of another call, this field will be set to that
   * other Call when this is created.
   *
   * This will be used to produce suggestions to fix errors reported for this
   * call.
   */
  public Call _targetOf_forErrorSolutions = null;


  /*-------------------------- constructors ---------------------------*/


  /**
   * Constructor to read a local field
   *
   * @param pos the sourcecode position, used for error messages.
   *
   * @param n the name of the called feature
   */
  Call(SourcePosition pos, String n)
  {
    this(pos, null, n);
  }


  /**
   * Constructor to read a field in target t
   *
   * @param pos the sourcecode position, used for error messages.
   *
   * @param t the target of the call, null if none.
   *
   * @param n the name of the called feature
   */
  Call(SourcePosition pos, Expr t, String n)
  {
    this(pos, t, n, Expr.NO_EXPRS);
  }


  /**
   * Constructor to call feature with name 'n' on target 't' with actual
   * arguments 'la'.
   *
   * @param pos the sourcecode position, used for error messages.
   *
   * @param t the target of the call, null if none.
   *
   * @param n the name of the called feature
   *
   * @param la list of actual arguments
   */
  Call(SourcePosition pos, Expr t, String n, List<Expr> la)
  {
    this(pos, t, n, -1, NO_GENERICS, la, null, null);

    if (PRECONDITIONS) require
      (la != null);
  }


  /**
   * Constructor for a call whose called feature is already known, typically
   * because this call is created artificially for some syntactic sugar and not
   * by parsing source code.
   *
   * @param pos the sourcecode position, used for error messages.
   *
   * @param t the target of the call, null if none.
   *
   * @param calledFeature the called feature, must not be null
   */
  Call(SourcePosition pos, Expr t, AbstractFeature calledFeature)
  {
    this(pos, t, calledFeature.featureName().baseName(), Expr.NO_EXPRS);
    this._calledFeature = calledFeature;
  }


  /**
   * Constructor for a call to an anonymous feature declared in an expression.
   *
   * @param pos the sourcecode position, used for error messages.
   *
   * @param anonymous the anonymous feature
   */
  public Call(SourcePosition pos,
              Feature anonymous)
  {
    this(pos, new This(pos), anonymous);
  }



  /**
   * Constructor to low-level initialize all the fields directly.  This is
   * currently used to create calls to construct type features.
   *
   * @param pos the sourcecode position, used for error messages.
   *
   * @param target the target of the call, null if none.
   *
   * @param generics
   *
   * @param actuals
   *
   * @param calledFeature
   *
   * @param type
   */
  Call(SourcePosition pos,
       Expr target,
       List<AbstractType> generics,
       List<Expr> actuals,
       AbstractFeature calledFeature,
       AbstractType type)
  {
    this(pos, target, calledFeature.featureName().baseName(), -1, generics, actuals, calledFeature, type);
    if (PRECONDITIONS) check
      (calledFeature.generics().sizeMatches(generics) || generics.contains(Types.t_ERROR));
  }


  /**
   * Constructor to low-level initialize all the fields directly.  This is
   * currently used to create immediate calls 'f.call a' from 'f a'.
   *
   * @param pos the sourcecode position, used for error messages.
   *
   * @param target the target of the call, null if none.
   *
   * @param name the name of the called feature
   *
   * @param select for selecting a open type parameter field, this gives the
   * index '.0', '.1', etc. -1 for none.
   *
   * @param generics
   *
   * @param actuals
   *
   * @param calledFeature
   *
   * @param type
   */
  Call(SourcePosition pos,
       Expr target,
       String name,
       int select,
       List<AbstractType> generics,
       List<Expr> actuals,
       AbstractFeature calledFeature,
       AbstractType type)
  {
    if (PRECONDITIONS) require
      (Errors.any() || generics.stream().allMatch(g -> !g.containsError()),
       name != FuzionConstants.UNIVERSE_NAME);

    this._pos = pos;
    this._name = name;
    this._select = select;
    this._generics = generics;
    this._unresolvedGenerics = generics;
    this._actuals = actuals;
    this._target = target;
    if (target instanceof Call tc)
      {
        tc._targetOf_forErrorSolutions = this;
      }
    this._originalTarget = _target;
    this._calledFeature = calledFeature;
    this._type = type;
  }


  /*-----------------------------  methods  -----------------------------*/


  /**
   * The sourcecode position of this expression, used for error messages.
   */
  public SourcePosition pos()
  {
    return _pos;
  }


  /**
   * Get the type of the target.  In case the target's type is a generic type
   * parameter, return its constraint.
   *
   * @return the type of the target or Types.t_UNDEFINED if unknown.
   */
  private AbstractType targetTypeOrConstraint(Resolution res, Context context)
  {
    if (PRECONDITIONS) require
      (_target != null);

    var result = _target.typeForInferencing();
    if (result == null)
      {
        result = Types.t_UNDEFINED;
      }

    result = result.selfOrConstraint(res, context);

    if (POSTCONDITIONS) ensure
      (!result.isGenericArgument());
    return result;
  }


  /**
   * Helper to check if the target of this call is undefined, i.e., it might
   * have a pending error.
   */
  private boolean targetTypeUndefined()
  {
    return _target != null && _target.typeForInferencing() == null;
  }


  /**
   * Convert a formal argument type in this call to the actual type defined by
   * the target of this call and the actual type parameters given in this call.
   *
   * @param res this is called during type resolution, res gives the resolution
   * instance.
   *
   * @param frmlT the formal type. Might contain Types.t_UNDEFINED since this is
   * used during type resolution and type inference
   *
   * @param context the source code context where this Call is used
   *
   * @return the actual type applying actual type parameters known from the
   * target of this call and actual type parameters given in this call. Result
   * is interned.
   */
  private AbstractType actualArgType(Resolution res, AbstractType frmlT, AbstractFeature arg, Context context)
  {
    if (PRECONDITIONS) require
      (!frmlT.isOpenGeneric());

    AbstractType result = adjustThisTypeForTarget(frmlT, true, arg, context);
    result = targetTypeOrConstraint(res, context)
      .actualType(result, context)
      .applyTypePars(_calledFeature, _generics);

    if (POSTCONDITIONS) ensure
      (result != null);

    return result;
  }



  /**
   * Is the target of this call a type parameter?
   *
   * @return true for a call to {@code T.xyz}, {@code U.xyz} or {@code V.xyz} in a feature
   * {@code f(T,U,V type)}, false otherwise.
   */
  private boolean targetIsTypeParameter()
  {
    return _target instanceof Call tc && tc != ERROR && tc._calledFeature.isTypeParameter();
  }


  /**
   * Get the type of the target as seen by this call
   *
   * When calling {@code X.f} and {@code X} is a type parameter and {@code f} is a constructor,
   * then {@code X}'s type is the type {@code X}, while for a function {@code f} the type is {@code X}'s
   * constraint.
   *
   * @param context the source code context where this Call is used
   *
   * @return the type of the target.
   */
  private AbstractType targetType(Resolution res, Context context)
  {
    _target = res.resolveType(_target, context);
    return
      // NYI: CLEANUP: For a type parameter, the feature result type is abused
      // and holds the type parameter constraint.  As a consequence, we have to
      // fix this here and set the type of the target explicitly here.
      //
      // Would be better if AbstractFeature.resultType() would do this for us:
      _target instanceof Call tc &&
      targetIsTypeParameter()          ? tc.calledFeature().asGenericType() :
      calledFeature().isConstructor()  ? _target.type()
                                       : targetTypeOrConstraint(res, context);
  }


  /**
   * Get the feature of the target of this call.
   *
   * @param res this is called during type resolution, res gives the resolution
   * instance.
   *
   * @param context the source code context where this Call is used. For a call
   * c in an inherits clause ("f : c { }"), context.outerFeature() is the outer
   * feature of f.
   *
   * @return the feature of the target of this call or null if lookup for the
   * target feature failed.
   */
  protected AbstractFeature targetFeature(Resolution res, Context context)
  {
    AbstractFeature result;

    // are we searching for features called via outer's inheritance calls?
    if (res.state(context.outerFeature()) == State.RESOLVING_INHERITANCE)
      {
        if (_target instanceof Universe)
          {
            result = _target.type().feature();
          }
        else if (_target instanceof Call tc)
          {
            _target.loadCalledFeature(res, context);
            result = tc.calledFeature();
          }
        else
          {
            result = context.outerFeature().outer();   // For an inheritance call, we do not permit call to outer' features,
                                                       // but only to the outer clazz' features:
          }
      }
    else if (_target != null)
      {
        _target.loadCalledFeature(res, context);
        _target = res.resolveType(_target, context);
        var tt = targetTypeOrConstraint(res, context);
        result = tt == Types.t_UNDEFINED ? null : tt.feature();
      }
    else
      { // search for feature in outer
        result = context.outerFeature();
      }

    return result;
  }


  /*-------------------------------------------------------------------*/


  /**
   * if loadCalledFeature is about to fail, try if we can convert this call into
   * a chain of boolean calls:
   *
   * check if we have a call of the form
   *
   * <pre>{@code
   *   a < b <= c
   * }</pre>
   *
   * and convert it to
   *
   * <pre>{@code
   *   a < {tmp := b; tmp} && tmp <= c
   * }</pre>
   *
   * @param res Resolution instance
   *
   * @param context the source code context where this Call is used
   */
  protected void findChainedBooleans(Resolution res, Context context)
  {
  }


  /*-------------------------------------------------------------------*/


  /**
   * Load all features that are called by this expression.  This is called
   * during state RESOLVING_INHERITANCE for calls in the inherits clauses and
   * during state RESOLVING_TYPES for all other calls.
   *
   * @param res the resolution instance.
   * instance.
   *
   * @param context the source code context where this Call is used. For a call
   * c in an inherits clause ("f : c { }"), context.outerFeature() is the outer
   * feature of f.
   */
  void loadCalledFeature(Resolution res, Context context)
  {
    if (PRECONDITIONS) require
      (context != null);
    var ignore = loadCalledFeatureUnlessTargetVoid(res, context);
  }


  /**
   * Load all features that are called by this expression.  This is called
   * during state RESOLVING_INHERITANCE for calls in the inherits clauses and
   * during state RESOLVING_TYPES for all other calls.
   *
   * @param res the resolution instance.
   * instance.
   *
   * @param context the source code context where this Call is used. For a call
   * c in an inherits clause ("f : c { }"), context.outerFeature() is the outer
   * feature of f.
   *
   * @return true if everything is fine, false in case the target results in
   * void and we hence can replace the call by _target.
   */
  private boolean loadCalledFeatureUnlessTargetVoid(Resolution res, Context context)
  {
    var outer = context.outerFeature();
    if (PRECONDITIONS) require
      (outer.isTypeParameter()   // NYI: type parameters apparently inherit ANY and are not resolved yet. Type parameters should not inherit anything and this special handling should go.
       ||
       (res.state(outer) == State.RESOLVING_INHERITANCE
       ? res.state(outer.outer()).atLeast(State.RESOLVING_DECLARATIONS)
       : res.state(outer)        .atLeast(State.RESOLVING_DECLARATIONS)));

    var targetVoid = false;
    AbstractFeature targetFeature = null;
    if (_calledFeature == null)
      {
        targetFeature = targetFeature(res, context);
        if (CHECKS) check
          (Errors.any() || targetFeature != Types.f_ERROR);
        targetVoid = Types.resolved != null && targetFeature == Types.resolved.f_void && targetFeature != outer;
        if (targetVoid || targetFeature == Types.f_ERROR)
          {
            _calledFeature = Types.f_ERROR;
          }
      }
    if (_calledFeature == null && targetFeature != null)
      {
        res.resolveDeclarations(targetFeature);
        var found = findOnTarget(res, targetFeature, true);
        var fos = found.v0();
        var fo  = found.v1();
        if (fo != null &&
            !isSpecialWrtArgs(fo._feature) &&
            fo._feature != Types.f_ERROR &&
            _generics.isEmpty() &&
            _actuals.size() != fo._feature.valueArguments().size() &&
            !fo._feature.hasOpenGenericsArgList(res))
          {
            splitOffTypeArgs(res, fo._feature, outer);
          }
        if (fo != null)
          {
            _calledFeature = fo._feature;
            if (_target == null)
              {
                _target = fo.target(pos(), res, context);
                _targetFrom = fo;
              }
          }

        if (_calledFeature == null &&                 // nothing found, so flag error
            (Types.resolved == null ||                // may happen when building bad base.fum
             targetFeature != Types.resolved.f_void)) // but allow to call anything on void
          {
            var tf = targetFeature;
            _pendingError = ()->
              {
                if (!fos.isEmpty() && _actuals.size() == 0 && fos.get(0)._feature.isChoice())
                  { // give a more specific error when trying to call a choice feature
                    AstErrors.cannotCallChoice(pos(), fos.get(0)._feature);
                  }
                else
                  {
                    var calledName = FeatureName.get(_name, _actuals.size());
                    AstErrors.calledFeatureNotFound(this,
                                                    calledName,
                                                    tf,
                                                    _target,
                                                    FeatureAndOuter.findExactOrCandidate(fos,
                                                                                        (FeatureName fn) -> false,
                                                                                        (AbstractFeature f) -> f.featureName().equalsBaseName(calledName)),
                                                    hiddenCandidates(res, tf, calledName));
                  }
              };
          }

      }
    if (_calledFeature == null)
      { // nothing found, try if we can build a chained bool: `a < b < c` => `(a < b) && (a < c)`
        resolveTypesOfActuals(res, context);
        findChainedBooleans(res, context);
      }
    // !isInheritanceCall: see issue #2153
    if (_calledFeature == null && !isInheritanceCall())
      { // nothing found, try if we can build operator call: `a + b` => `x.y.z.this.infix + a b`
        findOperatorOnOuter(res, context);
      }
    if (_calledFeature == Types.f_ERROR)
      {
        _actuals = new List<>();
      }

    // example where this is relevant:
    // (fails when trying to resolve `zip` but does not know fibs result type yet)
    // fz -e "fibs => { 0 : (1 : fibs.zip (fibs.drop 1) (+))}; say fibs"
    if (_calledFeature == null && _target instanceof Call c && c.calledFeatureKnown() && targetFeature(res, context) == null)
      {
        AstErrors.failedToInferType(c);
      }

    resolveTypesOfActuals(res, context);

    if (POSTCONDITIONS) ensure
      (Errors.any() || !calledFeatureKnown() || _calledFeature != Types.f_ERROR || targetVoid,
       Errors.any() || _target        != Call.ERROR,
       Errors.any() || _calledFeature != null || _pendingError != null || targetTypeUndefined(),
       Errors.any() || _target        != null || _pendingError != null);

    return !targetVoid;
  }


  /**
   * Find the feature that may be called on the given target
   *
   * @param res the resolution instance
   *
   * @param target the - assumed - target of the call
   *
   * @return a pair of
   *          1) all found features matching the name
   *          2) the matching feature or null if none was found
   */
  private Pair<List<FeatureAndOuter>, FeatureAndOuter> findOnTarget(Resolution res, AbstractFeature target, boolean mayBeSpecialWrtArgs)
  {
    var calledName = FeatureName.get(_name, _actuals.size());
    var fos = res._module.lookup(target, _name, this, _target == null, false);
    for (var fo : fos)
      {
        if (fo._feature instanceof Feature ff && ff.state().atLeast(State.RESOLVED_DECLARATIONS))
          {
            ff.resolveArgumentTypes(res);
          }
      }
    var fo = FeatureAndOuter.filter(fos, pos(), FuzionConstants.OPERATION_CALL, calledName,
      ff -> mayMatchArgList(ff, false) || ff.hasOpenGenericsArgList(res));
    if (fo == null && mayBeSpecialWrtArgs)
      { // handle implicit calls `f()` that expand to `f.call()`:
        fo =
          FeatureAndOuter.filter(fos, pos(), FuzionConstants.OPERATION_CALL, calledName, ff -> isSpecialWrtArgs(ff));
      }
    return new Pair<>(fos, fo);
  }


  /**
   * Check if there is a pending error from an unsuccessful attempt to find the
   * called feature.  If so, report the corresponding error and set this call
   * into an error state (with _calledFeature, _target, _actuals and _type set
   * to suitable error values).
   */
  void reportPendingError()
  {
    if (_pendingError != null)
      {
        _pendingError.run();
        _pendingError = null;
        setToErrorState();
      }
  }


  /**
   * After an error occurred for this call, set the called feature, target and
   * type all to corresponding error values to avoid further error
   * reporting. Also erase all actual arguments.
   */
  void setToErrorState()
  {
    if (PRECONDITIONS) require
      (Errors.any());

    if (!Types._options.isLanguageServer())
      {
        _calledFeature = Types.f_ERROR;
        _target = Call.ERROR;
        _actuals = new List<>();
        _generics = new List<>();
        _type = Types.t_ERROR;
        if (_movedTo != null)
          {
            _movedTo.setToErrorState();
          }
      }
  }


  /**
   * Try to find an alternative called feature by using partial application. If
   * a suitable alternative is found, return it.
   *
   * @param res this is called during type inference, res gives the resolution
   * instance.
   *
   * @param context the source code context where this Call is used
   *
   * @param expectedType the expected type.
   */
  FeatureAndOuter partiallyApplicableAlternative(Resolution res, Context context, AbstractType expectedType)
  {
    if (PRECONDITIONS) require
      (expectedType.isFunctionTypeExcludingLazy(),
       _name != null);

    FeatureAndOuter result = null;
    var n = expectedType.arity() + (_wasImplicitImmediateCall ? _originalArgCount : _actuals.size());

    // if loadCalledFeatureUnlessTargetVoid has found a suitable called
    // feature in an outer feature, it will have replaced a null _target, so
    // we check _originalTarget here to not check all outer features:
    var traverseOuter = _originalTarget == null;
    var targetFeature = traverseOuter ? context.outerFeature() : targetFeature(res, context);
    if (targetFeature != null)
      {
        var fos = res._module.lookup(targetFeature, _name, this, traverseOuter, false);
        var calledName = FeatureName.get(_name, n);
        result = FeatureAndOuter.filter(fos, pos(), FuzionConstants.OPERATION_CALL, calledName, ff -> ff.valueArguments().size() == n);
      }
    return result;
  }


  /**
   * Is this an operator call like {@code a+b} or {@code -x} in contrast to a named call {@code f}
   * or {@code t.g}?
   *
   * @param parenthesesAllowed true if an operator call in parentheses is still
   * ok.  {@code (+x)}.
   */
  boolean isOperatorCall(boolean parenthesesAllowed)
  {
    return false;
  }


  /**
   * @return list of features that would match called name and args but are not visible.
   */
  private List<FeatureAndOuter> hiddenCandidates(Resolution res, AbstractFeature targetFeature, FeatureName calledName)
  {
    var fos = res._module.lookup(targetFeature, _name, this, _target == null, true);
    for (var fo : fos)
      {
        if (fo._feature instanceof Feature ff && ff.state().atLeast(State.RESOLVED_DECLARATIONS))
          {
            ff.resolveArgumentTypes(res);
          }
      }
    return FeatureAndOuter
      .findExactOrCandidate(
        fos,
        (FeatureName fn) -> fn.equalsExceptId(calledName),
        ff -> mayMatchArgList(ff, false) || ff.hasOpenGenericsArgList(res)
    );
  }


  /**
   * Field used to detect and avoid repeated calls to resolveTypesOfActuals for
   * the same context.  Moving the call into a lambda or a lazy value will
   * change its context and resolution of actuals will have to be repeated.
   */
  protected Context _actualsResolvedFor;


  /**
   * Resolve types of actual arguments for given outer features.  This may be
   * called repeatedly with different outer arguments as a result of this call
   * being moved into a different feature (lambda, lazy, etc.).
   *
   * @param res the resolution instance
   *
   * @param context the source code context where this Call is used
   */
  private void resolveTypesOfActuals(Resolution res, Context context)
  {
    if (_actualsResolvedFor != context)
      {
        _actualsResolvedFor = context;

        context.outerFeature().whenResolvedTypes
          (() ->
           {
             var i = _actuals.listIterator();
             while (i.hasNext() &&
                    _actualsResolvedFor == context  && // Abandon resolution if context changed.
                    _calledFeature != null &&          // call itself is not resolved (due to partial application)
                    _calledFeature != Types.f_ERROR)   // or call itself could not be resolved
               {
                 var a = i.next();
                 var a1 = res.resolveType(a, context);
                 if (CHECKS) check
                   (a1 != null);
                 i.set(a1);
               }
           });
      }
  }


  /**
   * For an infix, prefix or postfix operator call of the form
   *
   *   a ⨁ b     -- or --
   *   ⨁ a       -- or --
   *   a ⨁
   *
   * that was not found within the target 'a', try to find this operator in 'thiz'
   * or any outer feature.  If found in X.Y.Z.this, then convert this call into
   *
   *   X.Y.Z.this.infix  ⨁ a b     -- or --
   *   X.Y.Z.this.prefix ⨁ a       -- or --
   *   X.Y.Z.this.postix ⨁ a       ,
   *
   * respectively.  This permits the introduction of binary or unary operators
   * within any feature, e.g., within unit type features that can be inherited
   * from or even in the universe.
   *
   * If successful, field _calledFeature will be set to the called feature and
   * fields _target and _actuals will be changed accordingly.
   *
   * @param res Resolution instance
   *
   * @param context the source code context where this Call is used
   */
  private void findOperatorOnOuter(Resolution res, Context context)
  {
    if (_name.startsWith(FuzionConstants.INFIX_OPERATOR_PREFIX  ) ||
        _name.startsWith(FuzionConstants.PREFIX_OPERATOR_PREFIX ) ||
        _name.startsWith(FuzionConstants.POSTFIX_OPERATOR_PREFIX)    )
      {
        var calledName = FeatureName.get(_name, _actuals.size()+1);
        var fo = res._module.lookup(context.outerFeature(), _name, this, true, false);
        var foa = FeatureAndOuter.filter(fo, pos(), FuzionConstants.OPERATION_CALL, calledName, ff -> mayMatchArgList(ff, true));
        if (foa != null)
          {
            _calledFeature = foa._feature;
            _resolvedFormalArgumentTypes = null;
            _pendingError = null;
            var newActuals = new List<>(_target);
            newActuals.addAll(_actuals);
            _actuals = newActuals;
            _target = foa.target(pos(), res, context);
          }
      }
  }


  /**
   * For a call of the form
   *
   *   array i32 10 i->i*i
   *
   * split the actuals list (i32, 10, i->i*i) into generics (i32) and actuals
   * (10, i->i*i).
   *
   * @param calledFeature the feature we are calling
   *
   * @param outer the feature surrounding this call
   */
  protected void splitOffTypeArgs(Resolution res, AbstractFeature calledFeature, AbstractFeature outer)
  {
  }


  /**
   * Check if this call would need special handling of the argument count
   * in case the _calledFeature would be ff. This is the case for open generics,
   * "fun a.b.f" calls and implicit calls using f() for f returning Function value.
   *
   * @param ff the called feature candidate.
   *
   * @return true iff ff may be the called feature due to the special cases
   * listed above.
   */
  private boolean isSpecialWrtArgs(AbstractFeature ff)
  {
    /* maybe an implicit call to a Function / Routine, see resolveImmediateFunctionCall() */
    return ff.arguments().size()==0;
  }


  /**
   * Check if the actual arguments to this call may match the formal arguments
   * for calling ff.
   *
   * @param ff the candidate that might be called
   *
   * @param addOne true iff one actual argument will be added (used in
   * findOperatorOnOuter which will add the target to the actual arguments).
   *
   * @return true if ff is a valid candidate to be called.
   */
  private boolean mayMatchArgList(AbstractFeature ff, boolean addOne)
  {
    var asz = _actuals.size() + (addOne ? 1 : 0);
    var fvsz = ff.valueArguments().size();
    var ftsz = ff.typeArguments().size();

    var result = fvsz == asz ||
      _generics.isEmpty() && (fvsz + ftsz == asz) ||
      _generics.isEmpty() && asz >= fvsz + ftsz -1 &&
      ff.typeArguments().stream().anyMatch(ta -> ta.kind() == AbstractFeature.Kind.OpenTypeParameter);
    return result;
  }


  /**
   * After resolveTypes or if calledFeatureKnown(), this can be called to obtain
   * the feature that is called.
   */
  public AbstractFeature calledFeature()
  {
    if (PRECONDITIONS) require
      (Errors.any() || calledFeatureKnown() || _pendingError != null);

    reportPendingError();
    AbstractFeature result = _calledFeature != null ? _calledFeature : Types.f_ERROR;

    if (POSTCONDITIONS) ensure
      (result != null);
    return result;
  }


  /**
   * Is the called feature known? This is the case for calls to anonymous inner
   * features even before resolveTypes is executed. After resolveTypes, this is
   * the case unless there was an error finding the called feature.
   */
  boolean calledFeatureKnown()
  {
    return _calledFeature != null;
  }


  /**
   * Is this Expr a call to an outer ref?
   */
  public boolean isCallToOuterRef()
  {
    return calledFeature().isOuterRef();
  }


  /**
   * typeForInferencing returns the type of this expression or null if the type is
   * still unknown, i.e., before or during type resolution.  This is redefined
   * by sub-classes of Expr to provide type information.
   *
   * @return this Expr's type or null if not known.
   */
  @Override
  AbstractType typeForInferencing()
  {
    return (_calledFeature instanceof Feature f)
      && f.isAnonymousInnerFeature()
      && f.inherits().getFirst().typeForInferencing() != null
      && f.inherits().getFirst().typeForInferencing().isRef() == YesNo.yes
      ? f.inherits().getFirst().typeForInferencing()
      : _type;
  }


  /**
   * type returns the type of this expression or Types.t_ERROR if the type is
   * still unknown, i.e., before or during type resolution.
   *
   * @return this Expr's type or t_ERROR in case it is not known yet.
   * t_UNDEFINED in case Expr depends on the inferred result type of a feature
   * that is not available yet (or never will due to circular inference).
   */
  @Override
  public AbstractType type()
  {
    // type() will only be called when we really need the type, so we can report
    // an error in case there is one pending.
    reportPendingError();
    var result = typeForInferencing();
    if (result == null)
      {
        result = Types.t_UNDEFINED;
      }
    return result;
  }


  /**
   * visit all the expressions within this feature.
   *
   * @param v the visitor instance that defines an action to be performed on
   * visited objects.
   *
   * @param outer the feature surrounding this expression.
   *
   * @return this.
   */
  public Expr visit(FeatureVisitor v, AbstractFeature outer)
  {
    v.actionBefore(this);
    _generics = _generics.map(g -> g.visit(v, outer));
    if (v.doVisitActuals())
      {
        visitActuals(v, outer);
      }
    if (_target != null)
      {
        _target = _target.visit(v, outer);
      }
    v.action((AbstractCall) this);
    var result = v.action(this);
    if (v.visitActualsLate())
      {
        visitActuals(v, outer);
      }
    return result;
  }


  /**
   * Helper for visit to visit all the actual value arguments of this call.
   *
   * @param v the visitor instance that defines an action to be performed on
   * visited objects.
   *
   * @param outer the feature surrounding this expression.
   */
  private void visitActuals(FeatureVisitor v, AbstractFeature outer)
  {
    ListIterator<Expr> i = _actuals.listIterator();
    while (i.hasNext())
      {
        var a = i.next();
        if (a != null)
          {
            i.set(a.visit(v, outer));
          }
      }
  }


  /**
   * Helper function called during resolveTypes to resolve syntactic sugar that
   * allows directly calling a function returned by a call.
   *
   * If this is a normal call (e.g. {@code f.g}) whose result is a function type,
   * ({@code (i32,i32) -> f64}), and if {@code g} does not take any arguments, syntactic
   * sugar allows an implicit call to {@code Function.call}, i.e., {@code f.g 3 5} is
   * a short form of {@code f.g.call 3 5}.
   *
   * NYI: we could also permit {@code (f.g x y) 3 5} as a short form for {@code (f.g x
   * y).call 3 5{@code  in case }g} takes arguments.  But this might be too confusing
   * and it would require a change in the grammar.
   *
   * @param res the resolution instance.
   *
   * @param context the source code context where this assignment is used
   *
   * @return result this in case this was not an immediate call, otherwise the
   * resulting call to Function/Routine.call.
   */
  protected Call resolveImmediateFunctionCall(Resolution res, Context context)
  {
    return this;
  }


  /**
   * Helper routine for resolveFormalArgumentTypes to determine the actual type
   * of a formal argument after inheritance and determination of actual type
   * from the target type and generics provided to the call.
   *
   * The result will be stored in _resolvedFormalArgumentTypes[argnum..].
   *
   * @param res Resolution instance
   *
   * @param argnum the number of this formal argument
   *
   * @param frml the formal argument
   *
   * @param context the source code context where this Call is used
   */
  private void resolveFormalArg(Resolution res, int argnum, AbstractFeature frml, Context context)
  {
    int cnt = 1;
    var frmlT = frml.resultTypeIfPresent(res);

    var declF = _calledFeature.outer();
    var heir = _target.type();
    if (!heir.isGenericArgument() && declF != heir.feature())
      {
        var a = _calledFeature.handDown(res, new AbstractType[] { frmlT }, heir.feature());
        if (a.length != 1)
          {
            // Check that the number or args can only change for the
            // last argument (when it is of an open generic type).  if
            // it would change for other arguments, changing the
            // _resolvedFormalArgumentTypes array would invalidate
            // argnum for following arguments.
            if (CHECKS) check
              (Errors.any() || argnum == _resolvedFormalArgumentTypes.length - 1);
            if (argnum != _resolvedFormalArgumentTypes.length -1)
              {
                a = new AbstractType[] { Types.t_ERROR }; /* do not change _resolvedFormalArgumentTypes array length */
              }
          }
        addToResolvedFormalArgumentTypes(res, argnum, a, frml);
        cnt = a.length;
      }
    else
      {
        _resolvedFormalArgumentTypes[argnum] = frmlT;
      }

    // next, replace generics given in the target type and in this call
    for (int i = 0; i < cnt; i++)
      {
        if (CHECKS) check
          (Errors.any() || argnum + i <= _resolvedFormalArgumentTypes.length);

        if (argnum + i < _resolvedFormalArgumentTypes.length)
          {
            frmlT = _resolvedFormalArgumentTypes[argnum + i];

            if (frmlT.isOpenGeneric())
              { // formal arg is open generic, i.e., this expands to 0 or more actual args depending on actual generics for target:
                Generic g = frmlT.genericArgument();
                var frmlTs = g.replaceOpen(g.feature() == _calledFeature
                                           ? _generics
                                           : heir.selfOrConstraint(res, context).generics()); // see for example #1919
                addToResolvedFormalArgumentTypes(res, argnum + i, frmlTs.toArray(new AbstractType[frmlTs.size()]), frml);
                i   = i   + frmlTs.size() - 1;
                cnt = cnt + frmlTs.size() - 1;
              }
            else
              {
                _resolvedFormalArgumentTypes[argnum + i] = actualArgType(res, frmlT, frml, context);
              }
          }
      }
  }


  /**
   * Helper routine for resolveFormalArg and replaceGenericsInFormalArg to
   * extend the _resolvedFormalArgumentTypes array.
   *
   * In case frml.resultType().isOpenGeneric(), this will call frml.select() for
   * all the actual types the open generic is replaced by to make sure the
   * corresponding features exist.
   *
   * @param res Resolution instance
   *
   * @param argnum index in _resolvedFormalArgumentTypes at which we add new
   * elements
   *
   * @param a the new elements to add to _resolvedFormalArgumentTypes
   *
   * @param frml the argument whose type we are resolving.
   */
  private void addToResolvedFormalArgumentTypes(Resolution res, int argnum, AbstractType[] a, AbstractFeature frml)
  {
    var na = new AbstractType[_resolvedFormalArgumentTypes.length - 1 + a.length];
    var j = 0;
    for (var i = 0; i < _resolvedFormalArgumentTypes.length; i++)
      {
        if (i == argnum)
          {
            for (var at : a)
              {
                if (CHECKS) check
                  (at != null);
                na[j] = at;
                j++;
              }
          }
        else
          {
            na[j] = _resolvedFormalArgumentTypes[i];
            j++;
          }
      }
    _resolvedFormalArgumentTypes = na;
  }


  /**
   * Helper routine for resolveTypes to resolve the formal argument types of the
   * arguments in this call. Results will be stored in
   * _resolvedFormalArgumentTypes array.
   *
   * @param res the resolution instance.
   *
   * @param context the source code context where this Call is used
   */
  private void resolveFormalArgumentTypes(Resolution res, Context context)
  {
    if (_resolvedFormalArgumentTypes == null)
      {
        var fargs = _calledFeature.valueArguments();
        _resolvedFormalArgumentTypes = fargs.size() == 0 ? UnresolvedType.NO_TYPES
                                                         : new AbstractType[fargs.size()];
        Arrays.fill(_resolvedFormalArgumentTypes, Types.t_UNDEFINED);
        int count = 0;
        for (var frml : fargs)
          {
            int argnum = count;  // effectively final copy of count
            frml.whenResolvedTypes
              (() -> resolveFormalArg(res, argnum, frml, context));
            count++;
          }
      }
    if (POSTCONDITIONS) ensure
      (_resolvedFormalArgumentTypes != null);
  }


  /**
   * list filled by whenInferredTypeParameters.
   */
  private List<Runnable> _whenInferredTypeParameters = NO_RUNNABLE;


  /**
   * pre-allocated empty list for _whenInferredTypeParameters.
   */
  private static List<Runnable> NO_RUNNABLE = new List<>();


  /**
   * While type parameters are still unknown because they need to be inferred
   * from the actual arguments, this can be used to register actions to be
   * performed as soon as the type parameters are known.
   */
  void whenInferredTypeParameters(Runnable r)
  {
    if (PRECONDITIONS) require
      (needsToInferTypeParametersFromArgs());

    if (_whenInferredTypeParameters == NO_RUNNABLE)
      {
        _whenInferredTypeParameters = new List<>();
      }
    _whenInferredTypeParameters.add(r);
  }


  /**
   * Helper function for resolveTypes to determine the static result type of
   * this call.
   *
   * In particular, this replaces formal generic types by actual generics
   * provided to this call and it replaces select calls to fields of open
   * generic type by calls to the actual fields.
   *
   * @param res the resolution instance.
   *
   * @param context the source code context where this Call is used
   *
   * @param urgent true if we should produce an error in case the formal result
   * type of the called feature is not available, false if this is still
   * acceptable and the result type can be set later.
   */
  protected AbstractType getActualResultType(Resolution res, Context context, boolean urgent)
  {
    AbstractType result;
    if (isTailRecursive(context.outerFeature()) || _recursiveResolveType)
      {
        result = Types.resolved.t_void; // a recursive call will not return and execute further
      }
    else if (!genericSizesMatch())
      {
        result = Types.t_ERROR;
      }
    else
      {
        _recursiveResolveType = true;
        result = _calledFeature.resultTypeIfPresentUrgent(res, urgent);
        _recursiveResolveType = false;

        if (urgent && (result == Types.t_UNDEFINED || result == null))
          {
            // Handling of cyclic type inference. It might be
            // better if this was done in `Feature.resultType`, but
            // there we do not have access to Call.this.pos(), so
            // we do it here.
            AstErrors.forwardTypeInference(pos(), _calledFeature, _calledFeature.pos());
            result = Types.t_ERROR;
          }
        else if (result != null)
          {
            var tt = targetIsTypeParameter() && result.isThisTypeInCotype()
              ? // a call B.f for a type parameter target B. resultType() is the
              // constraint of B, so we create the corresponding type feature's
              // selfType:
              // NYI: CLEANUP: remove this special handling!
              _target.type().feature().selfType()
              : targetType(res, context);

            var t0 = tt == Types.t_ERROR ? tt : resolveSelect(result, tt);
            var t1 = t0 == Types.t_ERROR ? t0 : t0.applyTypePars(tt);
            var t2 = t1 == Types.t_ERROR ? t1 : t1.applyTypePars(_calledFeature, _generics);
            var t3 = t2 == Types.t_ERROR ? t2 : tt.isGenericArgument() ? t2 : t2.resolve(res, tt.feature().context());
            var t4 = t3 == Types.t_ERROR ? t3 : adjustThisTypeForTarget(t3, false, calledFeature(), context);
            var t5 = t4 == Types.t_ERROR ? t4 : resolveForCalledFeature(res, t4, tt, context);
            result = t5 == Types.t_ERROR ? t5 : calledFeature().isCotype() ? t5 : t5.replace_type_parameters_of_cotype_origin(context.outerFeature());
          }
      }
    return result;
  }


  /**
   * Check if the generics of the called feature
   * and the calls generics may match in size.
   * Raise an error if they don't.
   */
  private boolean genericSizesMatch()
  {
    return _calledFeature
      .generics()
      .errorIfSizeDoesNotMatch(_generics,
                               pos(),
                               FuzionConstants.OPERATION_CALL,
                               "Called feature: "+_calledFeature.qualifiedName()+"\n");
  }


  /**
   * Helper for resolveType to process _select, i.e., check that _select is &lt; 0
   * and t is not open generic, or else _select chooses the actual open generic
   * type.
   *
   * @param t the result type of the called feature, might be open generic.
   *
   * @param tt target type or constraint.
   *
   * @return the actual, non open generic result type to Types.t_ERROR in case
   * of an error.
   */
  private AbstractType resolveSelect(AbstractType t, AbstractType tt)
  {
    if (t.isOpenGeneric())
      {
        if (_select < 0)
          {
            AstErrors.cannotAccessValueOfOpenGeneric(pos(), _calledFeature, t);
            t = Types.t_ERROR;
          }
        else if(tt.generics().stream().anyMatch(g -> g.isOpenGeneric()))
          {
            var types = tt.generics().stream().filter(g -> !g.isOpenGeneric()).collect(List.collector());
            AstErrors.selectorRange(pos(), types.size(), _calledFeature, _name, _select, types);
          }
        else if (_select >= 0)
          {
            var types = t.genericArgument().replaceOpen(tt.generics());
            int sz = types.size();
            if (_select >= sz)
              {
                AstErrors.selectorRange(pos(), sz, _calledFeature, _name, _select, types);
                setToErrorState();
                t = Types.t_ERROR;
              }
            else
              {
                t = types.get(_select);
                if (t.isOpenGeneric())
                  {
                    t = Types.t_ERROR;
                    AstErrors.cannotAccessValueOfOpenGeneric(pos(), _calledFeature, t);
                  }
              }
          }
      }
    return t;
  }


  /**
   * Replace occurrences of this.type in formal arg or result type depending on
   * the target of the call.
   *
   * @param t the formal type to be adjusted.
   *
   * @param arg true if {@code t} is the type of an argument, false if {@code t} is the result type
   *
   * @param calledOrArg the declared argument (if arg == true) or the called feature (otherwise).
   *
   * @param context the source code context where this Call is used
   *
   * @return a type derived from t where {@code this.type} is replaced by actual types
   * from the call's target where this is possible.
   */
  private AbstractType adjustThisTypeForTarget(AbstractType t, boolean arg, AbstractFeature calledOrArg, Context context)
  {
    /**
     * For a call {@code T.f} on a type parameter whose result type contains
     * {@code this.type}, make sure we replace the implicit type parameter to
     * {@code this.type}.
     *
     * example:
     *
     *   equatable is
     *
     *     type.equality(a, b equatable.this.type) bool is abstract
     *
     *   equals(T type : equatable, x, y T) => T.equality x y
     *
     * For the call {@code T.equality x y}, we must replace the formal argument type
     * for {@code a} (and {@code b}) by {@code T}.
     */
    var target = target();
    var tt = target().type();
    if (target instanceof Call tc &&
        tc.calledFeature().isTypeParameter() &&
        !tt.isGenericArgument())
      {
        t = t.replace_type_parameter_used_for_this_type_in_cotype
          (tt.feature(),
           tc);
      }
    if (!calledFeature().isOuterRef())
      {
        var t0 = t;
        var declF = calledFeature().outer();
        if (!tt.isGenericArgument() && declF != tt.feature())
          {
            var heir = tt.feature();
            t = t.replace_inherited_this_type(declF, heir,
                                              (from,to) -> AstErrors.illegalOuterRefTypeInCall(this, arg, calledOrArg, t0, from, to));
          }
        var inner = ResolvedNormalType.newType(calledFeature().selfType(),
                                               _target.type());
        t = t.replace_this_type_by_actual_outer(inner,
                                                (from,to) -> AstErrors.illegalOuterRefTypeInCall(this, arg, calledOrArg, t0, from, to),
                                                context);
      }
    return t;
  }


  /**
   * Helper function for resolveType to adjust a result type depending on the
   * kind of feature that is called.
   *
   * In particular, this contains special handling for calling type parameters,
   * for Types.get, for outer refs and for constructors.
   *
   * @param res the resolution instance.
   *
   * @param t the result type of the called feature, adjusts for select, this type, etc.
   *
   * @param tt target type or constraint.
   *
   * @param context the source code context where this Call is used
   */
  private AbstractType resolveForCalledFeature(Resolution res, AbstractType t, AbstractType tt, Context context)
  {
    if (_calledFeature.isTypeParameter())
      {
        if (!t.isGenericArgument())  // See AstErrors.constraintMustNotBeGenericArgument
          {
            // a type parameter's result type is the constraint's type as a type
            // feature with actual type parameters as given to the constraint.
            var tf = t.feature().cotype(res);
            var tg = new List<AbstractType>(t); // the constraint type itself
            tg.addAll(t.generics());            // followed by the generics
            t = tf.selfType().applyTypePars(tf, tg);
          }
      }
    else if (_calledFeature == Types.resolved.f_type_as_value)
      {
        t = _generics.get(0);
        // we are using `.this.type` inside a type feature, see #2295
        if (t.isThisTypeInCotype())
          {
            t = t.genericArgument().feature().thisType();
          }
        else if (!t.isGenericArgument())
          {
            t = t.typeType(res);
          }
        t = t.resolve(res, tt.feature().context());
      }
    else if (_calledFeature.isOuterRef())
      {
        var o = t.feature().outer();
        t = o == null || o.isUniverse() ? t : ResolvedNormalType.newType(t, o.thisType());
      }
    else if (_calledFeature.isConstructor())
      {  /* specialize t for the target type here */
        t = ResolvedNormalType.newType(t, tt);
      }
    else
      {
        t = t.applyTypePars(calledFeature(), _generics);
      }
    return t;
  }


  /**
   * Helper routine for inferGenericsFromArgs: Get the next element from aargs,
   * perform type resolution (which includes possibly replacing it by a
   * different Expr) and return it.
   *
   * This is called twice for two passes: First, with formalTypeForPropagation
   * == null, to find all the types of actuals that are happy to provide their
   * type.  Second, with formalTypeForPropagation != null, to first propagate a
   * type that was possibly found during the first pass before before resolving
   * the actual's type.
   *
   * @param formalTypeForPropagation  the formal argument type
   *
   * @param aargs iterator whose next value is the actual to process
   *
   * @param res the resolution instance.
   *
   * @param context the source code context where this Call is used
   */
  private Expr resolveTypeForNextActual(AbstractType formalTypeForPropagation,
                                        ListIterator<Expr> aargs,
                                        Resolution res,
                                        Context context)
  {
    Expr actual = aargs.next();
    var actualWantsPropagation = actual instanceof NumLiteral;
    if (formalTypeForPropagation != null && actualWantsPropagation)
      {
        if (formalTypeForPropagation.isGenericArgument())
          {
            var g = formalTypeForPropagation.genericArgument();
            if (g.feature() == _calledFeature)
              { // we found a use of a generic type, so record it:
                var t = _generics.get(g.index());
                if (t != Types.t_UNDEFINED)
                  {
                    actual = actual.propagateExpectedType(res, context, t);
                  }
              }
          }
      }
    if ((formalTypeForPropagation != null) || !actualWantsPropagation)
      {
        actual = res.resolveType(actual, context);
        if (CHECKS) check
          (actual != null);
        aargs.set(actual);
      }
    else
      {
        actual = null;
      }
    return actual;
  }


  /**
   * infer the missing generic arguments to this call by inspecting the types of
   * the actual arguments.
   *
   * This is called during resolveTypes, so we have to be careful since type
   * information is not generally available yet.
   *
   * @param res the resolution instance.
   *
   * @param context the source code context where this Call is used
   */
  private void inferGenericsFromArgs(Resolution res, Context context)
  {
    var cf = _calledFeature;
    int sz = cf.generics().list.size();
    boolean[] conflict = new boolean[sz]; // The generics that had conflicting types
    var foundAt  = new List<List<Pair<SourcePosition, AbstractType>>>(); // generics that were found will get the type and pos found stored here, null while not found
    for (var i = 0; i<sz ; i++)
      {
        foundAt.add(null);
      }

    _generics = actualTypeParameters();
    var va = cf.valueArguments();
    var checked = new boolean[va.size()];
    int last, next = 0;
    do
      {
        last = next;
        inferGenericsFromArgs(res, context, checked, conflict, foundAt);
        next = 0;
        for (var b : foundAt)
          {
            next = next + (b != null ? 1 : 0);
          }
      }
    while (last < next);


    List<Generic> missing = new List<Generic>();
    for (Generic g : _calledFeature.generics().list)
      {
        int i = g.index();
        if (!g.isOpen() && _generics.get(i) == Types.t_UNDEFINED)
          {
            missing.add(g);
          }
      }

    if (!missing.isEmpty())
      { // we failed inferring all type parameters, so report errors
        for (var a : _actuals)
          {
            if (a instanceof Call)
              {
                var ignore = a.type();
              }
          }
      }


    var rt = cf.resultTypeIfPresentUrgent(res, false);
    // We may be able to infer generics later
    // via result type propagation, do not emit errors yet.
    if ((rt == null ||
        !rt.isGenericArgument() ||
         rt.genericArgument().feature().outer() != cf.outer()))
      {
        // report missing inferred types only if there were no errors trying to find
        // the types of the actuals:
        if (!missing.isEmpty() &&
            (!Errors.any() ||
            !_actuals.stream().anyMatch(x -> x.typeForInferencing() == Types.t_ERROR)))
          {
            AstErrors.failedToInferActualGeneric(pos(),cf, missing);
          }

        // replace any missing type parameters or conflicting ones with t_ERROR,
        // report errors for conflicts
        for (Generic g : _calledFeature.generics().list)
          {
            int i = g.index();
            if (!g.isOpen() && _generics.get(i) == Types.t_UNDEFINED || conflict[i])
              {
                if (CHECKS) check
                  (Errors.any() || i < _generics.size());
                if (conflict[i])
                  {
                    AstErrors.incompatibleTypesDuringTypeInference(pos(), g, foundAt.get(i));
                  }
                if (i < _generics.size())
                  {
                    _generics = _generics.setOrClone(i, Types.t_ERROR);
                  }
              }
          }
      }
  }


  /**
   * Perform phase 1. of the calls to @see Expr.propagateExpectedTypeForPartial:
   * while the actual type parameters may not be known yet for this call, try to
   * create partial application lambdas for the actual arguments where needed.
   *
   * @param res the resolution instance.
   *
   * @param context the source code context where this Call is used
   */
  void propagateForPartial(Resolution res, Context context)
  {
    var cf = _calledFeature;

    ListIterator<Expr> aargs = _actuals.listIterator();
    var va = cf.valueArguments();
    var vai = 0;
    for (var frml : va)
      {
        if (aargs.hasNext())
          {
            var actual = aargs.next();
            var t = frml.resultTypeIfPresent(res);
            if (t != null && t.isFunctionTypeExcludingLazy())
              {
                var a = resultExpression(actual);
                Expr l = a.propagateExpectedTypeForPartial(res, context, t);
                if (l != a)
                  {
                    _actuals = _actuals.setOrClone(vai, l);
                  }
              }
          }
        vai++;
      }
  }


  /**
   * infer the missing generic arguments to this call by inspecting the types of
   * the actual arguments.
   *
   * This is called during resolveTypes, so we have to be careful since type
   * information is not generally available yet.
   *
   * @param res the resolution instance.
   *
   * @param context the source code context where this Call is used
   *
   * @param checked boolean array for all cf.valuedArguments() that have been
   * checked already.
   *
   * @param conflict set of generics that caused conflicts
   *
   * @param foundAt the position of the expressions from which actual generics
   * were taken.
   */
  private void inferGenericsFromArgs(Resolution res,
                                     Context context,
                                     boolean[] checked,
                                     boolean[] conflict,
                                     List<List<Pair<SourcePosition, AbstractType>>> foundAt)
  {
    var cf = _calledFeature;
    // run two passes: first, ignore numeric literals and open generics, do these in second pass
    for (var pass = 0; pass < 2; pass++)
      {
        int count = 1; // argument count, for error messages

        ListIterator<Expr> aargs = _actuals.listIterator();
        var va = cf.valueArguments();
        var vai = 0;
        for (var frml : va)
          {
            if (CHECKS) check
              (Errors.any() || res.state(frml).atLeast(State.RESOLVED_DECLARATIONS));

            if (!checked[vai])
              {
                var t = frml.resultTypeIfPresent(res);
                var g = t.isGenericArgument() ? t.genericArgument() : null;
                if (g != null && g.feature() == cf && g.isOpen())
                  {
                    if (pass == 1)
                      {
                        checked[vai] = true;
                        foundAt.set(g.index(), new List<>()); // set to something not null to avoid missing argument error below
                        while (aargs.hasNext())
                          {
                            count++;
                            var actual = resolveTypeForNextActual(Types.t_UNDEFINED, aargs, res, context);
                            var actualType = typeFromActual(actual, context);
                            if (actualType == null)
                              {
                                actualType = Types.t_ERROR;
                                AstErrors.failedToInferOpenGenericArg(pos(), count, actual);
                              }
                            _generics.add(actualType);
                          }
                      }
                  }
                else if (aargs.hasNext())
                  {
                    count++;
                    var actual = resolveTypeForNextActual(pass == 0 ? null : t, aargs, res, context);
                    /*
                      without this if, type inference in this example would not work:
                      ```
                      feat(T type, u i64, str T) is
                      feat 0 "hello"
                      ```
                    */
                    if (t.dependsOnGenerics())
                      {
                        var actualType = typeFromActual(actual, context);
                        if (actualType != null)
                          {
                            /**
                             * infer via constraint of type parameter:
                             *
                             *     a(T type, S type : array T, s S) is
                             *     _ := a [32]
                             */
                            if (t.isGenericArgument())
                              {
                                var tp = t.genericArgument().typeParameter();
                                res.resolveTypes(tp);
                                inferGeneric(res, context, tp.resultType(), actualType, actual.pos(), conflict, foundAt);
                              }
                            inferGeneric(res, context, t, actualType, actual.pos(), conflict, foundAt);
                            checked[vai] = true;
                          }
                        else if (resultExpression(actual) instanceof AbstractLambda al)
                          {
                            checked[vai] = inferGenericLambdaResult(res, context, t, frml, al, actual.pos(), conflict, foundAt);
                          }
                      }
                  }
              }
            else if (aargs.hasNext())
              {
                aargs.next();
              }
            vai++;
          }
      }
  }


  /**
   * For a call to a feature whose formal arguments do not have an explicit
   * type, but one that is inferred from the actual argument, make sure that
   * this call's actual arg is taken into account.
   */
  private void inferFormalArgTypesFromActualArgs()
  {
    for (var frml : _calledFeature.valueArguments())
      {
        if (frml instanceof Feature f)
          {
            f.impl().addInitialCall(this);
          }
      }
  }


  /**
   * For a given Expr, check if this is a block. If so, return the block's
   * resultExpression, otherwise return actual.
   *
   * @param actual an Expr or null
   *
   * @return in case actual instanceof Block, the resultExpression of the
   * block's resultExpression (which might be null if the block result in
   * implicit unit type), otherwise actual
   */
  private Expr resultExpression(Expr actual)
  {
    return actual instanceof Block ab ? resultExpression(ab.resultExpression())
                                      : actual;
  }


  /**
   * During type inference for type parameters, determine the type of an actual
   * argument in the context of {@code outer}.
   *
   * In case {@code actual}'s type depends on a type parameter g of a feature f and
   * the context is the corresponding type feature ft, then g will be replaced
   * by the corresponding type parameter of ft.
   *
   * @param actual an actual argument or null if not known
   *
   * @param context the source code context where this Call is used
   *
   * @return the type of actual as seen within context, or null if not known.
   */
  AbstractType typeFromActual(Expr actual,
                              Context context)
  {
    var actualType = actual == null ? null : actual.typeForInferencing();
    if (actualType != null)
      {
        actualType = actualType.replace_type_parameters_of_cotype_origin(context.outerFeature());
        if (!actualType.isGenericArgument() && actualType.feature().isCotype())
          {
            actualType = Types.resolved.f_Type.selfType();
          }
      }
    return actualType;
  }


  /**
   * Helper for inferGeneric and inferGenericLambdaResult to add a type that was
   * found to the list of found positions and types.
   *
   * @param foundAt list with one entry for each generic that is either null or
   * a list of the position/type pairs found so far.  This list will be created
   * if it does not exist and the new pair will be added.
   *
   * @param i index of the generic in foundAt
   *
   * @param pos the position to add
   *
   * @param t the type to add.
   */
  private void addPair(List<List<Pair<SourcePosition, AbstractType>>> foundAt, int i, SourcePosition pos, AbstractType t)
  {
    if (foundAt.get(i) == null)
      {
        foundAt.set(i, new List<>());
      }
    foundAt.get(i).add(new Pair<SourcePosition, AbstractType>(pos, t));
  }


  /**
   * Perform type inference for generics used in formalType that are instantiated by actualType.
   *
   * @param res the resolution instance.
   *
   * @param context the source code context where this Call is used
   *
   * @param formalType the (possibly generic) formal type
   *
   * @param actualType the actual type
   *
   * @param pos source code position of the expression actualType was derived from
   *
   * @param conflict set of generics that caused conflicts
   *
   * @param foundAt the position of the expressions from which actual generics
   * were taken.
   */
  private void inferGeneric(Resolution res,
                            Context context,
                            AbstractType formalType,
                            AbstractType actualType,
                            SourcePosition pos,
                            boolean[] conflict,
                            List<List<Pair<SourcePosition, AbstractType>>> foundAt)
  {
    if (PRECONDITIONS) require
      (actualType.compareTo(actualType.replace_type_parameters_of_cotype_origin(context.outerFeature())) == 0);

    if (formalType.isLazyType() && !actualType.isLazyType())
      {
        inferGeneric(res, context, formalType.generics().get(0), actualType, pos, conflict, foundAt);
      }
    else if (formalType.isGenericArgument())
      {
        var g = formalType.genericArgument();
        if (g.feature() == _calledFeature)
          { // we found a use of a generic type, so record it:
            var i = g.index();
            if (!conflict[i])
              {
                var gt = _generics.get(i);
                var nt = gt == Types.t_UNDEFINED ? actualType
                                                 : gt.union(actualType, context);
                if (nt == Types.t_ERROR)
                  {
                    conflict[i] = true;
                  }
                _generics = _generics.setOrClone(i, nt == Types.t_ERROR ? Types.t_UNDEFINED : nt);
                addPair(foundAt, i, pos, actualType);
              }
          }
      }
    else
      {
        var fft = formalType.feature();
        res.resolveTypes(fft);
        var aft = actualType.isGenericArgument() ? null : actualType.feature();
        if (fft == aft)
          {
            for (int i=0; i < formalType.generics().size(); i++)
              {
                if (i < actualType.generics().size())
                  {
                    inferGeneric(res,
                                 context,
                                 formalType.generics().get(i),
                                 actualType.generics().get(i),
                                 pos, conflict, foundAt);
                  }
              }
          }
        else if (formalType.isChoice())
          {
            /**
             * example:
             *
             *   tree(T type) : choice nil T (Branch T) is
             *
             *   Branch(T type, left, right tree T) ref is
             *
             *   tree := (Branch
             *             (Branch
             *               (Branch $"A" "B")
             *               (Branch $"C" "D"))
             *             (Branch
             *               (Branch $"E" "F")
             *               (Branch $"G" nil)))
             */

            var directlyAssignable = formalType
              .choiceGenerics(context)
              .stream()
              .filter(x -> !x.dependsOnGenerics())
              .anyMatch(x -> x.isAssignableFrom(actualType, context));

            if (!directlyAssignable)
              {
                // if actualType is `Branch String`
                // we only consider `Branch T` and not `T`.
                var matchingFeature = formalType
                  .choiceGenerics(context)
                  .stream()
                  .filter(x -> x.dependsOnGenerics()
                           && !x.isGenericArgument()
                           && !actualType.isGenericArgument()
                           && x.feature() == actualType.feature())
                  .toList();
                for (var ct : matchingFeature)
                  {
                    inferGeneric(res, context, ct, actualType, pos, conflict, foundAt);
                  }
                if (matchingFeature.size() == 0)
                  {
                    for (var ct : formalType.choiceGenerics(context))
                      {
                        inferGeneric(res, context, ct, actualType, pos, conflict, foundAt);
                      }
                  }
              }
          }
        else if (aft != null)
          {
            for (var p: aft.inherits())
              {
                if (p instanceof Call pc)
                  {
                    pc.resolveTypes(res, aft.context());
                  }
                var pt = p.type();
                if (pt != Types.t_ERROR)
                  {
                    var apt = actualType.actualType(pt, context);
                    inferGeneric(res, context, formalType, apt, pos, conflict, foundAt);
                  }
              }
          }
      }
  }


  /**
   * Perform type inference for result type of lambda
   *
   * @param res the resolution instance.
   *
   * @param context the source code context where this Call is used
   *
   * @param formalType the (possibly generic) formal type
   *
   * @param al the lambda-expression we try to get the result from
   *
   * @param pos source code position of the expression actualType was derived from
   *
   * @param conflict set of generics that caused conflicts
   *
   * @param foundAt the position of the expressions from which actual generics
   * were taken.
   */
  private boolean inferGenericLambdaResult(Resolution res,
                                           Context context,
                                           AbstractType formalType,
                                           AbstractFeature frml,
                                           AbstractLambda al,
                                           SourcePosition pos,
                                           boolean[] conflict,
                                           List<List<Pair<SourcePosition, AbstractType>>> foundAt)
  {
    var result = new boolean[] { false };
    if (formalType.isFunctionTypeExcludingLazy() || formalType.isLazyType())
      {
        var at = actualArgType(res, formalType, frml, context);
        if (!at.containsUndefined(true))
          {
            var lambdaResultType = formalType.generics().get(0);
            inferGenericLambdaResult(res, context, al, pos, conflict, foundAt, result, lambdaResultType, new List<>(lambdaResultType), at);
          }
      }
    return result[0];
  }


  /**
   * Perform type inference for result type of lambda
   *
   * @param res the resolution instance.
   *
   * @param context the source code context where this Call is used
   *
   * @param al the lambda-expression we try to get the result from
   *
   * @param pos source code position of the expression actualType was derived from
   *
   * @param conflict set of generics that caused conflicts
   *
   * @param foundAt the position of the expressions from which actual generics
   * were taken.
   */
  private void inferGenericLambdaResult(Resolution res, Context context, AbstractLambda al, SourcePosition pos, boolean[] conflict,
    List<List<Pair<SourcePosition, AbstractType>>> foundAt, boolean[] result, AbstractType lambdaResultType, List<AbstractType> generics,
    AbstractType argumentType)
  {
    generics
      .stream()
      .forEach(g -> {
        if (!g.isGenericArgument())
          {
            inferGenericLambdaResult(res, context, al, pos, conflict, foundAt, result, lambdaResultType, g.generics(), argumentType);
          }
        else
          {
            var rg = g.genericArgument();
            var ri = rg.index();
            if (rg.feature() == _calledFeature && foundAt.get(ri) == null)
              {
                var rt = al.inferLambdaResultType(res, context, argumentType);
                if (rt != null)
                  {
                      inferGeneric(res, context, lambdaResultType, rt, pos, conflict, foundAt);
                      result[0] = true;
                  }
              }
          }
      });
  }


  /**
   * Is this a tail recursive call?
   *
   * A tail recursive call within 'outer' is a call to 'outer' whose result is
   * returned without any further modification.
   *
   * This means, any call
   *
   *    target.outer arg1 arg2 ...
   *
   * is a tail recursive call provided that the result returned is not
   * processed. The call may be dynamic, i.e., target may evaluate to something
   * different than outer.outer.
   *
   * This is used to allow cyclic type inferencing of the form
   *
   *   f =>
   *     if c
   *       x
   *     else
   *       f
   *
   * Which must return a value of x's type.
   */
  boolean isTailRecursive(AbstractFeature outer)
  {
    return
      calledFeature() == outer &&
      returnsThis(outer.code());
  }


  /**
   * Check if the result returns by the given expression is the result of this
   * call (i.e., this call is a tail call in e).
   *
   * @param e an expression.
   *
   * @return true iff this is a expression that can produce the result of e (but
   * not necessarily the only one).
   */
  private boolean returnsThis(Expr e)
  {
    if (e instanceof If i)
      {
        var it = i.branches();
        while (it.hasNext())
          {
            if (returnsThis(it.next()))
              {
                return true;
              }
          }
      }
    else if (e instanceof Match m)
      {
        for (var c : m.cases())
          {
            if (returnsThis(c.code()))
              {
                return true;
              }
          }
      }
    else if (e instanceof Block b)
      {
        var r = b.resultExpression();
        return r != null && returnsThis(r);
      }
    return e == this;
  }


  /**
   * true before types are resolved and typeParameters() is just a list of
   * Types.t_UNDEFINED since the actual types still need to be inferred from
   * actual arguments.
   */
  boolean needsToInferTypeParametersFromArgs()
  {
    return _calledFeature != null && (_generics == NO_GENERICS || _generics.contains(Types.t_UNDEFINED)) && _calledFeature.generics() != FormalGenerics.NONE;
  }


  /**
   * Field used to detect and avoid repeated calls to resolveTypes for the same
   * context.  resolveTypes may be called repeatedly when types are determined
   * on demand for type inference for type parameters in a call. This field will
   * record that resolveTypes was called for a given context.  This is used to
   * not perform resolveTypes repeatedly.
   *
   * However, moving an expression into a lambda or a lazy value will change its
   * context and resolve will have to be repeated.
   */
  private Context _resolvedFor;


  /**
   * Has this call been resolved and if so, for which context?
   *
   * @return the context this has been resolved for or null if this has not been
   * resolved yet.  Note that the result may change due to repeated resolution
   * when this is moved to a different feature as a result of partial
   * application, lazy evaluation or is part of a lambda expression.
   */
  public Context resolvedFor()
  {
    return _resolvedFor;
  }


  /**
   * try resolving this call as dot-type-call
   *
   * On success _calledFeature and _target will be set.
   * No errors are raised if this is not successful
   * since then we are probably dealing with a normal call.
   *
   * @param res the resolution instance.
   *
   * @param context the source code context where this Call is used
   */
  void tryResolveTypeCall(Resolution res, Context context)
  {
    var outer = context.outerFeature();
    if (_calledFeature == null && _target != null && outer.state().atLeast(State.RESOLVED_INHERITANCE))
    {
      AbstractType tt = _target.asParsedType();
      if (tt != null && tt instanceof UnresolvedType ut)
        {
          // check if this might be a
          // left hand side of dot-type-call
          tt = ut.resolve(res, context, true);
          tt = tt != null && tt != Types.t_ERROR ? tt.selfOrConstraint(res, context) : tt;
        }
      if (tt != null && tt != Types.t_ERROR)
        {
          var tf = tt.feature();
          var ttf = tf.isUniverse() ? tf : tf.cotype(res);
          res.resolveDeclarations(tf);
          var fo = findOnTarget(res, tf, false).v1();
          var tfo = findOnTarget(res, ttf, false).v1();
          var f = tfo == null ? null : tfo._feature;
          if (f != null
              && f.outer() != null
              /* omitting dot-type does not work when calling
               the inherited methods of `Type`. Otherwise we
               would always have an ambiguity when calling `as_string` */
              && f.outer().isCotype())
            {
              if (fo != null)
                {
                  AstErrors.ambiguousCall(this, fo._feature, tfo._feature);
                  setToErrorState();
                }
              else
                {
                  // we found a feature that fits a dot-type-call.
                  _calledFeature = f;
                  _resolvedFormalArgumentTypes = null;
                  _target = new DotType(_pos, _target).resolveTypes(res, context);
                }
            }
          if (_calledFeature != null &&
              _generics.isEmpty() &&
              _actuals.size() != f.valueArguments().size() &&
              !f.hasOpenGenericsArgList(res))
            {
              splitOffTypeArgs(res, f, outer);
            }
        }
    }
  }


  /**
   * determine the static type of all expressions and declared features in this feature
   *
   * @param res the resolution instance.
   *
   * @param context the source code context where this Call is used
   */
  Call resolveTypes(Resolution res, Context context)
  {
    Call result = this;
    if (_resolvedFor == context)
      {
        return this;
      }
    _resolvedFor = context;
    if (_calledFeature == null && !loadCalledFeatureUnlessTargetVoid(res, context))
      { // target of this call results in `void`, so we replace this call by the
        // target. However, we have to return a `Call` and `_target` is
        // `Expr`. Solution: we wrap `_target` into a call `universe.id void
        // _target`.
        result = new Call(pos(),
                          new Universe(),
                          new List<>(Types.resolved.t_void),
                          new List<>(_target),
                          Types.resolved.f_id,
                          Types.resolved.t_void);
        result.resolveTypes(res, context);
      }

    // Check that we either know _calledFeature, or there is an error pending
    // either for this Call, or we have a problem with the target:
    if (CHECKS) check
      (Errors.any() || res._options.isLanguageServer() || _calledFeature != null || _pendingError != null || targetTypeUndefined());

    var cf = _calledFeature;
    if (cf == Types.f_ERROR)
      {
        _type = Types.t_ERROR;
      }
    else if (cf != null)
      {
        _generics = FormalGenerics.resolve(res, _generics, context.outerFeature());
        _generics = _generics.map(g -> g.resolve(res, cf.outer().context()));

        propagateForPartial(res, context);
        if (needsToInferTypeParametersFromArgs())
          {
            inferGenericsFromArgs(res, context);
            for (var r : _whenInferredTypeParameters)
              {
                r.run();
              }
          }
<<<<<<< HEAD
        inferFormalArgTypesFromActualArgs();
        if (cf.generics().errorIfSizeDoesNotMatch(_generics,
                                                  pos(),
                                                  FuzionConstants.OPERATION_CALL,
                                                  "Called feature: "+cf.qualifiedName()+"\n"))
          {
            _type = getActualResultType(res, context, false);
            if (_type == null || isTailRecursive(context.outerFeature()))
              {
                cf.whenResolvedTypes
                  (() -> _type = getActualResultType(res, context, true));
              }
          }
        else
          {
            _type = Types.t_ERROR;
          }
=======
        inferFormalArgTypesFromActualArgs(context.outerFeature());
        setActualResultType(res, context);
>>>>>>> 887b8918
        resolveFormalArgumentTypes(res, context);
      }
    resolveTypesOfActuals(res, context);

    if (!res._options.isLanguageServer() &&
        (targetTypeUndefined() || _pendingError == null && result.typeForInferencing() == Types.t_ERROR))
      {
        if (_target instanceof Call tc)
          {
            tc.reportPendingError();
          }
        else if (_target != null)
          {
            var ignore = _target.type();
          }

        if (CHECKS) check
          (Errors.any());

        result = Call.ERROR; // short circuit this call
      }

    // NYI: Separate pass? This currently does not work if type was inferred
    if (_type != null && _type != Types.t_ERROR)
      {
        // Convert a call "f.g a b" into "f.g.call a b" in case f.g takes no
        // arguments and returns a Function or Routine
        result = resolveImmediateFunctionCall(res, context);
      }

    if (POSTCONDITIONS) ensure
      (targetTypeUndefined() || _pendingError != null || Errors.any() || result.typeForInferencing() != Types.t_ERROR);

    return  result;
  }


  /**
   * set the actual result type of this call
   */
  private void setActualResultType(Resolution res, Context context)
  {
    var t = getActualResultType(res, context, false);

    if (CHECKS) check
      (_type == null || t.compareTo(_type) == 0);

    _type = t;

    if (_type == null || isTailRecursive(context.outerFeature()))
      {
        _calledFeature.whenResolvedTypes
          (() -> _type = getActualResultType(res, context, true));
      }
  }


  /**
   * During type inference: Inform this expression that it is used in an
   * environment that expects the given type.  In particular, if this
   * expression's result is assigned to a field, this will be called with the
   * type of the field.
   *
   * @param res this is called during type inference, res gives the resolution
   * instance.
   *
   * @param context the source code context where this Expr is used
   */
  void propagateExpectedType(Resolution res, Context context)
  {
    applyToActualsAndFormalTypes((actual, formalType) -> actual.propagateExpectedType(res, context, formalType));

    if (_target != null)
      {
        // This informs target that it is used which may
        // - e.g. for if- and match-expressions -
        // lead to these expressions adding a result field via
        // `addFieldForResult`.
        // This result field is then the target of the call.
        //
        // NYI: CLEANUP: there should be another mechanism, for
        // adding missing result fields instead of misusing
        // `propagateExpectedType`.
        //
        var t = _target.typeForInferencing();
        if (t != null)
          {
            _target = _target.propagateExpectedType(res, context, t);
          }
      }
  }


  /**
   * During type inference: Inform this expression that it is used in an
   * environment that expects the given type.  In particular, if this
   * expression's result is assigned to a field, this will be called with the
   * type of the field.
   *
   * @param res this is called during type inference, res gives the resolution
   * instance.
   *
   * @param context the source code context where this Expr is used
   *
   * @param t the expected type.
   *
   * @return either this or a new Expr that replaces this and produces the
   * result. In particular, if the result is assigned to a temporary field, this
   * will be replaced by the expression that reads the field.
   */
  Expr propagateExpectedType(Resolution res, Context context, AbstractType t)
  {
    Expr r = this;
    if (t.isFunctionTypeExcludingLazy()         &&
        !_wasImplicitImmediateCall &&
        _type != Types.t_ERROR     &&
        (_type == null || !_type.isFunctionType()))
      {
        r = propagateExpectedTypeForPartial(res, context, t);
        if (r != this)
          {
            var r2 = r.propagateExpectedType(res, context, t);
            if (CHECKS) check
              (r == r2);
          }
      }
    return r;
  }


  /**
   * During type inference: Wrap expressions that are assigned to lazy actuals
   * in functions.
   *
   * @param res this is called during type inference, res gives the resolution
   * instance.
   *
   * @param context the source code context where this Call is used
   */
  void wrapActualsInLazy(Resolution res, Context context)
  {
    applyToActualsAndFormalTypes((actual, formalType) -> actual.wrapInLazy(res, context, formalType));
  }


  /**
   * During type inference: automatically unwrap actuals.
   *
   * @param res this is called during type inference, res gives the resolution
   * instance.
   *
   * @param context the source code context where this Call is used
   */
  void unwrapActuals(Resolution res, Context context)
  {
    applyToActualsAndFormalTypes((actual, formalType) -> actual.unwrap(res, context, formalType));
  }


  /**
   * Helper for propagateExpectedType and wrapActualsInLazy to apply {@code f} to all
   * actual value arguments and their formal types.
   *
   * @param f function to apply to all actuals
   */
  void applyToActualsAndFormalTypes(java.util.function.BiFunction<Expr, AbstractType, Expr> f)
  {
    if (_type != Types.t_ERROR &&
        _resolvedFormalArgumentTypes != null &&
        _actuals.size() == _resolvedFormalArgumentTypes.length /* this will cause an error in checkTypes() */ )
      {
        int count = 0;
        ListIterator<Expr> i = _actuals.listIterator();
        while (i.hasNext())
          {
            Expr actl = i.next();
            var frmlT = _resolvedFormalArgumentTypes[count];
            if (actl != null && frmlT != Types.t_ERROR)
              {
                var a = f.apply(actl, frmlT);
                if (CHECKS) check
                  (a != null);
                i.set(a);
              }
            count++;
          }
      }
  }


  /**
   * Boxing for actual arguments: Find actual arguments of value type that are
   * assigned to formal argument types that are references and box them.
   *
   * @param context the source code context where this Call is used
   */
  void boxArgs(Context context)
  {
    if (_type != Types.t_ERROR && _resolvedFormalArgumentTypes != null)
      {
        int fsz = _resolvedFormalArgumentTypes.length;
        if (_actuals.size() ==  fsz)
          {
            int count = 0;
            ListIterator<Expr> i = _actuals.listIterator();
            while (i.hasNext())
              {
                Expr actl = i.next();
                var rft = _resolvedFormalArgumentTypes[count];
                if (actl != null && rft != Types.t_ERROR)
                  {
                    var a = actl.box(rft, context);
                    if (CHECKS) check
                      (a != null);
                    i.set(a);
                  }
                count++;
              }
          }
      }
  }


  /**
   * perform static type checking, i.e., make sure that in all assignments from
   * actual to formal arguments, the types match.
   *
   * @param res the resolution instance.
   *
   * @param context the source code context where this Call is used
   */
  void checkTypes(Resolution res, Context context)
  {
    reportPendingError();

    if (CHECKS) check
      (res._options.isLanguageServer() || Errors.any() || _type != null);

    if (_type != null && _type != Types.t_ERROR)
      {
        var o = _type;
        while (o != null && !o.isGenericArgument())
          {
            o = o.outer();
            if (o != null && o.isRef() == YesNo.yes && !o.feature().isRef())
              {
                AstErrors.illegalCallResultType(this, _type, o);
                o = null;
              }
          }

        int fsz = _resolvedFormalArgumentTypes.length;
        if (_actuals.size() !=  fsz)
          {
            AstErrors.wrongNumberOfActualArguments(this);
          }
        else
          {
            int count = 0;
            for (Expr actl : _actuals)
              {
                var frmlT = _resolvedFormalArgumentTypes[count];
                if (CHECKS) check
                  (Errors.any() || (actl != Call.ERROR && actl != Call.ERROR));
                if (frmlT != Types.t_ERROR && actl != Call.ERROR && actl != Call.ERROR && !frmlT.isAssignableFromWithoutTagging(actl.type(), context))
                  {
                    AstErrors.incompatibleArgumentTypeInCall(_calledFeature, count, frmlT, actl, context);
                  }

                if (CHECKS) check
                  (Errors.any() || actl.type().isVoid() || actl.needsBoxing(frmlT, context) == null || actl.isBoxed());

                count++;
              }
          }
        if (_calledFeature.isChoice())
          {
            boolean ok = false;
            var outer = context.outerFeature();
            if (outer.isChoice())
              {
                for (var p : outer.inherits())
                  {
                    ok = ok || p == this;
                  }
              }
            if (!ok)
              {
                AstErrors.cannotCallChoice(pos(), _calledFeature);
              }
          }
        if (_calledFeature.isOpenTypeParameter())
          {
            AstErrors.mustNotCallOpenTypeParameter(this);
          }

        if ( !(Errors.any() && _actuals.stream().anyMatch(a->a.typeForInferencing() == Types.t_ERROR)) )
          {
            // Check that generics match formal generic constraints
            AbstractType.checkActualTypePars(context, _calledFeature, _generics, _unresolvedGenerics, pos());
          }
      }
  }


  /**
   * Helper function for resolveSyntacticSugar: Create "if cc block else
   * elseBlock" and handle the case that cc is a compile time constant.
   *
   * NYI: move this to If.resolveSyntacticSugar!
   */
  private Expr newIf(Expr cc, Expr block, Expr elseBlock)
  {
    return
      !(cc instanceof BoolConst bc)   ? new If(pos(), cc, block, elseBlock) :
      bc.getCompileTimeConstBool() ? block : elseBlock;
  }


  /**
   * Syntactic sugar resolution: This does the following:<p>
   *
   *  - convert boolean operations {@code &&}, {@code ||} and {@code :} into if-expressions
   *  - convert repeated boolean operations ! into identity   // NYI
   *  - perform constant propagation for basic algebraic ops  // NYI
   *  - simplify boolean algebra via K-Map and/or Quine–McCluskey // NYI
   *  - replace calls to intrinsics that return compile time constants
   *
   * @param res the resolution instance.
   *
   * @param context the source code context where this Expr is used
   *
   * @return a new Expr to replace this call or this if it remains unchanged.
   */
  Expr resolveSyntacticSugar1(Resolution res, Context context)
  {
    Expr result = this;
    // must not be inheritance call since we do not want `: i32 2` turned into a numeric literal.
    // also we can not inherit from none constructor features like and/or etc.
    if (_pendingError == null && !Errors.any() && !isInheritanceCall())
      {
        // convert
        //   a && b into if a then b     else false
        //   a || b into if a then true  else b
        //   a: b   into if a then b     else true
        //   !a     into if a then false else true
        var cf = _calledFeature;
        // need to do a propagateExpectedType since this might add a result field
        // example where this results in an issue: `_ := [false: true]`
        if      (cf == Types.resolved.f_bool_AND    ) { result = newIf(_target, _actuals.get(0), BoolConst.FALSE).propagateExpectedType(res, context, Types.resolved.t_bool); }
        else if (cf == Types.resolved.f_bool_OR     ) { result = newIf(_target, BoolConst.TRUE , _actuals.get(0)).propagateExpectedType(res, context, Types.resolved.t_bool); }
        else if (cf == Types.resolved.f_bool_IMPLIES) { result = newIf(_target, _actuals.get(0), BoolConst.TRUE ).propagateExpectedType(res, context, Types.resolved.t_bool); }
        else if (cf == Types.resolved.f_bool_NOT    ) { result = newIf(_target, BoolConst.FALSE, BoolConst.TRUE ).propagateExpectedType(res, context, Types.resolved.t_bool); }
        else if (cf == Types.resolved.f_bool_TERNARY)
          {
            result = newIf(_target, _actuals.get(0), _actuals.get(1));
            if (!_generics.get(0).containsUndefined(false))
              {
                result = result.propagateExpectedType(res, context, _generics.get(0));
              }
          }

        // replace e.g. i16 7 by just the NumLiteral 7. This is necessary for syntaxSugar2 of InlineArray to work correctly.
        else if (cf == Types.resolved.t_i8 .feature()) { result = this._actuals.get(0).propagateExpectedType(res, context, Types.resolved.t_i8 ); }
        else if (cf == Types.resolved.t_i16.feature()) { result = this._actuals.get(0).propagateExpectedType(res, context, Types.resolved.t_i16); }
        else if (cf == Types.resolved.t_i32.feature()) { result = this._actuals.get(0).propagateExpectedType(res, context, Types.resolved.t_i32); }
        else if (cf == Types.resolved.t_i64.feature()) { result = this._actuals.get(0).propagateExpectedType(res, context, Types.resolved.t_i64); }
        else if (cf == Types.resolved.t_u8 .feature()) { result = this._actuals.get(0).propagateExpectedType(res, context, Types.resolved.t_u8 ); }
        else if (cf == Types.resolved.t_u16.feature()) { result = this._actuals.get(0).propagateExpectedType(res, context, Types.resolved.t_u16); }
        else if (cf == Types.resolved.t_u32.feature()) { result = this._actuals.get(0).propagateExpectedType(res, context, Types.resolved.t_u32); }
        else if (cf == Types.resolved.t_u64.feature()) { result = this._actuals.get(0).propagateExpectedType(res, context, Types.resolved.t_u64); }
        else if (cf == Types.resolved.t_f32.feature()) { result = this._actuals.get(0).propagateExpectedType(res, context, Types.resolved.t_f32); }
        else if (cf == Types.resolved.t_f64.feature()) { result = this._actuals.get(0).propagateExpectedType(res, context, Types.resolved.t_f64); }
        else if (cf != null && cf.preAndCallFeature() != null && !preChecked())
          {
            _calledFeature = cf.preAndCallFeature();
          }
      }
    return result;
  }


  /**
   * This is {@code true} if the precondition does not need to be checked before this
   * call is done.
   *
   * @return {@code true} for a call to a feature {@code f} in {@code f.preAndCallFeature()} since
   * this call does not require precondition checking and replacing it by a call
   * to {@code f.preAndCallFeature()} would result in endless recursion.
   */
  boolean preChecked()
  {
    return false;
  }


  /**
   * When wrapping an expression into a Lazy feature, we need to "tell it" that its
   * outer feature has changed. Otherwise, old information from previous results of
   * type resolution might remain there.
   *
   * @param res the resolution instance.
   *
   * @param context the source code context where this Call is used
   */
  Call updateTarget(Resolution res, Context context)
  {
    if (_targetFrom != null)
      {
        _target = _targetFrom.target(pos(), res, context);
      }
    return this;
  }


  /**
   * Reset static fields
   */
  public static void reset()
  {
    ERROR = new Call(SourcePosition.builtIn, Errors.ERROR_STRING)
    {
      {
        _type = Types.t_ERROR;
        _calledFeature = Types.f_ERROR;
      }
      @Override
      Expr box(AbstractType frmlT, Context context)
      {
        return this;
      }
      public void setSourceRange(SourceRange r)
      { // do not change the source position if there was an error.
      }
      public Expr visit(FeatureVisitor v, AbstractFeature outer)
      {
        return this;
      }
    };
  }

}

/* end of file */<|MERGE_RESOLUTION|>--- conflicted
+++ resolved
@@ -2453,28 +2453,8 @@
                 r.run();
               }
           }
-<<<<<<< HEAD
         inferFormalArgTypesFromActualArgs();
-        if (cf.generics().errorIfSizeDoesNotMatch(_generics,
-                                                  pos(),
-                                                  FuzionConstants.OPERATION_CALL,
-                                                  "Called feature: "+cf.qualifiedName()+"\n"))
-          {
-            _type = getActualResultType(res, context, false);
-            if (_type == null || isTailRecursive(context.outerFeature()))
-              {
-                cf.whenResolvedTypes
-                  (() -> _type = getActualResultType(res, context, true));
-              }
-          }
-        else
-          {
-            _type = Types.t_ERROR;
-          }
-=======
-        inferFormalArgTypesFromActualArgs(context.outerFeature());
         setActualResultType(res, context);
->>>>>>> 887b8918
         resolveFormalArgumentTypes(res, context);
       }
     resolveTypesOfActuals(res, context);
