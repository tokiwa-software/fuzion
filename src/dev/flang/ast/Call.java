/*

This file is part of the Fuzion language implementation.

The Fuzion language implementation is free software: you can redistribute it
and/or modify it under the terms of the GNU General Public License as published
by the Free Software Foundation, version 3 of the License.

The Fuzion language implementation is distributed in the hope that it will be
useful, but WITHOUT ANY WARRANTY; without even the implied warranty of
MERCHANTABILITY or FITNESS FOR A PARTICULAR PURPOSE.  See the GNU General Public
License for more details.

You should have received a copy of the GNU General Public License along with The
Fuzion language implementation.  If not, see <https://www.gnu.org/licenses/>.

*/

/*-----------------------------------------------------------------------
 *
 * Tokiwa Software GmbH, Germany
 *
 * Source of class Call
 *
 *---------------------------------------------------------------------*/

package dev.flang.ast;

import java.util.ArrayList;
import java.util.Arrays;
import java.util.Iterator;
import java.util.ListIterator;
import java.util.Map;
import java.util.SortedMap;
import java.util.TreeMap;

import dev.flang.util.Errors;
import dev.flang.util.FuzionConstants;
import dev.flang.util.List;
import dev.flang.util.SourcePosition;


/**
 * Call is an expression that is a call to a class and that results in
 * the result value of that class.
 *
 * @author Fridtjof Siebert (siebert@tokiwa.software)
 */
public class Call extends AbstractCall
{


  /*----------------------------  constants  ----------------------------*/


  /**
   * Special value for an empty actuals lists to distinguish a call without
   * parenthesis ("a.b") from a call with parenthesises and an empty actual
   * arguments list ("a.b()").
   */
  public static final List<Expr> NO_PARENTHESES = new List<>();


  /**
   * Empty map for general use.
   */
  public static final SortedMap<FeatureName, Feature> EMPTY_MAP = new TreeMap<>();


  /*------------------------  static variables  -------------------------*/

  /**
   * quick-and-dirty way to get unique values for temp fields in
   * findChainedBooleans.
   */
  static int _chainedBoolTempId_ = 0;


  /*----------------------------  variables  ----------------------------*/


  /**
   * The sourcecode position of this expression, used for error messages.
   */
  private final SourcePosition _pos;


  /**
   * name of called feature, set by parser
   */
  public String name;


  /**
   * For a call a.b.4 with a select clause ".4" to pick a variant from a field
   * of an open generic type, this is the chosen variant.
   */
  final int _select;
  public int select() { return _select; }


  /**
   * actual generic arguments, set by parser
   */
  public /*final*/ List<AbstractType> generics; // NYI: Make this final again when resolveTypes can replace a call
  public List<AbstractType> generics() { return generics; }


  /**
   * Actual arguments, set by parser
   */
  public List<Expr> _actuals;
  public List<Expr> actuals() { return _actuals; }


  /**
   * the target of the call, null for "this". Set by parser
   */
  public Expr target;
  public Expr target() { return target; }


  /**
   * The feature that is called by this call, resolved when
   * loadCalledFeature() is called.
   */
  public AbstractFeature calledFeature_;


  /**
   * Static type of this call. Set during resolveTypes().
   */
  AbstractType _type;


  /**
   * forFun specifies iff this call is within a function declaration, e.g., the
   * call to "b" in "x(fun a.b)". In this case, the actual arguments list must
   * be empty, independent of the formal arguments expected by b.
   */
  boolean forFun = false;


  /**
   * For static type analysis: This gives the resolved formal argument types for
   * the arguemnts of this call.  During type checking, it has to be checked
   * that the actual arguments can be assigned to these types.
   *
   * The number of resolved formal arguments might be different to the number of
   * formal arguments in case the last formal argument is of an open generic
   * type.
   */
  AbstractType[] resolvedFormalArgumentTypes = null;


  /**
   * Will be set to true for a call to a direct parent feature in an inheritance
   * call.
   */
  public boolean isInheritanceCall_ = false;
  public boolean isInheritanceCall() { return isInheritanceCall_; }


  /**
   * Is this a tail recursive call?
   *
   * This is used to allow cyclic type inferencing of the form
   *
   *   f is
   *     if c
   *       x
   *     else
   *       f
   *
   * Which must return a value of x's type.
   *
   * NYI: This is currently set explicitly by Loop.java. It should be a function
   * that automatically detects tail recursive calls, i.e., calls without
   * dynamic binding with target == current and with no code apart from setting
   * the result to the returned value after the call.
   */
  public boolean _isTailRecursive = false;


  /*-------------------------- constructors ---------------------------*/


  /**
   * Constructor to read a local field
   *
   * @param pos the sourcecode position, used for error messages.
   *
   * @param n
   */
  public Call(SourcePosition pos, String n)
  {
    this(pos, null,n,null, NO_PARENTHESES);
  }


  /**
   * Constructor
   *
   * @param pos the sourcecode position, used for error messages.
   *
   * @param n
   *
   * @param a
   */
  public Call(SourcePosition pos, String n, List<Expr> a)
  {
    this(pos, null,n,null, a);
  }


  /**
   * Constructor
   *
   * @param pos the sourcecode position, used for error messages.
   *
   * @param n
   *
   * @param g
   *
   * @param a
   */
  public Call(SourcePosition pos, String n, List<AbstractType> g, List<Expr> a)
  {
    this(pos, null,n,g,a);
  }


  /**
   * Constructor
   *
   * @param pos the sourcecode position, used for error messages.
   *
   * @param t
   *
   * @param n
   *
   * @param g
   *
   * @param a
   */
  public Call(SourcePosition pos,
              Expr t, String n, List<AbstractType> g, List<Expr> a)
  {
    this._pos = pos;
    this.target = t;
    this.name = n;
    this._select = -1;
    this.generics = (g == null) ? NO_GENERICS : g;
    this._actuals = a;
  }


  /**
   * Constructor
   *
   * @param pos the sourcecode position, used for error messages.
   *
   * @param t
   *
   * @param n
   *
   * @param a
   */
  public Call(SourcePosition pos,
              Expr t, String n, List<Expr> a)
  {
    this(pos, t, n, null, a);
  }


  /**
   * Constructor
   *
   * @param pos the sourcecode position, used for error messages.
   *
   * @param t
   *
   * @param n
   */
  public Call(SourcePosition pos, Expr t, String n)
  {
    this(pos, t, n, -1);
  }


  /**
   * Constructor
   *
   * @param pos the sourcecode position, used for error messages.
   *
   * @param t
   *
   * @param n
   *
   * @param select
   */
  public Call(SourcePosition pos,
              Expr t, String n, String select)
  {
    this._pos = pos;
    this.target = t;
    this.name = n;
    int s = -1;
    try
      {
        s = Integer.parseInt(select);
        if (CHECKS) check
          (s >= 0); // parser should not allow negative value
      }
    catch (NumberFormatException e)
      {
        AstErrors.illegalSelect(pos, select, e);
      }
    this._select = s;
    this.generics = NO_GENERICS;
    this._actuals = NO_PARENTHESES;
  }


  /**
   * Constructor
   *
   * @param pos the sourcecode position, used for error messages.
   *
   * @param t
   *
   * @param n
   *
   * @param select
   */
  public Call(SourcePosition pos, Expr t, String n, int select)
  {
    this._pos = pos;
    this.target = t;
    this.name = n;
    this._select = select;
    this.generics = NO_GENERICS;
    this._actuals = NO_PARENTHESES;
  }


  /**
   * Constructor
   *
   * @param pos the sourcecode position, used for error messages.
   *
   * @param t
   *
   * @param n
   *
   * @param select
   */
  public Call(SourcePosition pos, Expr t, AbstractFeature calledFeature, int select)
  {
    this._pos = pos;
    this.name = calledFeature.featureName().baseName();
    this._select = select;
    this.generics = NO_GENERICS;
    this._actuals = NO_PARENTHESES;
    this.target = t;
    this.calledFeature_ = calledFeature;
    this._type = null;
  }


  /**
   * A call to an anonymous feature declared in an expression.
   *
   * @param pos the sourcecode position, used for error messages.
   *
   * @param anonymous the anonymous feature
   */
  public Call(SourcePosition pos,
              Feature anonymous)
  {
    this(pos, new This(pos), anonymous);
  }


  /**
   * A call to an anonymous feature declared using "fun a.b.c".
   *
   * @param pos the sourcecode position, used for error messages.
   *
   * @param target the target, "a.b".
   *
   * @param anonymous the anonymous feature, which is the wrapper created around
   * the call to "c".
   */
  public Call(SourcePosition pos,
              Expr    target,
              AbstractFeature anonymous)
  {
    this._pos = pos;
    this.target         = target;
    this.name           = null;
    this._select        = -1;
    this.generics       = NO_GENERICS;
    this._actuals       = Expr.NO_EXPRS;
    this.calledFeature_ = anonymous;
  }


  /**
   * Constructor
   *
   * @param pos the sourcecode position, used for error messages.
   *
   * @param name
   *
   * @param generics
   *
   * @param actuals
   *
   * @param target
   *
   * @param calledFeature
   *
   * @param type
   */
  public Call(SourcePosition pos,
              String name, List<AbstractType> generics, List<Expr> actuals, Expr target, AbstractFeature calledFeature, AbstractType type)
  {
    this._pos = pos;
    this.name = name;
    this._select = -1;
    this.generics = generics;
    this._actuals = actuals;
    this.target = target;
    this.calledFeature_ = calledFeature;
    this._type = type;
  }


  /*-----------------------------  methods  -----------------------------*/


  /**
   * The sourcecode position of this expression, used for error messages.
   */
  public SourcePosition pos()
  {
    return _pos;
  }


  /**
   * True iff this call was performed giving 0 or more actual arguments in
   * parentheses.  This allows a disinction between "a.b" and "a.b()" if b has
   * no formal arguments and is of a fun type. In this case, "a.b" calls only b,
   * while "a.b()" is syntactic sugar for "a.b.call".
   *
   * @return true if parentheses were present.
   */
  boolean hasParentheses()
  {
    return _actuals != NO_PARENTHESES;
  }


  /**
   * Get the type of the target.  In case the target's type is a generic type
   * parameter, return its constraint.
   *
   * @return the type of the target.
   */
  private AbstractType targetTypeOrConstraint(Resolution res)
  {
    if (PRECONDITIONS) require
                         (target != null);

    var result = target.type();
    if (result.isGenericArgument())
      {
        var g = result.genericArgument();
        result = g.constraint().resolve(res, g.feature());
      }

    if (POSTCONDITIONS) ensure
      (!result.isGenericArgument());
    return result;
  }


  /**
   * Get the feature of the target of this call.
   *
   * @param res this is called during type resolution, res gives the resolution
   * instance.
   *
   * @param thiz the surrounding feature. For a call c in an inherits clause ("f
   * : c { }"), thiz is the outer feature of f.  For a expression in the
   * contracts or implementation of a feature f, thiz is f itself.
   *
   * @return the feature of the target of this call.
   */
  private AbstractFeature targetFeature(Resolution res, AbstractFeature thiz)
  {
    // are we searching for features called via thiz' inheritance calls?
    if (thiz.state() == Feature.State.RESOLVING_INHERITANCE)
      {
        if (target instanceof Call tc)
          {
            target.loadCalledFeature(res, thiz);
            return tc.calledFeature();
          }
        else
          {
            return thiz.outer();   // For an inheritance call, we do not permit call to thiz' features,
                                   // but only to the outer clazz' features:
          }
      }
    else if (target != null)
      {
        target.loadCalledFeature(res, thiz);
        return targetTypeOrConstraint(res).featureOfType();
      }
    else
      { // search for feature in thiz
        return thiz;
      }
  }


  /**
   * Find all the candidates of features that might be called at this point as
   * long as the argument count is ignored.
   *
   * @param res this is called during type resolution, res gives the resolution
   * instance.
   *
   * @param thiz the surrounding feature. For a call c in an inherits clause ("f
   * : c { }"), thiz is the outer feature of f.  For a expression in the
   * contracts or implementation of a feature f, thiz is f itself.
   *
   * @return the map of FeatureName to Features of the found candidates. May be
   * empty. ERROR_MAP in case an error occured and was reported already.
   */
  private FeaturesAndOuter calledFeatureCandidates(AbstractFeature targetFeature, Resolution res, AbstractFeature thiz)
  {
    if (PRECONDITIONS) require
      (targetFeature != null);

    FeaturesAndOuter result;
    // are we searching for features called via thiz' inheritance calls?
    SortedMap<FeatureName, Feature> fs = EMPTY_MAP;
    if (target != null)
      {
        res.resolveDeclarations(targetFeature);
        result = new FeaturesAndOuter();
        result.features = res._module.lookupFeatures(targetFeature, name);
        result.outer = targetFeature;
      }
    else
      { /* search for feature in thiz and outer classes */
        result = res._module.lookupNoTarget(targetFeature, name, this, null, null);
        target = result.target(pos(), res, thiz);
      }
    return result;
  }


  /*-------------------------------------------------------------------*/


  /**
   * if loadCalledFeature is about to fail, try if we can convert this call into
   * a chain of boolean calls:
   *
   * check if we have a call of the form
   *
   *   a < b <= c
   *
   * and convert it to
   *
   *   a < {tmp := b; tmp} && tmp <= c
   */
  private void findChainedBooleans(Resolution res, AbstractFeature thiz)
  {
    var cb = chainedBoolTarget(res, thiz);
    if (cb != null && _actuals.size() == 1)
      {
        var rt = new Feature.ResolveTypes(res);
        var b = cb._actuals.get(0);
        b.visit(rt, thiz);
        String tmpName = FuzionConstants.CHAINED_BOOL_TMP_PREFIX + (_chainedBoolTempId_++);
        var tmp = new Feature(res,
                              pos(),
                              Consts.VISIBILITY_INVISIBLE,
                              b.type(),
                              tmpName,
                              thiz);
        Call t1 = new Call(pos(), new Current(pos(), thiz.thisType()), tmp, -1);
        Call t2 = new Call(pos(), new Current(pos(), thiz.thisType()), tmp, -1);
        var result = new Call(pos(), t2, name, _actuals)
          {
            boolean isChainedBoolRHS() { return true; }
          };
        var as = new Assign(res, pos(), tmp, b, thiz);
        cb._actuals = new List<Expr>(new Block(b.pos(),new List<Stmnt>(as, t1)));
        t1    .visit(rt, thiz);
        result.visit(rt, thiz);
        as    .visit(rt, thiz);
        _actuals = new List<Expr>(result);
        calledFeature_ = Types.resolved.f_bool_AND;
        name = calledFeature_.featureName().baseName();
      }
  }



  /**
   * Predicate that is true if this call is the result of pushArgToTemp in a
   * chain of boolean operators.  This is used for longer chains such as
   *
   *   a < b <= c < d
   *
   * which is first converted into
   *
   *   (a < {t1 := b; t1} && t1 <= c) < d
   *
   * where this returns 'true' for the call 't1 <= c', that in the next steps
   * needs to get 'c' stored into a temporary variable as well.
   */
  boolean isChainedBoolRHS() { return false; }


  /**
   * Does this call a non-generic infix operator?
   */
  boolean isInfixOperator()
  {
    return
      name.startsWith("infix ") &&
      _actuals.size() == 1 &&
      generics == NO_GENERICS;
  }


  /**
   * Check if this call is a chained boolean call of the form
   *
   *   b <= c < d
   *
   * or, if the LHS is also a chained bool
   *
   *   (a < {t1 := b; t1} && t1 <= c) < d
   *
   * and return the part of the LHS that has the term that will need to be
   * stored in a temp variable, 'c', as an argument, i.e., 'b <= c' or 't1 <=
   * c', resp.
   *
   * @return the term whose RHS would have to be stored in a temp variable for a
   * chained boolean call.
   */
  private Call chainedBoolTarget(Resolution res, AbstractFeature thiz)
  {
    Call result = null;
    if (Types.resolved != null &&
        targetFeature(res, thiz) == Types.resolved.f_bool &&
        isInfixOperator() &&
        target instanceof Call tc &&
        tc.isInfixOperator())
      {
        result = (tc._actuals.get(0) instanceof Call acc && acc.isChainedBoolRHS())
          ? acc
          : tc;
      }
    return result;
  }


  /*-------------------------------------------------------------------*/


  /**
   * Load all features that are called by this expression.  This is called
   * during state RESOLVING_INHERITANCE for calls in the inherits clauses and
   * during state RESOLVING_TYPES for all other calls.
   *
   * @param res this is called during type resolution, res gives the resolution
   * instance.
   *
   * @param thiz the surrounding feature. For a call c in an inherits clause ("f
   * : c { }"), thiz is the outer feature of f.  For a expression in the
   * contracts or implementation of a feature f, thiz is f itself.
   *
   * NYI: Check if it might make more sense for thiz to be the declared feature
   * instead of the outer feature when processing an inherits clause.
   */
  void loadCalledFeature(Resolution res, AbstractFeature thiz)
  {
    if (PRECONDITIONS) require
      (thiz.state() == Feature.State.RESOLVING_INHERITANCE
       ? thiz.outer().state().atLeast(Feature.State.RESOLVED_DECLARATIONS)
       : thiz        .state().atLeast(Feature.State.RESOLVED_DECLARATIONS));

    if (calledFeature_ == null)
      {
        var actualsResolved = false;
        if (name == FuzionConstants.TYPE_NAME)
          {
<<<<<<< HEAD
            var fo = calledFeatureCandidates(targetFeature, res, thiz);
            FeatureName calledName = FeatureName.get(name, _actuals.size());
            calledFeature_ = fo.filter(pos(), calledName, ff -> mayMatchArgList(ff) || ff.hasOpenGenericsArgList());
            if (calledFeature_ != null &&
                generics.isEmpty() &&
                _actuals.size() != calledFeature_.valueArguments().size() &&
                !calledFeature_.hasOpenGenericsArgList())
              {
                splitOffTypeArgs(thiz);
              }
            var w = _whenGotCalledFeature;
            _whenGotCalledFeature = null;
            w.forEach(x -> x.run());
            if (calledFeature_ == null)
=======
            if (CHECKS) check
              (target != null,
               _actuals.size() == 0,
               generics.size() == 0);

            AbstractType t = target.asType(thiz, null).resolve(res, thiz);
            calledFeature_ = Types.resolved.f_Types_get;
            generics = new List<>(t);
            var tc = new Call(pos(), new Universe(), Types.resolved.f_Types);
            tc.resolveTypes(res, thiz);
            target = tc;
          }
        else if (name != Errors.ERROR_STRING)    // If call parsing failed, don't even try
          {
            var targetFeature = targetFeature(res, thiz);
            if (CHECKS) check
              (Errors.count() > 0 || targetFeature != null);
            if (targetFeature != null && targetFeature != Types.f_ERROR)
>>>>>>> 5c21b3e5
              {
                var fo = calledFeatureCandidates(targetFeature, res, thiz);
                FeatureName calledName = FeatureName.get(name, _actuals.size());
                calledFeature_ = fo.filter(pos(), calledName, ff -> mayMatchArgList(ff) || ff.hasOpenGenericsArgList());
                if (calledFeature_ != null &&
                    generics.isEmpty() &&
                    _actuals.size() != calledFeature_.valueArguments().size() &&
                    !calledFeature_.hasOpenGenericsArgList())
                  {
                    splitOffTypeArgs(thiz);
                  }
                resolveTypesOfActuals(res,thiz);
                actualsResolved = true;
                if (calledFeature_ == null)
                  {
<<<<<<< HEAD
                    findChainedBooleans(res, thiz);
                    if (calledFeature_ == null) // nothing found, so flag error
=======
                    calledFeature_ = fo.filter(pos(), calledName, ff -> isSpecialWrtArgs(ff));
                    if (calledFeature_ == null)
>>>>>>> 5c21b3e5
                      {
                        findChainedBooleans(res, thiz);
                        if (calledFeature_ == null) // nothing found, so flag error
                          {
                            AstErrors.calledFeatureNotFound(this, calledName, targetFeature);
                          }
                      }
                  }
              }
<<<<<<< HEAD
=======
          }
        if (!actualsResolved)
          {
            resolveTypesOfActuals(res,thiz);
>>>>>>> 5c21b3e5
          }
      }

    if (POSTCONDITIONS) ensure
      (Errors.count() > 0 || calledFeature() != null,
       Errors.count() > 0 || target          != null);
  }

<<<<<<< HEAD
  ArrayList<Runnable> _whenGotCalledFeature = new ArrayList<>();
=======
>>>>>>> 5c21b3e5

  void resolveTypesOfActuals(Resolution res, AbstractFeature outer)
  {
<<<<<<< HEAD
    if (_whenGotCalledFeature == null)
      {
        r.run();
      }
    else
      {
        _whenGotCalledFeature.add(r);
      }
=======
    var v = new Feature.ResolveTypes(res);
    ListIterator<Expr> i = _actuals.listIterator(); // _actuals can change during resolveTypes, so create iterator early
    outer.whenResolvedTypes
      (() ->
       {
         while (i.hasNext())
           {
             var a = i.next();
             if (a != null) // splitOffTypeArgs might have set this to null
               {
                 i.set(a.visit(v, outer));
               }
               }
       });
>>>>>>> 5c21b3e5
  }


  /**
   * For a call of the form
   *
   *   array i32 10 i->i*i
   *
   * split the actuals list (i32, 10, i->i*i) into generics (i32) and actuals
   * (10, i->i*i).
   */
  void splitOffTypeArgs(AbstractFeature outer)
  {
    var g = new List<AbstractType>();
    var a = new List<Expr>();
    var i = 0;
    ListIterator<Expr> ai = _actuals.listIterator();
    while (ai.hasNext())
      {
        var aa = ai.next();
        if (i <  calledFeature_.typeArguments().size())
          {
            var ta = calledFeature_.typeArguments().get(i);
            g.add(aa.asType(outer, ta));
            ai.set(null);  // make sure visit() no longer visits this
          }
        else
          {
            a.add(aa);
          }
        i++;
      }
    generics = g;
    _actuals = a;
  }


  /**
   * Check if this expression can also be parsed as a type and return that type. Otherwise,
   * report an error (AstErrors.expectedActualTypeInCall).
   *
   * @param outer the outer feature containing this expression
   *
   * @param tp the type parameter this expression is assigned to
   *
   * @return the Type corresponding to this, Type.t_ERROR in case of an error.
   */
  AbstractType asType(AbstractFeature outer, AbstractFeature tp)
  {
    var g = generics;
    if (!_actuals.isEmpty())
      {
        g = new List<AbstractType>();
        g.addAll(generics);
        for (var a : _actuals)
          {
            g.add(a.asType(outer, tp));
          }
      }
    AbstractType result = new Type(pos(), name, g,
                                   target == null             ||
                                   target instanceof Universe ||
                                   target instanceof Current     ? null
                                                                 : target.asType(outer, tp));
    return result.visit(Feature.findGenerics, outer);
  }


  /**
   * Check if this call when the calledFeature_ would be ff needs special
   * handling of the argument count.  This is the case for open generics, "fun
   * a.b.f" calls and implicit calls using f() for f returning Function value.
   *
   * @param ff the called feature candidate.
   *
   * @return true iff ff may be the called feature due to the special cases
   * listed above.
   */
  private boolean isSpecialWrtArgs(AbstractFeature ff)
  {
    return forFun                                      /* a fun-declaration "fun a.b.f" */
      || ff.arguments().size()==0 && hasParentheses(); /* maybe an implicit call to a Function / Routine, see resolveImmediateFunctionCall() */
  }


  private boolean mayMatchArgList(AbstractFeature ff)
  {
    var asz = _actuals.size();
    var fvsz = ff.valueArguments().size();
    var ftsz = ff.typeArguments().size();

    var result = fvsz == asz ||
      generics.isEmpty() && (fvsz + ftsz == asz);
    return result;
  }


  /**
   * After resolveTypes or if calledFeatureKnown(), this can be called to obtain
   * the feature that is called.
   */
  public AbstractFeature calledFeature()
  {
    if (PRECONDITIONS) require
      (Errors.count() > 0 || calledFeatureKnown());

    AbstractFeature result = calledFeature_ != null ? calledFeature_ : Types.f_ERROR;

    if (POSTCONDITIONS) ensure
      (result != null);
    return result;
  }


  /**
   * Is the called feature known? This is the case for calls to anonymous inner
   * features even before resolveTypes is executed. After resolveTypes, this is
   * the case unless there was an error finding the called feature.
   */
  boolean calledFeatureKnown()
  {
    return calledFeature_ != null;
  }


  /**
   * Is this Expr a call to an outer ref?
   */
  public boolean isCallToOuterRef()
  {
    return calledFeature().isOuterRef();
  }


  /**
   * toString
   *
   * @return
   */
  public String toString()
  {
    return (target == null ||
            (target instanceof Universe) ||
            (target instanceof This t && t.toString().equals(FuzionConstants.UNIVERSE_NAME + ".this"))
            ? ""
            : target.toString() + ".")
      + (name != null ? name : calledFeature_.featureName().baseName())
      + (generics.isEmpty() ? "" : "<" + generics + ">")
      + (_actuals.isEmpty() ? "" : "(" + _actuals +")")
      + (_select < 0        ? "" : "." + _select);
  }


  /**
   * setTarget
   *
   * @param t
   */
  public void setTarget(Expr t)
  {
    Expr ot = this.target;
    if (ot instanceof Call)
      {
        ((Call)ot).setTarget(t);
      }
    else  if (ot != null)
      {
        throw new Error("target alredy set: old: "+ot+" new: "+t);
      }
    else
      {
        this.target = t;
      }
  }


  /**
   * setBlock
   *
   * @param l
   */
  public void setBlock(List l)
  {
  }


  /**
   * typeForFeatureResultTypeInferencing returns the type of this expression or
   * null if the type is still unknown, i.e., before or during type resolution.
   *
   * @return this Expr's type or null if not known.
   */
  AbstractType typeForFeatureResultTypeInferencing()
  {
    return _type;
  }


  /**
   * visit all the features, expressions, statements within this feature.
   *
   * @param v the visitor instance that defines an action to be performed on
   * visited objects.
   *
   * @param outer the feature surrounding this expression.
   *
   * @return this.
   */
  public Expr visit(FeatureVisitor v, AbstractFeature outer)
  {
    if (!generics.isEmpty())
      {
        var i = generics.listIterator();
        while (i.hasNext())
          {
            i.set(i.next().visit(v, outer));
          }
      }
    if (v.doVisitActuals())
      {
        ListIterator<Expr> i = _actuals.listIterator(); // _actuals can change during resolveTypes, so create iterator early
        while (i.hasNext())
          {
            var a = i.next();
            i.set(a.visit(v, outer));
          }
      }
    if (target != null &&
        // for 'xyz.type' target is 'xyz', which is never called, so do not visit it:
        name != FuzionConstants.TYPE_NAME)
      {
        target = target.visit(v, outer);
      }
    v.action((AbstractCall) this);
    return v.action(this, outer);
  }


  /**
   * Helper function called during resolveTypes to resolve syntactic sugar that
   * allows directly calling a function returned by a call.
   *
   * If this is a normal call (e.g. "f.g") whose result is a function type,
   * ("fun (int a,b) float"), and if g does not take any arguments, syntactic
   * sugar allows an implicit call to Function/Routine.call, i.e., "f.g(3,5)" is
   * a short form of "f.g.call(3,5)".
   *
   * NYI: we could also permit "f.g(x,y)(3,5)" as a short form for
   * "f.g(x,y).call(3,5)" in case g takes arguments.  But this might be too
   * confusing and it would require a change in the grammar.
   *
   * @param res the resolution instance.
   *
   * @param outer the root feature that contains this statement.
   *
   * @param result this in case this was not an immediate call, otherwise qthe
   * resulting cll to Function/Routine.call.
   */
  private Call resolveImmediateFunctionCall(Resolution res, AbstractFeature outer)
  {
    Call result = this;
    if (!forFun && // not a call to "b" within an expression of the form "fun a.b", will be handled after syntactic sugar
        _type.isFunType() &&
        calledFeature_ != Types.resolved.f_function && // exclude inherits call in function type
        calledFeature_.arguments().size() == 0 &&
        hasParentheses())
      {
        // a Function: the result is the first generic argument
        var funResultType = _type.generics().isEmpty() ? Types.t_ERROR : _type.generics().getFirst();
        var numFormalArgs = _type.generics().size() - 1;
        result = new Call(pos(),
                          "call",
                          NO_GENERICS,
                          _actuals,
                          this /* this becomes target of "call" */,
                          res._module.lookupFeature(_type.featureOfType(), FeatureName.get("call", _actuals.size())),
                          funResultType)
          .resolveTypes(res, outer);
        _actuals = NO_PARENTHESES;
      }
    return result;
  }


  /**
   * Helper routine for resolveFormalArgumentTypes to determine the actual type
   * of a formal argument after inheritance.
   *
   * The result will be stored in
   * resolvedFormalArgumentTypes[argnum..argnum+result-1].
   *
   * @param res Resolution instance
   *
   * @param argnum the number of this formal argument
   *
   * @param frml the formal argument
   *
   * @return the number of arguments that correspond to argnum after handing
   * down.
   */
  private int handDownFormalArg(Resolution res, int argnum, AbstractFeature frml)
  {
    int result = 1;
    var frmlT = frml.resultType();
    if (CHECKS) check
      (frmlT == Types.intern(frmlT));

    var declF = calledFeature_.outer();
    var heirF = targetTypeOrConstraint(res).featureOfType();
    if (declF != heirF)
      {
        var a = calledFeature_.handDown(res, new AbstractType[] { frmlT }, heirF);
        if (a.length != 1)
          {
            // Check that the number or args can only change for the
            // last argument (when it is of an open generic type).  if
            // it would change for other arguments, changing the
            // resolvedFormalArgumentTypes array would invalidate
            // argnum for following arguments.
            if (CHECKS) check
              (Errors.count() > 0 || argnum == resolvedFormalArgumentTypes.length - 1);
            if (argnum != resolvedFormalArgumentTypes.length -1)
              {
                a = new AbstractType[] { Types.t_ERROR }; /* do not change resolvedFormalArgumentTypes array length */
              }
          }
        addToResolvedFormalArgumentTypes(res, argnum, a, frml);
        result = a.length;
      }
    else
      {
        if (CHECKS) check
          (Errors.count() > 0 || argnum <= resolvedFormalArgumentTypes.length);

        if (argnum < resolvedFormalArgumentTypes.length)
          {
            if (CHECKS) check
              (frmlT != null);
            resolvedFormalArgumentTypes[argnum] = frmlT;
          }
      }
    return result;
  }


  /**
   * Helper routine for resolveFormalArgumentTypes to determine the actual type
   * of a formal argument from the target type and generics provided to the call.
   *
   * The type(s) will be takenb from
   * resolvedFormalArgumentTypes[argnum..argnum+n-1], the result will be stored
   * in resolvedFormalArgumentTypes[argnum..].
   *
   * @param res Resolution instance
   *
   * @param argnum the number of this formal argument
   *
   * @param n the number of arguments. This might be != 1 if
   * frml.resultType().isOpenGeneric() and this type has been replaced with no
   * or several actual types.
   *
   * @param frml the formal argument
   */
  private void replaceGenericsInFormalArg(Resolution res, int argnum, int n, AbstractFeature frml)
  {
    for (int i = 0; i < n; i++)
      {
        if (CHECKS) check
          (Errors.count() > 0 || argnum + i <= resolvedFormalArgumentTypes.length);

        if (argnum + i < resolvedFormalArgumentTypes.length)
          {
            var frmlT = resolvedFormalArgumentTypes[argnum + i];

            if (frmlT.isOpenGeneric())
              { // formal arg is open generic, i.e., this expands to 0 or more actual args depending on actual generics for target:
                Generic g = frmlT.genericArgument();
                var frmlTs = g.replaceOpen(g.feature() == calledFeature_
                                           ? generics
                                           : target.type().generics());
                addToResolvedFormalArgumentTypes(res, argnum + i, frmlTs.toArray(new AbstractType[frmlTs.size()]), frml);
                i = i + frmlTs.size() - 1;
                n = n + frmlTs.size() - 1;
              }
            else
              {
                frmlT = targetTypeOrConstraint(res).actualType(frmlT);
                frmlT = frmlT.actualType(calledFeature_, generics);
                frmlT = Types.intern(frmlT);
                if (CHECKS) check
                  (frmlT != null);
                resolvedFormalArgumentTypes[argnum + i] = frmlT;
              }
          }
      }
  }


  /**
   * Helper routine for handDownFormalArg and replaceGenericsInFormalArg to
   * extend the resolvedFormalArgumentTypes array.
   *
   * In case frml.resultType().isOpenGeneric(), this will call frml.select() for
   * all the actual types the open generic is replaced by to make sure the
   * corresponding features exist.
   *
   * @param res Resolution instance
   *
   * @param argnum index in resolvedFormalArgumentTypes at which we add new
   * elements
   *
   * @param a the new elements to add to resolvedFormalArgumentTypes
   *
   * @param frml the argument whose type we are resolving.
   */
  private void addToResolvedFormalArgumentTypes(Resolution res, int argnum, AbstractType[] a, AbstractFeature frml)
  {
    var na = new AbstractType[resolvedFormalArgumentTypes.length - 1 + a.length];
    var j = 0;
    for (var i = 0; i < resolvedFormalArgumentTypes.length; i++)
      {
        if (i == argnum)
          {
            for (var at : a)
              {
                if (CHECKS) check
                  (at != null);
                na[j] = at;
                j++;
              }
          }
        else
          {
            na[j] = resolvedFormalArgumentTypes[i];
            j++;
          }
      }
    resolvedFormalArgumentTypes = na;
  }


  /**
   * Helper routine for resolveTypes to resolve the formal argument types of the
   * arguments in this call. Results will be stored in
   * resolvedFormalArgumentTypes array.
   */
  private void resolveFormalArgumentTypes(Resolution res)
  {
    var fargs = calledFeature_.valueArguments();
    resolvedFormalArgumentTypes = fargs.size() == 0 ? Type.NO_TYPES
                                                    : new AbstractType[fargs.size()];
    Arrays.fill(resolvedFormalArgumentTypes, Types.t_ERROR);
    int count = 0;
    for (var frml : fargs)
      {
        int argnum = count;  // effectively final copy of count
        frml.whenResolvedTypes
          (() ->
           {
             // first, replace generics according to inheritance:
             int n = handDownFormalArg (res, argnum,    frml);
             // next, replace generics given in the target type and in this call
             replaceGenericsInFormalArg(res, argnum, n, frml);
           });
        count++;
      }
    if (POSTCONDITIONS) ensure
      (resolvedFormalArgumentTypes != null);
  }


  /**
   * Helper function for resolveTypes to determine the static result type of
   * this call.
   *
   * In particular, this replaces formal generic types by actual generics
   * provided to this call and it replaces select calls to fields of open
   * genenric type by calls to the actual fields.
   *
   * @param res the resolution instance.
   *
   * @param t the type result type of the called feature, might be open genenric.
   */
  private void resolveType(Resolution res, AbstractType t, AbstractFeature outer)
  {
    /* make sure '.type' features are declared for all actual generics: */
    for (var g : generics)
      {
        g.resolve(res, outer);
        if (!g.isGenericArgument())
          {
            g.featureOfType().typeFeature(res);
          }
      }

    var tt = targetTypeOrConstraint(res);
    if (_select < 0 && t.isOpenGeneric())
      {
        AstErrors.cannotAccessValueOfOpenGeneric(pos(), calledFeature_, t);
        t = Types.t_ERROR;
      }
    else if (_select >= 0 && !t.isOpenGeneric())
      {
        AstErrors.useOfSelectorRequiresCallWithOpenGeneric(pos(), calledFeature_, name, _select, t);
        t = Types.t_ERROR;
      }
    else if (_select < 0)
      {
        t = t.resolve(res, tt.featureOfType());
        t = (target() instanceof Current) || tt.isGenericArgument() ? t : tt.actualType(t);
        if (calledFeature_.isConstructor() && t.compareTo(Types.resolved.t_void) != 0)
          {  /* specialize t for the target type here */
            t = new Type(t, t.generics(), target.type());
          }
      }
    else
      {
        var types = t.genericArgument().replaceOpen(tt.generics());
        int sz = types.size();
        if (_select >= sz)
          {
            AstErrors.selectorRange(pos(), sz, calledFeature_, name, _select, types);
            calledFeature_ = Types.f_ERROR;
            t = Types.t_ERROR;
          }
        else
          {
            t = types.get(_select);
          }
      }
    if (calledFeature_.isTypeParameter())
      {
        if (_select >= 0 || calledFeature_.isOpenTypeParameter())
          {
            throw new Error("NYI (see #283): Calling open type parameter");
          }
        var tptype = t.resolve(res, tt.featureOfType());
        if (!tptype.isGenericArgument() && tptype.compareTo(Types.resolved.t_object) != 0)
          {
            tptype = tptype.featureOfType().typeFeature(res).thisType();
          }
        _type = tptype;
      }
    else if (name == FuzionConstants.TYPE_NAME && calledFeature_ == Types.resolved.f_Types_get)
      { // NYI (see #282): special handling could maybe be avoided?
        var gt = generics.get(0);
        if (gt.isGenericArgument())
          {
            _type = t.resolve(res, tt.featureOfType());
          }
        else
          {
            _type = gt.featureOfType().typeFeature(res).resultTypeIfPresent(res, t.generics());
            if (_type == null)
              {
                throw new Error("NYI (see #283): resolveTypes for .type: resultType not present at "+pos().show());
              }
          }
      }
    else
      {
        _type = t.resolve(res, tt.featureOfType());
      }
  }


  /**
   * Helper routine for inferGenericsFromArgs: Get the next element from aargs,
   * perform type resolution (which includes possibly replacing it by a
   * different Expr) and return it.
   *
   * @param aargs iterator
   *
   * @param res the resolution instance
   *
   * @param outer the root feature that contains this statement
   */
  private Expr resolveTypeForNextActual(ListIterator<Expr> aargs, Resolution res, AbstractFeature outer)
  {
    Expr actual = aargs.next();
    actual = actual.visit(new Feature.ResolveTypes(res), outer);
    aargs.set(actual);
    return actual;
  }


  /**
   * infer the missing generic arguments to this call by inspecting the types of
   * the actual arguments.
   *
   * This is called during resolveTypes, so we have to be careful since type
   * information is not generally available yet.
   *
   * @param res the resolution instance.
   *
   * @param outer the root feature that contains this statement.
   */
  private void inferGenericsFromArgs(Resolution res, AbstractFeature outer)
  {
    var cf = calledFeature_;
    int sz = cf.generics().list.size();
    boolean[] conflict = new boolean[sz]; // The generics that had conflicting types
    String [] foundAt  = new String [sz]; // detail message for conflicts giving types and their location

    generics = new List<>();
    for (Generic g : cf.generics().list)
      {
        if (!g.isOpen())
          {
            generics.add(Types.t_UNDEFINED);
          }
      }

    var va = cf.valueArguments();
    var checked = new boolean[va.size()];
    int last, next = 0;
    do
      {
        last = next;
        inferGenericsFromArgs(res, outer, checked, conflict, foundAt);
        next = 0;
        for (var b : foundAt)
          {
            next = next + (b != null ? 1 : 0);
          }
      }
    while (last < next);

    List<Generic> missing = new List<Generic>();
    for (Generic g : cf.generics().list)
      {
        int i = g.index();
        if ( g.isOpen() && foundAt[i] == null ||
            !g.isOpen() && generics.get(i) == Types.t_UNDEFINED)
          {
            missing.add(g);
            generics.set(i, Types.t_ERROR);
          }
        else if (conflict[i])
          {
            AstErrors.incompatibleTypesDuringTypeInference(pos(), g, foundAt[i]);
          }
      }

    if (!missing.isEmpty())
      {
        AstErrors.failedToInferActualGeneric(pos(),cf, missing);
      }
  }


  /**
   * infer the missing generic arguments to this call by inspecting the types of
   * the actual arguments.
   *
   * This is called during resolveTypes, so we have to be careful since type
   * information is not generally available yet.
   *
   * @param res the resolution instance.
   *
   * @param outer the root feature that contains this statement.
   *
   * @param checked boolean array for all cf.valuedArguments() that have been
   * checked already.
   *
   * @param conflict set of generics that caused conflicts
   *
   * @param foundAt the position of the expressions from which actual generics
   * were taken.
   */
  void inferGenericsFromArgs(Resolution res, AbstractFeature outer, boolean[] checked, boolean[] conflict, String[] foundAt)
  {
    var cf = calledFeature_;
    int count = 1; // argument count, for error messages
    ListIterator<Expr> aargs = _actuals.listIterator();
    var va = cf.valueArguments();
    var vai = 0;
    for (var frml : va)
      {
        if (CHECKS) check
          (Errors.count() > 0 || frml.state().atLeast(Feature.State.RESOLVED_DECLARATIONS));

        if (!checked[vai])
          {
            var t = frml.resultTypeIfPresent(res, NO_GENERICS);
            var g = t.isGenericArgument() ? t.genericArgument() : null;
            if (g != null && g.feature() == cf && g.isOpen())
              {
                checked[vai] = true;
                foundAt[g.index()] = "open"; // set to something not null to avoid missing argument error below
                while (aargs.hasNext())
                  {
                    count++;
                    Expr actual = resolveTypeForNextActual(aargs, res, outer);
                    var actualType = actual.typeForFeatureResultTypeInferencing();
                    if (actualType == null)
                      {
                        actualType = Types.t_ERROR;
                        AstErrors.failedToInferOpenGenericArg(pos(), count, actual);
                      }
                    generics.add(actualType);
                  }
              }
            else if (aargs.hasNext())
              {
                count++;
                Expr actual = resolveTypeForNextActual(aargs, res, outer);
                var actualType = actual.typeForGenericsTypeInfereing();
                if (actualType != null)
                  {
                    inferGeneric(res, t, actualType, actual.pos(), conflict, foundAt);
                    checked[vai] = true;
                  }
                else if (actual instanceof Function af)
                  {
                    checked[vai] = inferGenericLambdaResult(res, outer, t, af, actual.pos(), conflict, foundAt);
                  }
              }
          }
        vai++;
      }
  }



  /**
   * Perform type inference for generics used in formalType that are instantiated by actualType.
   *
   * @param res the resolution instance.
   *
   * @param formalType the (possibly generic) formal type
   *
   * @param actualType the actual type
   *
   * @param pos source code position of the expression actualType was derived from
   *
   * @param conflict set of generics that caused conflicts
   *
   * @param foundAt the position of the expressions from which actual generics
   * were taken.
   */
  private void inferGeneric(Resolution res, AbstractType formalType, AbstractType actualType, SourcePosition pos, boolean[] conflict, String[] foundAt)
  {
    if (formalType.isGenericArgument())
      {
        var g = formalType.genericArgument();
        if (g.feature() == calledFeature_)
          { // we found a use of a generic type, so record it:
            var i = g.index();
            if (foundAt[i] == null || actualType.isAssignableFromOrContainsError(generics.get(i)))
              {
                generics.set(i, actualType);
              }
            conflict[i] = conflict[i] || !generics.get(i).isAssignableFromOrContainsError(actualType);
            foundAt [i] = (foundAt[i] == null ? "" : foundAt[i]) + actualType + " found at " + pos.show() + "\n";
          }
      }
    else
      {
        var fft = formalType.featureOfType();
        if (fft instanceof Feature ffft) { ffft.resolveTypes(res); } // NYI: Cast!
        var aft = actualType.isGenericArgument() ? null : actualType.featureOfType();
        if (fft == aft)
          {
            for (int i=0; i < formalType.generics().size(); i++)
              {
                if (i < actualType.generics().size())
                  {
                    inferGeneric(res,
                                 formalType.generics().get(i),
                                 actualType.generics().get(i),
                                 pos, conflict, foundAt);
                  }
              }
          }
        else if (formalType.isChoice())
          {
            for (var ct : formalType.choiceGenerics())
              {
                inferGeneric(res, ct, actualType, pos, conflict, foundAt);
              }
          }
        else if (aft != null)
          {
            for (var p: aft.inherits())
              {
                var pt = p.typeForFeatureResultTypeInferencing();
                if (pt != null)
                  {
                    var apt = actualType.actualType(pt);
                    inferGeneric(res, formalType, apt, pos, conflict, foundAt);
                  }
              }
          }
      }
  }


  /**
   * Perform type inference for result type of lambda
   *
   * @param res the resolution instance.
   *
   * @param outer the feature containing this call
   *
   * @param formalType the (possibly generic) formal type
   *
   * @param actualType the actual type
   *
   * @param pos source code position of the expression actualType was derived from
   *
   * @param conflict set of generics that caused conflicts
   *
   * @param foundAt the position of the expressions from which actual generics
   * were taken.
   */
  private boolean inferGenericLambdaResult(Resolution res,
                                           AbstractFeature outer,
                                           AbstractType formalType,
                                           Function af,
                                           SourcePosition pos,
                                           boolean[] conflict,
                                           String[] foundAt)
  {
    var result = false;
    if (!formalType.isGenericArgument() &&
        formalType.featureOfType() == Types.resolved.f_function &&
        formalType.generics().get(0).isGenericArgument()
        )
      {
        var rg = formalType.generics().get(0).genericArgument();
        var ri = rg.index();
        var cf = calledFeature_;
        if (rg.feature() == cf && foundAt[ri] == null)
          {
            var at = targetTypeOrConstraint(res).actualType(formalType).actualType(cf, generics);
            if (!at.containsUndefined(true))
              {
                var rt = af.propagateExpectedType2(res, outer, at, true);
                if (rt != null)
                  {
                    generics.set(ri, rt);
                  }
                foundAt[ri] = (foundAt[ri] == null ? "" : foundAt[ri]) + rt + " found at " + pos.show() + "\n";
                result = true;
              }
          }
      }
    return result;
  }

  /**
   * determine the static type of all expressions and declared features in this feature
   *
   * @param res the resolution instance.
   *
   * @param outer the root feature that contains this statement.
   */
  public Call resolveTypes(Resolution res, AbstractFeature outer)
  {
    Call result = this;
    loadCalledFeature(res, outer);
    FormalGenerics.resolve(res, generics, outer);

    if (CHECKS) check
      (Errors.count() > 0 || calledFeature_ != null);

    if (calledFeature_ == null)
      {
        _type = Types.t_ERROR;
      }
    else
      {
        if (generics == NO_GENERICS && calledFeature_.generics() != FormalGenerics.NONE)
          {
            inferGenericsFromArgs(res, outer);
          }
        if (calledFeature_.generics().errorIfSizeOrTypeDoesNotMatch(generics,
                                                                    pos(),
                                                                    "call",
                                                                    "Called feature: "+calledFeature_.qualifiedName()+"\n"))
          {
            var cf = calledFeature_;
            var t = _isTailRecursive ? Types.resolved.t_void // a tail recursive call will not return and execute further
                                     : cf.resultTypeIfPresent(res, generics);
            if (t == null)
              {
                cf.whenResolvedTypes
                  (() ->
                   {
                     var t2 = cf.resultTypeForTypeInference(pos(), res, generics);
                     resolveType(res, t2, calledFeature_.outer());
                   });
              }
            else
              {
                resolveType(res, t, calledFeature_.outer());
                if (_isTailRecursive)
                  {
                    cf.whenResolvedTypes
                      (() ->
                       {
                         var t2 = cf.resultTypeForTypeInference(pos(), res, generics);
                         resolveType(res, t2, calledFeature_.outer());
                       });
                  }

                // Convert a call "f.g(a,b)" into "f.g.call(f,g)" in case f.g takes no
                // arguments and returns a Function or Routine
                result = resolveImmediateFunctionCall(res, outer); // NYI: Separate pass? This currently does not work if type was inferred
              }
          }
        else
          {
            _type = Types.t_ERROR;
          }
        resolveFormalArgumentTypes(res);
      }
    return result;
  }


  /**
   * During type inference: Inform this expression that it is used in an
   * environment that expects the given type.  In particular, if this
   * expression's result is assigned to a field, this will be called with the
   * type of the field.
   *
   * @param res this is called during type inference, res gives the resolution
   * instance.
   *
   * @param outer the feature that contains this expression
   */
  public void propagateExpectedType(Resolution res, AbstractFeature outer)
  {
    if (!forFun)
      {
        int count = 0;
        ListIterator<Expr> i = _actuals.listIterator();
        while (i.hasNext())
          {
            Expr actl = i.next();
            var frmlT = _type == Types.t_ERROR || count >= resolvedFormalArgumentTypes.length
              ? Types.t_ERROR
              : resolvedFormalArgumentTypes[count];
            if (CHECKS) check
              (frmlT != null,
               frmlT != Types.t_ERROR || Errors.count() > 0);
            i.set(actl.propagateExpectedType(res, outer, frmlT));
            count++;
          }

        if (_type != Types.t_ERROR && target != null)
          {
            // NYI: Need to check why this is needed, it does not make sense to
            // propagate the target's type to target. But if removed,
            // tests/reg_issue16_chainedBool/ fails with C backend:
            target = target.propagateExpectedType(res, outer, target.typeForFeatureResultTypeInferencing());
          }
      }
  }


  /**
   * Boxing for actual arguments: Find actual arguments of value type that are
   * assigned to formal argument types that are references and box them.
   *
   * @param outer the feature that contains this expression
   */
  public void box(AbstractFeature outer)
  {
    if (!forFun && _type != Types.t_ERROR)
      {
        int fsz = resolvedFormalArgumentTypes.length;
        if (_actuals.size() ==  fsz)
          {
            int count = 0;
            ListIterator<Expr> i = _actuals.listIterator();
            while (i.hasNext())
              {
                Expr actl = i.next();
                var rft = resolvedFormalArgumentTypes[count];
                if (CHECKS) check
                  (rft != null,
                   rft != Types.t_ERROR || Errors.count() > 0);
                i.set(actl.box(rft));
                count++;
              }
          }
      }
  }


  /**
   * perform static type checking, i.e., make sure that in all assignments from
   * actual to formal arguments, the types match.
   *
   * @param outer the root feature that contains this statement.
   */
  public void checkTypes(AbstractFeature outer)
  {
    if (forFun)
      { // this is a call to "b" within an expression of the form "fun a.b". In
        // this case, there must be no generics nor actual arguments to "b", the
        // call will be replaced during Function.resolveSyntacticSugar.
        if (_actuals.size() != 0)
          {
            AstErrors.functionMustNotProvideActuals(pos(), this, _actuals);
          }
        else if (hasParentheses())
          {
            AstErrors.functionMustNotProvideParentheses(pos(), this);
          }
      }
    else if (_type != Types.t_ERROR)
      {
        int fsz = resolvedFormalArgumentTypes.length;
        if (_actuals.size() !=  fsz)
          {
            AstErrors.wrongNumberOfActualArguments(this);
          }
        else
          {
            int count = 0;
            for (Expr actl : _actuals)
              {
                var frmlT = resolvedFormalArgumentTypes[count];
                if (frmlT != null /* NYI: make sure this is never null */ && !frmlT.isAssignableFrom(actl))
                  {
                    AstErrors.incompatibleArgumentTypeInCall(calledFeature_, count, frmlT, actl);
                  }
                count++;
              }
          }
        if (calledFeature_.isChoice())
          {
            boolean ok = false;
            if (outer != null && outer.isChoice())
              {
                for (var p : outer.inherits())
                  {
                    ok = ok || p == this;
                  }
              }
            if (!ok)
              {
                AstErrors.cannotCallChoice(pos(), calledFeature_);
              }
          }

        // Check that generics match formal generic constraints
        var fi = calledFeature_.generics().list.iterator();
        var gi = generics.iterator();
        while (fi.hasNext() &&
               gi.hasNext()    ) // NYI: handling of open generic arguments
          {
            var f = fi.next();
            var g = gi.next();
            if (!f.constraint().constraintAssignableFrom(g))
              {
                AstErrors.incompatibleActualGeneric(pos(), f, g);
              }
          }
      }
  }


  /**
   * Helper function for resolveSyntacticSugar: Create "if cc block else
   * elseBlock" and handle the case that cc is a compile time constant.
   *
   * NYI: move this to If.resolveSyntacticSugar!
   */
  private Expr newIf(Expr cc, Expr block, Expr elseBlock)
  {
    return
      !cc.isCompileTimeConst()     ? new If(pos(), cc, block, elseBlock) :
      cc.getCompileTimeConstBool() ? block : elseBlock;
  }


  /**
   * Syntactic sugar resolution: This does the following:
   *
   *  - convert boolean operations &&, || and : into if-statements
   *  - convert repeated boolean operations ! into identity   // NYI
   *  - perform constant propagation for basic algebraic ops  // NYI
   *  - replace calls to intrinsics that return compile time constants
   *
   * @return a new Expr to replace this call or this if it remains unchanged.
   */
  Expr resolveSyntacticSugar(Resolution res, AbstractFeature outer)
  {
    Expr result = this;
    //    if (true) return result;
    if (Errors.count() == 0)
      {
        // convert
        //   a && b into if a b     else false
        //   a || b into if a true  else b
        //   a: b   into if a b     else true
        //   !a     into if a false else true
        var cf = calledFeature_;
        if      (cf == Types.resolved.f_bool_AND    ) { result = newIf(target, _actuals.get(0), BoolConst.FALSE); }
        else if (cf == Types.resolved.f_bool_OR     ) { result = newIf(target, BoolConst.TRUE , _actuals.get(0)); }
        else if (cf == Types.resolved.f_bool_IMPLIES) { result = newIf(target, _actuals.get(0), BoolConst.TRUE ); }
        else if (cf == Types.resolved.f_bool_NOT    ) { result = newIf(target, BoolConst.FALSE, BoolConst.TRUE ); }
      }
    return result;
  }

}

/* end of file */<|MERGE_RESOLUTION|>--- conflicted
+++ resolved
@@ -705,22 +705,6 @@
         var actualsResolved = false;
         if (name == FuzionConstants.TYPE_NAME)
           {
-<<<<<<< HEAD
-            var fo = calledFeatureCandidates(targetFeature, res, thiz);
-            FeatureName calledName = FeatureName.get(name, _actuals.size());
-            calledFeature_ = fo.filter(pos(), calledName, ff -> mayMatchArgList(ff) || ff.hasOpenGenericsArgList());
-            if (calledFeature_ != null &&
-                generics.isEmpty() &&
-                _actuals.size() != calledFeature_.valueArguments().size() &&
-                !calledFeature_.hasOpenGenericsArgList())
-              {
-                splitOffTypeArgs(thiz);
-              }
-            var w = _whenGotCalledFeature;
-            _whenGotCalledFeature = null;
-            w.forEach(x -> x.run());
-            if (calledFeature_ == null)
-=======
             if (CHECKS) check
               (target != null,
                _actuals.size() == 0,
@@ -739,7 +723,6 @@
             if (CHECKS) check
               (Errors.count() > 0 || targetFeature != null);
             if (targetFeature != null && targetFeature != Types.f_ERROR)
->>>>>>> 5c21b3e5
               {
                 var fo = calledFeatureCandidates(targetFeature, res, thiz);
                 FeatureName calledName = FeatureName.get(name, _actuals.size());
@@ -755,13 +738,8 @@
                 actualsResolved = true;
                 if (calledFeature_ == null)
                   {
-<<<<<<< HEAD
-                    findChainedBooleans(res, thiz);
-                    if (calledFeature_ == null) // nothing found, so flag error
-=======
                     calledFeature_ = fo.filter(pos(), calledName, ff -> isSpecialWrtArgs(ff));
                     if (calledFeature_ == null)
->>>>>>> 5c21b3e5
                       {
                         findChainedBooleans(res, thiz);
                         if (calledFeature_ == null) // nothing found, so flag error
@@ -771,13 +749,10 @@
                       }
                   }
               }
-<<<<<<< HEAD
-=======
           }
         if (!actualsResolved)
           {
             resolveTypesOfActuals(res,thiz);
->>>>>>> 5c21b3e5
           }
       }
 
@@ -786,23 +761,9 @@
        Errors.count() > 0 || target          != null);
   }
 
-<<<<<<< HEAD
-  ArrayList<Runnable> _whenGotCalledFeature = new ArrayList<>();
-=======
->>>>>>> 5c21b3e5
 
   void resolveTypesOfActuals(Resolution res, AbstractFeature outer)
   {
-<<<<<<< HEAD
-    if (_whenGotCalledFeature == null)
-      {
-        r.run();
-      }
-    else
-      {
-        _whenGotCalledFeature.add(r);
-      }
-=======
     var v = new Feature.ResolveTypes(res);
     ListIterator<Expr> i = _actuals.listIterator(); // _actuals can change during resolveTypes, so create iterator early
     outer.whenResolvedTypes
@@ -817,7 +778,6 @@
                }
                }
        });
->>>>>>> 5c21b3e5
   }
 
 
