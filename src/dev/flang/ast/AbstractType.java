--- conflicted
+++ resolved
@@ -967,11 +967,7 @@
    *   say (type_of a.l)    # should print `list a`
    *   say (type_of b.l)    # should print `list b`
    *
-<<<<<<< HEAD
-   * @param tt the type feature we are calling (`has_equality.type` in the example
-=======
-   * @param tf the type feature we are calling (`equatable.type` in the example
->>>>>>> 6ac19211
+   * @param tt the type feature we are calling (`equatable.type` in the example)
    * above).
    */
   public AbstractType replace_this_type_by_actual_outer(AbstractType tt)
