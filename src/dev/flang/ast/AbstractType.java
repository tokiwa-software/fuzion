/*

This file is part of the Fuzion language implementation.

The Fuzion language implementation is free software: you can redistribute it
and/or modify it under the terms of the GNU General Public License as published
by the Free Software Foundation, version 3 of the License.

The Fuzion language implementation is distributed in the hope that it will be
useful, but WITHOUT ANY WARRANTY; without even the implied warranty of
MERCHANTABILITY or FITNESS FOR A PARTICULAR PURPOSE.  See the GNU General Public
License for more details.

You should have received a copy of the GNU General Public License along with The
Fuzion language implementation.  If not, see <https://www.gnu.org/licenses/>.

*/

/*-----------------------------------------------------------------------
 *
 * Tokiwa Software GmbH, Germany
 *
 * Source of class AbstractType
 *
 *---------------------------------------------------------------------*/

package dev.flang.ast;

import java.util.Set;
import java.util.TreeSet;
import java.util.function.BiConsumer;
import java.util.function.Predicate;
import java.util.stream.Collectors;
import java.util.stream.Stream;

import dev.flang.util.ANY;
import dev.flang.util.Errors;
import dev.flang.util.FuzionConstants;
import dev.flang.util.HasSourcePosition;
import dev.flang.util.List;
import dev.flang.util.SourcePosition;
import dev.flang.util.StringHelpers;
import dev.flang.util.YesNo;


/**
 * AbstractType represents a Fuzion Type in the front end.  This type might
 * either be part of the abstract syntax tree or part of a binary module file.
 *
 * @author Fridtjof Siebert (siebert@tokiwa.software)
 */
public abstract class AbstractType extends ANY implements Comparable<AbstractType>
{

  /*----------------------------  variables  ----------------------------*/


  /**
   * Cached result of dependsOnGenerics().
   */
  private YesNo _dependsOnGenerics = YesNo.dontKnow;


  /**
   * Cached results for {@code applyTypePars(t)} and {@code applyTypePars(f, List<AbstractType>)};
   */
  private AbstractType _appliedTypeParsCachedFor1;
  private AbstractType _appliedTypeParsCache;
  private AbstractFeature _appliedTypePars2CachedFor1;
  private List<AbstractType> _appliedTypePars2CachedFor2;
  private AbstractType _appliedTypePars2Cache;


  /**
   * Cached result of calling usedFeatures(_usedFeatures).
   */
  private Set<AbstractFeature> _usedFeatures = null;



  /*---------------------------  static methods  ---------------------------*/




  /*--------------------------  abstract methods  --------------------------*/



  /**
   * The sourcecode position of the declaration point of this type, or, for
   * unresolved types, the source code position of its use.
   */
  public abstract SourcePosition declarationPos();


  /**
   * Is this type a generic argument (true) or false backed by a feature (false)?
   */
  public abstract boolean isGenericArgument();


  /**
   * For a resolved normal type, return the underlying feature.
   *
   * Requires that this is resolved and !isGenericArgument().
   *
   * @return the underlying feature.
   */
  public abstract AbstractFeature feature();


  /**
   * For a normal type, this is the list of actual type parameters given to the type.
   *
   * Requires that this is resolved and !isGenericArgument().
   */
  public abstract List<AbstractType> generics();


  /**
   * For a resolved parametric type return the generic.
   *
   * Requires that this is resolved and isGenericArgument().
   */
  public abstract Generic genericArgument();


  /**
   * The outer of this type. May be null.
   *
   * Requires that this is resolved and !isGenericArgument().
   */
  public abstract AbstractType outer();


  /**
   * The mode of the type: ThisType, RefType or ValueType.
   */
  public abstract TypeMode mode();


  /**
   * This type as a reference.
   */
  public abstract AbstractType asRef();


  /**
   * This type as a value.
   */
  public abstract AbstractType asValue();


  /**
   * Return this type as a this-type, a type denoting the
   * instance of this type in the current context.
   *
   * Requires that this is resolved and !isGenericArgument().
   */
  public abstract AbstractType asThis();


  /**
   * traverse a resolved type collecting all features this type uses.
   *
   * @param s the features that have already been found
   */
  protected abstract void usedFeatures(Set<AbstractFeature> s);



  /*-----------------------------  methods  -----------------------------*/



  /**
   * resolve this type. This is only needed for ast.Type, for fe.LibraryType
   * this is a NOP.
   *
   * @param res the resolution instance.
   *
   * @param context the source code context where this type is used
   */
  AbstractType resolve(Resolution res, Context context)
  {
    return this;
  }


  /**
   * For a normal type, resolve the actual type parameters.
   *
   * @param pos source code position of the unresolved types whose generics we
   * are resolving.
   *
   * @param res the resolution instance
   *
   * @param outerfeat the outer feature this type is declared in.
   */
  AbstractType resolveGenerics(HasSourcePosition pos, Resolution res, AbstractFeature outerfeat)
  {
    return this;
  }


  /**
   * is this a formal generic argument that is open, i.e., the last argument in
   * a formal generic arguments list and followed by ... as A in
   * {@code Function<R,A...>}.
   *
   * This type needs very special treatment, it is allowed only as an argument
   * type of the last argument in an abstract feature declaration.  When
   * replacing generics by actual generics arguments, this gets replaced by a
   * (possibly empty) list of actual types.
   *
   * @return true iff this is an open generic
   */
  public boolean isOpenGeneric()
  {
    return isGenericArgument() && genericArgument().isOpen();
  }


  /**
   * Check if this is a choice type.
   */
  public boolean isChoice()
  {
    return !isGenericArgument() && feature().isChoice();
  }


  /**
   * Is this a ref-type?
   */
  public boolean isRef()
  {
    return mode() == TypeMode.RefType;
  }


  /**
   * Is this a value-type?
   */
  public boolean isValue()
  {
    return mode() == TypeMode.ValueType;
  }

  /**
   * Is this a this-type?
   */
  public boolean isThisType()
  {
    return mode() == TypeMode.ThisType;
  }


  /**
   * For a resolved type, check if it is a choice type and if so, return the
   * list of choices.
   *
   * @param context the source code context where this Type is used
   */
  List<AbstractType> choiceGenerics(Context context)
  {
    if (PRECONDITIONS) require
      (this instanceof ResolvedType,
       isChoice());

    var g = feature().choiceGenerics();
    return replaceGenerics(g)
      .map(t -> t.replace_this_type_by_actual_outer(this, context));
  }


  /**
   * For a resolved type, check if it is a choice type and if so, return the
   * list of choices.
   */
  public List<AbstractType> choiceGenerics()
  {
    return choiceGenerics(Context.NONE);
  }


  /**
   * Check if this or any of its generic arguments is Types.t_ERROR.
   */
  public boolean containsError()
  {
    boolean result = false;
    if (this == Types.t_ERROR)
      {
        result = true;
      }
    else if (!isGenericArgument())
      {
        for (var t: generics())
          {
            if (CHECKS) check
              (Errors.any() || t != null);
            result = result || t == null || t.containsError();
          }
      }

    if (POSTCONDITIONS) ensure
      (!result || Errors.any());

    return result;
  }


  /**
   * Check if this or any of its generic arguments is {@code Types.t_UNDEFINED}.
   *
   * @param exceptFirst if true, the first generic argument may be
   * {@code Types.t_UNDEFINED}.  This is used in a lambda {@code x -> f x} of type
   * {@code Function<R,X>} when {@code R} is unknown and to be inferred.
   */
  public boolean containsUndefined(boolean exceptFirst)
  {
    boolean result = false;
    if (this == Types.t_UNDEFINED)
      {
        result = true;
      }
    else if (!isGenericArgument())
      {
        for (var t: generics())
          {
            if (CHECKS) check
              (Errors.any() || t != null);
            result = result || !exceptFirst && t != null && t.containsUndefined(false);
            exceptFirst = false;
          }
      }

    return result;
  }


  /**
   * Is actual assignable to this?
   *
   * @param actual the actual type.
   */
  boolean isAssignableFrom(AbstractType actual, Context context)
  {
    return isAssignableFrom(actual, context, true, true, null);
  }


  /**
   * Is actual assignable to this without the need for tagging?
   *
   * @param actual the actual type.
   */
  boolean isAssignableFromWithoutTagging(AbstractType actual, Context context)
  {
    return isAssignableFrom(actual, context, true, false, null);
  }


  /**
   * Check if a value of static type actual can be assigned to a field of static
   * type this.  This performs static type checking, i.e., the types may still
   * be or depend on generic parameters.
   *
   * @param actual the actual type.
   *
   * @param context the source code context where this Type is used
   */
  boolean isAssignableFromWithoutBoxing(AbstractType actual, Context context)
  {
<<<<<<< HEAD
    return isAssignableFrom(actual, context, false, true, null);
=======
    return actual.isVoid()
         || !isChoice() && (isAssignableFrom(actual, context) || isAssignableFrom(actual.asRef(), context))
         || isChoiceAssignableFrom(actual);
  }


  /**
   * Check if a value of static type actual can be assigned to a field of static
   * type this without tagging. This performs static type checking, i.e.,
   * the types may still be or depend on generic parameters.
   *
   * @param actual the actual type.
   *
   * @param context the source code context where this Type is used
   */
  boolean isAssignableFromWithoutTaggingAndWithoutBoxing(AbstractType actual, Context context)
  {
    return actual.isVoid()
         || !isChoice() && isAssignableFrom(actual, context)
         || isChoiceAssignableFrom(actual);
>>>>>>> 6aff404f
  }


  /**
   * Is actual assignable to this without the need for tagging?
   *
   * @param actual the actual type.
   */
  public boolean isAssignableFromWithoutTagging(AbstractType actual)
  {
    return isAssignableFromWithoutTagging(actual, Context.NONE);
  }


  /**
<<<<<<< HEAD
   * Is actual assignable to this without the need for tagging/boxing?
=======
   * Check if a value of static type actual can be assigned to a field of static
   * type this without boxing. This performs static type checking, i.e.,
   * the types may still be or depend on generic parameters.
   *
   * @param actual the actual type.
   *
   * @param context the source code context where this Type is used
   */
  boolean isAssignableFromWithoutBoxing(AbstractType actual, Context context)
  {
    return actual.isVoid()
         || !isChoice() && isAssignableFrom(actual, context) && !(isRef() && actual.isValue())
         || isChoiceAssignableFrom(actual);
  }


  private boolean isChoiceAssignableFrom(AbstractType actual)
  {
    // NYI: UNDER DEVELOPMENT: probably unsound!
    return isChoice() && actual.isChoice() && asThis().compareTo(actual.asThis()) == 0;
  }


  /**
   * Check if a value of static type actual can be assigned to a field of static
   * type this without boxing. This performs static type checking, i.e.,
   * the types may still be or depend on generic parameters.
>>>>>>> 6aff404f
   *
   * @param actual the actual type.
   */
  public boolean isAssignableFromDirectly(AbstractType actual)
  {
    return isAssignableFrom(actual, Context.NONE, false, false, null);
  }


  /**
   * Check if a value of static type actual can be assigned to a field of static
   * type this.  This performs static type checking, i.e., the types may still
   * be or depend on generic parameters.
   *
   * In case any of the types involved are or contain t_ERROR, this returns
   * true. This is convenient to avoid the creation of follow-up errors in this
   * case.
   *
   * @param actual the actual type.
   *
   * @param context the source code context where this Type is used
   */
  boolean isAssignableFromOrContainsError(AbstractType actual, Context context)
  {
    return
      containsError() || actual.containsError() || isAssignableFromWithoutBoxing(actual, context);
  }


  /**
   * Check if a value of static type actual can be assigned to a field of static
   * type this.  This performs static type checking, i.e., the types may still
   * be or depend on generic parameters.
   *
   * @param actual the actual type.
   *
   * @param context the source code context where this Type is used
   *
   * @param assignableTo in case we want to show all types actual is assignable
   * to in an error message, this collects the types converted to strings.
   */
  boolean isAssignableFrom(AbstractType actual, Context context, boolean allowBoxing, boolean allowTagging, Set<String> assignableTo)
  {
    if (PRECONDITIONS) require
      (this  .isGenericArgument() || this  .feature() != null || Errors.any(),
       actual.isGenericArgument() || actual.feature() != null || Errors.any(),
       Errors.any() || this != Types.t_ERROR && actual != Types.t_ERROR);

    if (assignableTo != null)
      {
        assignableTo.add(actual.toString(true));
      }
    var target_type = this  .remove_type_parameter_used_for_this_type_in_cotype();
    var actual_type = actual.remove_type_parameter_used_for_this_type_in_cotype();
    var result = target_type.compareTo(actual_type) == 0
              || actual_type.isVoid();
    if (!result && !target_type.isGenericArgument() && isRef() && actual_type.isRef())
      {
        if (actual_type.isGenericArgument())
          {
            result = isAssignableFrom(actual_type.genericArgument().constraint(context).asRef(), context, allowBoxing, allowTagging, assignableTo);
          }
        else
          {
            for (var p: actual_type.feature().inherits())
              {
                var pt = actual_type.actualType(p.type(), context).asRef();
                if (isAssignableFrom(pt, context, allowBoxing, allowTagging, assignableTo))
                  {
<<<<<<< HEAD
                    result = true;
=======
                    var pt = actual_type.actualType(p.type(), context);
                    if (actual_type.isRef())
                      {
                        pt = pt.asRef();
                      }
                    if (isAssignableFrom(pt, assignableTo, context))
                      {
                        result = true;
                      }
>>>>>>> 6aff404f
                  }
              }
          }
      }
    if (!result && allowTagging && target_type.isChoice() && !isThisTypeInCotype())
      {
        result = target_type.isChoiceMatch(actual_type, context);
      }
<<<<<<< HEAD
    // NYI: UNDER DEVELOPMENT: probably unsound!
    if (!result && isChoice() && actual.isChoice())
      {
        result = asThis().compareTo(actual.asThis()) == 0;
      }
    if (!result && allowBoxing && !actual_type.isRef().yes())
      {
        result = isAssignableFrom(actual.asRef(), context, allowBoxing, allowTagging, assignableTo);
      }
=======

    if (POSTCONDITIONS) ensure
      (!result
        || target_type.mode() == actual_type.mode()
        || actual_type.isVoid()
        || target_type.isChoiceMatch(actual_type, context));

>>>>>>> 6aff404f
    return result;
  }


  /**
   * Helper for isAssignableFrom: check if this is a choice type and actual is
   * assignable to one of the generic arguments to this choice.
   *
   * @return true iff this is a choice and actual is assignable to one of the
   * generic arguments of this choice.
   *
   * @param context the source code context where this Type is used
   */
  private boolean isChoiceMatch(AbstractType actual, Context context)
  {
    if (PRECONDITIONS) require
      (!isGenericArgument() && feature() != null || Errors.any());

    boolean result = false;
    if (!isGenericArgument() && !isRef() && feature().isChoice())
      {
        for (var t : choiceGenerics(context))
          {
            if (CHECKS) check
              (Errors.any() || t != null);
            result = result || t != null && t.isAssignableFromWithoutBoxing(actual, context);
          }
      }
    return result;
  }


  /**
   * Check if a type parameter actual can be assigned to a type parameter with
   * constraint this.
   *
   * @param context the source code context where this Type is used
   *
   * @param call if this is a formal type in a call, this is the call, otherwise
   * null. This call is used to replace type parameters that depend on the
   * call's target or actual type parameters. Also this is used to for error
   * messages that require the source position of the call.
   *
   * @param actual the actual type.
   */
  boolean constraintAssignableFrom(Context context, Call call, AbstractType actual)
  {
    if (PRECONDITIONS) require
      (this  .isGenericArgument() || this  .feature() != null || Errors.any(),
       actual.isGenericArgument() || actual.feature() != null || Errors.any(),
       Errors.any() || this != Types.t_ERROR && actual != Types.t_ERROR);

    var result = containsError()                   ||
      actual.containsError()                       ||
      this  .compareTo(actual               ) == 0 ||
      this  .compareTo(Types.resolved.t_Any ) == 0;

    if (!result && !isGenericArgument())
      {
        if (actual.isGenericArgument())
          {
            result = constraintAssignableFrom(context, call, actual.genericArgument().constraint(context));
          }
        else
          {
            if (CHECKS) check
              (actual.feature() != null || Errors.any());
            if (actual.feature() != null)
              {
                result = actual.feature() == feature() &&
                  genericsAssignable(actual, context, call); // NYI: Check: What about open generics?
                for (var p: actual.feature().inherits())
                  {
                    result |= !p.calledFeature().isChoice() &&
                      constraintAssignableFrom(context, call, p.type().applyTypePars(actual));
                  }
              }
          }
      }
    return result;
  }


  /**
   * Check if a type parameter actual can be assigned to a type parameter with
   * constraint this.
   *
   * @param actual the actual type.
   */
  public boolean constraintAssignableFrom(AbstractType actual)
  {
    return constraintAssignableFrom(Context.NONE, null, actual);
  }


  /**
   * Check if generics of type parameter {@code actual} are assignable to
   * generics of type parameter with constraint {@code this}.
   *
   * @param actual the actual type to be checked
   *
   * @param context the source code context where this Type is used
   *
   * @param call if this is a formal type in a call, this is the call, otherwise
   * null. This call is used to replace type parameters that depend on the
   * call's target or actual type parameters. Also this is used to for error
   * messages that require the source position of the call.
   */
  private boolean genericsAssignable(AbstractType actual, Context context, Call call)
  {
    if (PRECONDITIONS) require
      (!this.isGenericArgument(),
       !actual.isGenericArgument());

    var ogs = actual.generics();
    var i1 = generics().iterator();
    var i2 = ogs.iterator();
    AbstractType go = null;
    while ((go != null || i1.hasNext()) && i2.hasNext())
      {
        var g = go != null ? go : i1.next();
        go = g.isOpenGeneric() ? g : null;
        var og = i2.next();
        if (call != null)
          {
            var tt = call.targetType();
            if (CHECKS) check
              (tt != null);

            if (g.isOpenGeneric())
              {
                // this happens only for inherits-calls of cotypes if the
                // original type has open type parameters.  We just ignore
                // these for now since these constructors of cotypes are
                // never executed anyway.
                //
                // Examples are base.fum features such as `Unary` and
                // `Binary`.
                //
                // NYI: CLEANUP: Would be nicer to have the cotype inherits
                // calls use the correct actual type parameters such that
                // this does not happen.
                if (CHECKS) check
                  (call != null && call.calledFeature().isCotype());
              }
            else // adjust type depending on all target, required to fix #5001:
              {
                // NYI: CLEANUP: This code is part of what is done in Call.adjustResultType, see comment there.
                g = tt.actualType(g, context);
                g = g.applyTypePars(call._calledFeature, call._generics);
              }
          }
        var gt = g.isGenericArgument() ? g.genericArgument().constraint(context) : g;

        if (
          // NYI: BUG: #5002: check recursive type, e.g.:
          // this  = monad monad.A monad.MA
          // other = monad option.T (option option.T)
          // for now just prevent infinite recursion
            gt.compareTo(this) != 0 &&

            !gt.constraintAssignableFrom(context, call, og))
          {
            return false;
          }
      }
    return !i1.hasNext() && !i2.hasNext();
  }


  /**
   * Replace generic types used in given List of types by the actual generic arguments
   * given as actualGenerics.
   *
   * @param f the feature the generics belong to.
   *
   * @param genericsToReplace a list of possibly generic types
   *
   * @param actualGenerics the actual generics to feat that should replace the
   * formal generics found in genericsToReplace.
   *
   * @return a new list of types with all formal generic arguments from this
   * replaced by the corresponding actualGenerics entry.
   */
  private static List<AbstractType> applyTypePars(AbstractFeature f, List<AbstractType> genericsToReplace, List<AbstractType> actualGenerics)
  {
    if (PRECONDITIONS) require
      (Errors.any() ||
       f.generics().sizeMatches(actualGenerics));

    List<AbstractType> result;
    if (genericsToReplace instanceof FormalGenerics.AsActuals aa && aa.actualsOf(f))  /* shortcut for properly handling open generics list */
      {
        result = actualGenerics;
      }
    else
      {
        result = genericsToReplace.map(t -> t.applyTypePars(f, actualGenerics));
      }
    return result;
  }


  /**
   * Replace formal generics from this type's feature in given list by the
   * actual generic arguments of this type.
   *
   * @param genericsToReplace a list of possibly generic types
   *
   * @return a new list of types with all formal generic arguments from
   * feature() replaced by the corresponding generics entry of this type.
   */
  public List<AbstractType> replaceGenerics(List<AbstractType> genericsToReplace)
  {
    if (PRECONDITIONS) require
      (Errors.any() ||
       feature().generics().sizeMatches(generics()));

    return applyTypePars(feature(), genericsToReplace, generics());
  }


  /**
   * Does this type depend on generics?
   * The outer of this type may still depend on generics
   */
  public boolean dependsOnGenericsNoOuter()
  {
    boolean result = false;
    if (isGenericArgument())
      {
        result = true;
      }
    else
      {
        for (var t: generics())
          {
            if (CHECKS) check
              (Errors.any() || t != null);
            if (t != null &&
                t.dependsOnGenerics())
              {
                result = true;
              }
          }
      }
    return result;
  }


  /**
   * Does this type (or its outer type) depend on generics. If not, applyTypePars()
   * will not need to do anything on this.
   */
  public boolean dependsOnGenerics()
  {
    YesNo result = _dependsOnGenerics;
    if (result == YesNo.dontKnow)
      {
        if (isGenericArgument())
          {
            result = YesNo.yes;
          }
        else
          {
            result = YesNo.no;
            if (generics() != UnresolvedType.NONE)
              {
                for (var t: generics())
                  {
                    if (CHECKS) check
                      (Errors.any() || t != null);
                    if (t != null &&
                        t.dependsOnGenerics())
                      {
                        result = YesNo.yes;
                      }
                  }
              }
            if (outer() != null && outer().dependsOnGenerics())
              {
                result = YesNo.yes;
              }
          }
        _dependsOnGenerics = result;
      }
    return result == YesNo.yes;
  }


  /**
   * Replace generic types used by this type by the actual types given in
   * target.
   *
   * @param target a target type this is used in
   *
   * @return this with all generic arguments from target.feature._generics
   * replaced by target._generics.
   */
  public AbstractType applyTypePars(AbstractType target)
  {
    if (PRECONDITIONS) require
      (target != null,
       Errors.any() || !isOpenGeneric(),
       Errors.any() || target.isGenericArgument() || target.feature().generics().sizeMatches(target.generics()));

    AbstractType result;
    if (_appliedTypeParsCachedFor1 == target)
      {
        result = _appliedTypeParsCache;
      }
    else
      {
        result = applyTypePars_(target);
        _appliedTypeParsCachedFor1 = target;
        _appliedTypeParsCache = result;
      }

    if (POSTCONDITIONS) ensure
      (result != null);
    return result;
  }


  /**
   * Replace generic types used by this type by the actual types given in
   * target.
   *
   * Internal version of applyTypePars(target) that does not perform caching.
   *
   * @param target a target type this is used in
   *
   * @return this with all generic arguments from target.feature._generics
   * replaced by target._generics.
   */
  private AbstractType applyTypePars_(AbstractType target)
  {
    /* NYI: Performance: This requires time in O(this.depth *
     * feature.inheritanceDepth * t.depth), i.e. it is in O(n³)! Caching
     * is used to alleviate this a bit, but this is probably not sufficient!
     */
    var result = this;
    if (dependsOnGenerics())
      {
        target = target.selfOrConstraint(Context.NONE);
        result = result.applyTypePars(target.feature(), target.generics());
        if (target.outer() != null)
          {
            result = result.applyTypePars(target.outer());
          }
      }
    return result;
  }


  /**
   * Check if type t depends on a formal generic parameter of this. If so,
   * replace t by the corresponding actual generic parameter from the list
   * provided.
   *
   * @param f the feature actualGenerics belong to.
   *
   * @param actualGenerics the actual generic parameters
   *
   * @return t iff t does not depend on a formal generic parameter of this,
   * otherwise the type that results by replacing all formal generic parameters
   * of this in t by the corresponding type from actualGenerics.
   */
  public AbstractType applyTypePars(AbstractFeature f, List<AbstractType> actualGenerics)
  {
    if (PRECONDITIONS) require
      (Errors.any() ||
       f.generics().sizeMatches(actualGenerics),
       Errors.any() || !isOpenGeneric() || genericArgument().formalGenerics() != f.generics());

    AbstractType result;
    if (_appliedTypePars2CachedFor1 == f &&
        _appliedTypePars2CachedFor2 == actualGenerics)
      {
        result = _appliedTypePars2Cache;
      }
    else if (actualGenerics.contains(Types.t_UNDEFINED))
      {
        result = applyTypePars_(f, actualGenerics);
      }
    else
      {
        result = applyTypePars_(f, actualGenerics);
        _appliedTypePars2CachedFor1 = f;
        _appliedTypePars2CachedFor2 = actualGenerics;
        actualGenerics.freeze();
        _appliedTypePars2Cache = result;
      }

    if (POSTCONDITIONS) ensure
      (result != null);

    return result;
  }


  /**
   * Is this the type of a type feature, e.g., the type of {@code (list
   * i32).type}. Will return false for an instance of Type for which this is
   * still unknown since {@code Type.resolve()} was not called yet.
   */
  boolean isTypeType()
  {
    return !isGenericArgument() && feature().isCotype();
  }


  /**
   * A cotype has the actual underlying type as its first type parameter
   * {@code THIS_TYPE} in addition to the type parameters of the original type.
   *
   * In case this is a cotype, determine the actual types for generics
   * by apply the actual type parameters passed to {@code THIS_TYPE}.
   *
   * @return the actual generics after {@code THIS_TYPE.actualType} was applied.
   */
  public List<AbstractType> cotypeActualGenerics()
  {
    return cotypeActualGenerics(generics());
  }


  /**
   * A cotype has the actual underlying type as its first type parameter
   * {@code THIS_TYPE} in addition to the type parameters of the original type.
   *
   * In case this is a cotype, determine the actual types for the types in {@code g}
   * by apply the actual type parameters passed to {@code THIS_TYPE}.
   *
   * @param g list of generics, must be derived from {@code generics()}
   *
   * @return the actual generics after {@code THIS_TYPE.actualType} was applied.
   */
  private List<AbstractType> cotypeActualGenerics(List<AbstractType> g)
  {
    /* types of type features require special handling since the type
     * feature has one additional first type parameter --the underlying
     * type: this_type--, and all other type parameters need to be converted
     * to the actual type relative to that.
     */
    if (isTypeType())
      {
        var this_type = g.get(0);
        g = g.map(x -> x == this_type                     ||        // leave first type parameter unchanged
                            this_type.isGenericArgument()    ? x    // no actuals to apply in a generic arg
                                                             : this_type.actualType(x, Context.NONE));
      }
    return g;
  }


  /**
   * Check if this type depends on a formal generic parameter of f. If so,
   * replace t by the corresponding actual generic parameter from the list
   * provided.
   *
   * Internal version of applyTypePars(f, actualGenerics) that does not perform
   * caching.
   *
   * @param f the feature actualGenerics belong to.
   *
   * @param actualGenerics the actual generic parameters
   *
   * @return t iff t does not depend on a formal generic parameter of this,
   * otherwise the type that results by replacing all formal generic parameters
   * of this in t by the corresponding type from actualGenerics.
   */
  private AbstractType applyTypePars_(AbstractFeature f, List<AbstractType> actualGenerics)
  {
    if (PRECONDITIONS) require
      (f != null);

    /* NYI: Performance: This requires time in O(this.depth *
     * f.inheritanceDepth), i.e. it is in O(n²)!  Caching is used to alleviate
     * this a bit, but this is probably not sufficient!
     */
    var result = this;
    /**
     * example where result.isThisType() is relevant (test mix_inheritance_and_outer):
     *
     *     X (A type, v A) ref is
     *       y : X i32 42 is
     *         get => X.this.v
     *     say (X "Hello").y.get
     *
     */
    for (var i : f.inherits())
      {
        result = result.isThisType()
          ? result
          : result.applyTypePars(i.calledFeature(),
                                 i.actualTypeParameters());
      }
    if (result.isGenericArgument())
      {
        Generic g = result.genericArgument();
        if (g.formalGenerics() != f.generics())  // if g is not formal generic of f, and g is a type feature generic, try g's origin:
          {
            g = g.cotypeOrigin();
          }
        if (g.formalGenerics() == f.generics()) // if g is a formal generic defined by f, then replace it by the actual generic:
          {
            result = g.replace(actualGenerics);
          }
      }
    else
      {
        var g2 = !result.isThisType() || f == feature() ? applyTypePars(f, result.generics(), actualGenerics) : result.generics();
        var o2 = (result.outer() == null) ? null : result.outer().applyTypePars(f, actualGenerics);

        g2 = cotypeActualGenerics(g2);

        if (g2 != result.generics() ||
            o2 != result.outer()       )
          {
            var hasError = o2 == Types.t_ERROR;
            for (var t : g2)
              {
                hasError = hasError || (t == Types.t_ERROR);
              }
            result = hasError ? Types.t_ERROR : result.applyTypePars(g2, o2);
          }
      }
    return result;
  }


  /**
   * Check if type t depends on a formal generic parameter of this. If so,
   * replace t by the corresponding actual generic parameter from the list
   * provided.
   *
   * Unlike applyTypePars(), this does not traverse outer types.
   *
   * @param target the target whose actuals type parameters should be applied to
   * this.
   *
   * @param select true iff this is an open generic type and we select a given
   * actual generic.
   *
   * @return t iff t does not depend on a formal generic parameter of this,
   * otherwise the type that results by replacing all formal generic parameters
   * of this in t by the corresponding type from actualGenerics.
   */
  public AbstractType applyTypeParsLocally(AbstractType target, int select)
  {
    if (PRECONDITIONS) require
      (target != null,
       Errors.any() || !isOpenGeneric() || (select >= 0));

    var result = this;
    if (dependsOnGenerics())
      {
        result = result.applyTypeParsLocally(target.feature(), target.generics(), select);
      }
    return result;
  }


  /**
   * Check if type t depends on a formal generic parameter of this. If so,
   * replace t by the corresponding actual generic parameter from the list
   * provided.
   *
   * Unlike applyTypePars(), this does not traverse outer types.
   *
   * @param f the feature actualGenerics belong to.
   *
   * @param actualGenerics the actual generic parameters
   *
   * @param select true iff this is an open generic type and we select a given
   * actual generic.
   *
   * @return t iff t does not depend on a formal generic parameter of this,
   * otherwise the type that results by replacing all formal generic parameters
   * of this in t by the corresponding type from actualGenerics.
   */
  public AbstractType applyTypeParsLocally(AbstractFeature f, List<AbstractType> actualGenerics, int select)
  {
    if (PRECONDITIONS) require
      (f != null,
       actualGenerics != null,
       Errors.any() || !isOpenGeneric() || (select >= 0));

    var result = this;
    if (result.isGenericArgument())
      {
        Generic g = result.genericArgument();
        if (g.formalGenerics() != f.generics())  // if g is not formal generic of f, and g is a type feature generic, try g's origin:
          {
            g = g.cotypeOrigin();
          }
        if (g.formalGenerics() == f.generics()) // if g is a formal generic defined by f, then replace it by the actual generic:
          {
            if (g.isOpen())
              {
                var tl = g.replaceOpen(actualGenerics);
                if (CHECKS) check
                  (Errors.any() || select >= 0 && select <= tl.size());
                if (select >= 0 && select <= tl.size())
                  {
                    result = tl.get(select);
                  }
                else
                  {
                    result = Types.t_ERROR;
                  }
              }
            else
              {
                result = g.replace(actualGenerics);
              }
          }
      }
    else
      {
        var generics = result.generics();
        var g2 = generics instanceof FormalGenerics.AsActuals aa && aa.actualsOf(f)
          ? actualGenerics
          : generics.map(t -> t.applyTypeParsLocally(f, actualGenerics, FuzionConstants.NO_SELECT));
        var o2 = (result.outer() == null) ? null : result.outer().applyTypePars(f, actualGenerics);

        g2 = cotypeActualGenerics(g2);

        if (g2 != result.generics() ||
            o2 != result.outer()       )
          {
            var hasError = o2 == Types.t_ERROR;
            for (var t : g2)
              {
                hasError = hasError || (t == Types.t_ERROR);
              }
            result = hasError ? Types.t_ERROR : result.applyTypePars(g2, o2);
          }
      }
    return result;
  }


  /**
   * For a type that is not a type parameter, create a new variant using given
   * actual generics and outer type.
   *
   * @param g2 the new actual generics to be used
   *
   * @param o2 the new outer type to be used (which may also differ in its
   * actual generics).
   *
   * @return a new type with same feature(), but using g2/o2 as generics
   * and outer type.
   */
  public AbstractType applyTypePars(List<AbstractType> g2, AbstractType o2)
  {
    if (PRECONDITIONS) require
      (!isGenericArgument());

    throw new Error("actualType not supported for "+getClass());
  }


  /**
   * Use this type as a target type for a call using type {@code t} and determine the
   * actual type corresponding to {@code t}. For this, type parameters used in {@code t} are
   * replaced by the actual type parameters in {@code this} and {@code this.type} within {@code t}
   * will be replaced by the actual type in {@code this}.
   *
   * @param t a type, must not be an open generic.
   *
   * @param context the source code context where this Type is used
   *
   * @return t with type parameters replaced by the corresponding actual type
   * parameters in {@code this} and {@code this.type}s replaced by the corresponding actual
   * type in {@code this}.
   */
  AbstractType actualType(AbstractType t, Context context)
  {
    if (PRECONDITIONS) require
      (!isGenericArgument(),
       !t.isOpenGeneric());

    return t.applyTypePars(this)
      .replace_this_type_by_actual_outer(this, context);
  }


  /**
   * Use this type as a target type for a call using type {@code t} and determine the
   * actual type corresponding to {@code t}. For this, type parameters used in {@code t} are
   * replaced by the actual type parameters in {@code this} and {@code this.type} within {@code t}
   * will be replaced by the actual type in {@code this}.
   *
   * @param t a type, must not be an open generic.
   *
   * @return t with type parameters replaced by the corresponding actual type
   * parameters in {@code this} and {@code this.type}s replaced by the corresponding actual
   * type in {@code this}.
   */
  public AbstractType actualType(AbstractType t)
  {
    return actualType(t, Context.NONE);
  }


  /**
   * Check that in case this is a choice type, it is valid, i.e., it is a value
   * type and the generic arguments to the choice are different.  Create compile
   * time error in case this is not the case.
   *
   * @param pos source position to report as part of the error message
   *
   * @param context the source code context where this Type is used
   *
   * @return this or Types.t_ERROR in case an error was reported.
   */
  void checkChoice(SourcePosition pos, Context context)
  {
    if (isChoice())
      {
        var g = choiceGenerics(context);
        if (CHECKS) check
          (Errors.any() || !isRef());

        int i1 = 0;
        for (var t1 : g)
          {
            int i2 = 0;
            for (var t2 : g)
              {
                if (i1 < i2)
                  {
                    if (!t1.disjoint(t2, context) &&
                         t1 != Types.t_ERROR &&
                         t2 != Types.t_ERROR)
                      {
                        AstErrors.genericsMustBeDisjoint(pos, t1, t2);
                      }
                  }
                i2++;
              }
            i1++;
          }
      }
  }


  /**
   * Are this and other disjoint?
   * In other words:
   * Do the sets these types represent not have any overlapping values?
   *
   * @param context the source code context where this Type is used
   */
  private boolean disjoint(AbstractType other, Context context)
  {
    return this.isVoid()
      || other.isVoid()
<<<<<<< HEAD
      ||    !this .isAssignableFrom(other, context, false, false, null)
         && !other.isAssignableFrom(this , context, false, false, null);
=======
      ||    !this .isAssignableFromWithoutTaggingAndWithoutBoxing(other, context)
         && !other.isAssignableFromWithoutTaggingAndWithoutBoxing(this , context);
>>>>>>> 6aff404f
  }


  public AbstractType visit(FeatureVisitor v, AbstractFeature outerfeat)
  {
    throw new Error("AbstractType.visit not implemented by "+getClass());
  }


  /**
   * Check if this is a choice and exactly one variant of the choice matches the
   * given predicate. If so, return that variant.
   *
   * @param p a predicate over AbstractType
   *
   * @param context the source code context where this Type is used
   *
   * @return the single choice type for which p holds, this if this is not a
   * choice or the number of matches is not 1.
   */
  AbstractType findInChoice(Predicate<AbstractType> p, Context context)
  {
    return choices(context)
      .filter(p)
      .collect(Collectors.reducing((a, b) -> null))  // get single element or null if multiple
      .orElse(this);
  }


  /**
   * isFunctionTypeExcludingLazy checks if this is a function type used for lambda expressions,
   * e.g., "(i32, i32) -> String".
   *
   * @return true iff this is a function type but not a {@code Lazy}.
   */
  public boolean isFunctionTypeExcludingLazy()
  {
    return
      this != Types.t_ERROR &&
      isFunctionType() &&
      feature() != Types.resolved.f_Lazy;
  }


  /**
   * Check if this any function type, i.e., inherits directly or indirectly from
   * {@code Function}.
   *
   * @return true if this is a type based on a feature that is or inherits from {@code Function}.
   */
  public boolean isFunctionType()
  {
    return
      !isGenericArgument() &&
      (feature() == Types.resolved.f_Function ||
       feature().inherits().stream().anyMatch(c -> c.calledFeature().selfType().isFunctionType()));
  }


  /**
   * If this is a choice type, extract function type that might be one of the
   * choices.
   *
   * @param context the source code context where this Type is used
   *
   * @return if this is a choice and there is exactly one choice for which
   * isFunctionTypeExcludingLazy() holds, return that type, otherwise return this.
   */
  AbstractType functionTypeFromChoice(Context context)
  {
    return findInChoice(cg -> cg.isFunctionType(), context);
  }


  /**
   * For a function type (see isFunctionType()), return the arity of the
   * function.
   *
   * @return the number of arguments to be passed to this function type.
   */
  int arity()
  {
    if (PRECONDITIONS) require
      (isFunctionType());

    var f = feature();
    if (f == Types.resolved.f_Function)
      {
        return generics().size() - 1;
      }
    else
      {
        var result = arityFromParents(f);
        if (result >= 0)
          {
            return result;
          }
        throw new Error("AbstractType.arity failed to find arity of " + this);
      }
  }


  /**
   * Recursive helper for {@code arity} to determine the arity by inspecting the
   * parents of {@code f}.
   *
   * @param f a feature
   *
   * @return the arity in case f inherits from {@code Function}, -1 otherwise.
   */
  private int arityFromParents(AbstractFeature f)
  {
    for (var p : f.inherits())
      {
        var pf = p.calledFeature();
        var result = pf.equals(Types.resolved.f_Function)
          ? p.actualTypeParameters().size() - 1
          : arityFromParents(pf);
        if (result >= 0)
          {
            return result;
          }
      }
    return -1;
  }


  /**
   * isLazyType checks if this is a lazy function type.
   *
   * @return true iff this is a lazy type
   */
  public boolean isLazyType()
  {
    return
      this != Types.t_ERROR &&
      !isGenericArgument() &&
      feature() == Types.resolved.f_Lazy;
  }


  /**
   * Find a type that is assignable from values of two types, this and t. If no
   * such type exists, return Types.t_ERROR.
   *
   * @param that another type or null
   *
   * @param context the source code context where this Type is used
   *
   * @return a type that is assignable both from this and that, or Types.t_ERROR if none
   * exists.
   */
  AbstractType union(AbstractType that, Context context)
  {
    AbstractType result =
      this == Types.t_ERROR                        ? Types.t_ERROR     :
      that == Types.t_ERROR                        ? Types.t_ERROR     :
      that == null                                 ? Types.t_ERROR     :
      this.isVoid()                                ? that              :
      that.isVoid()                                ? this              :
      this.isAssignableFrom(that, context)         ? this :
      that.isAssignableFrom(this, context)         ? that : Types.t_ERROR;

    if (POSTCONDITIONS) ensure
      (result == Types.t_ERROR     ||
       this.isVoid() && result == that ||
       that.isVoid() && result == this ||
       result.isAssignableFrom(this, context) &&
       result.isAssignableFrom(that, context));

    return result;
  }


  /**
   * Is this the type denoting {@code void}?
   */
  public boolean isVoid()
  {
    return compareTo(Types.resolved.t_void) == 0;
  }


  /**
   * Compare this to other for creating unique types.
   */
  public int compareTo(AbstractType other)
  {
    if (PRECONDITIONS) require
      (other != null,
       (this  instanceof ResolvedType),
       (other instanceof ResolvedType));

    int result = compareToIgnoreOuter(other);
    if (result == 0 && !isGenericArgument())
      {
        var to = this .outer();
        var oo = other.outer();
        result =
          (to == null && oo == null) ?  0 :
          (to == null && oo != null) ? -1 :
          (to != null && oo == null) ? +1 : to.compareTo(oo);
      }
    return result;
  }


  /**
   * Compare this to other ignoring the outer type. This is used for created in
   * clazzes when the outer clazz is known.
   */
  public int compareToIgnoreOuter(AbstractType other)
  {
    if (PRECONDITIONS) require
      (other != null,
       (this  instanceof ResolvedType),
       (other instanceof ResolvedType));

    int result = 0;

    if (this != other)
      {
        result =
          isGenericArgument() &&  other.isGenericArgument() ?  0 :
          isGenericArgument() && !other.isGenericArgument() ? -1 :
          !isGenericArgument() && other.isGenericArgument() ? +1 : feature().compareTo(other.feature());
        if (result == 0 && !isGenericArgument())
          {
            if (generics().size() != other.generics().size())  // this may happen for open generics lists
              {
                result = generics().size() < other.generics().size() ? -1 : +1;
              }
            else
              {
                var tg = generics().iterator();
                var og = other.generics().iterator();
                while (tg.hasNext() && result == 0)
                  {
                    var tgt = tg.next();
                    var ogt = og.next();

                    if (CHECKS) check
                      (Errors.any() || tgt != null && ogt != null);

                    if (tgt != null && ogt != null)
                      {
                        result = tgt.compareTo(ogt);
                      }
                  }
              }
          }
        if (result == 0)
          {
            result = artificialBuiltInID() - other.artificialBuiltInID();
          }
        if (result == 0 && isRef() ^ other.isRef())
          {
            result = isRef() ? -1 : 1;
          }
        if (result == 0 && isThisType() ^ other.isThisType())
          {
            result = isThisType() ? -1 : 1;
          }
        if (result == 0 && isGenericArgument())
          {
            result = genericArgument().compareTo(other.genericArgument());
          }
      }

    if (POSTCONDITIONS) ensure
      (result != 0 || mode() == other.mode());

    return result;
  }


  /**
   * Id to differentiate artificial types.
   */
  public int artificialBuiltInID()
  {
    return 0;
  }


  /**
   * This must be called on a call result type to replace {@code this.type} used in
   * the result type by the actual type dictated by the target of the call
   *
   * example:
   *
   *   a is
   *
   *     l list a.this.type is [a.this].as_list
   *
   *   b : a is
   *
   *   say (type_of a.l)    # should print {@code list a}
   *   say (type_of b.l)    # should print {@code list b}
   *
   * @param tt the type feature we are calling ({@code list a.this.type} in the example)
   * above).
   *
   * @param foundRef a consumer that will be called for all the this-types found
   * together with the ref type they are replaced with.  May be null.  This will
   * be used to check for AstErrors.illegalOuterRefTypeInCall.
   *
   * @param context the source code context where this Type is used
   *
   * @return the actual type, i.e.{@code list a} or {@code list b} in the example above.
   */
  public AbstractType replace_this_type_by_actual_outer(AbstractType tt,
                                                        BiConsumer<AbstractType, AbstractType> foundRef,
                                                        Context context)
  {
    var result = this;
    do
      {
        result = result.replace_this_type_by_actual_outer2(tt, foundRef, context);
        tt = tt.isGenericArgument() ? null : tt.outer();
      }
    while (tt != null);
    return result;
  }


  /**
   * Convenience version of replace_this_type_by_actual_outer with {@code null} as
   * argument to {@code foundRef}.
   *
   * @param tt the type feature we are calling ({@code equatable.type} in the example)
   * above).
   *
   * @param context the source code context where this Type is used
   */
  AbstractType replace_this_type_by_actual_outer(AbstractType tt, Context context)
  {
    return replace_this_type_by_actual_outer(tt, null, context);
  }


  /**
   * Helper for replace_this_type_by_actual_outer to replace {@code this.type} for
   * exactly tt, ignoring tt.outer().
   *
   * @param tt the type feature we are calling
   *
   * @param foundRef a consumer that will be called for all the this-types found
   * together with the ref type they are replaced with.  May be null.
   *
   * @param context the source code context where this Type is used
   */
  AbstractType replace_this_type_by_actual_outer2(AbstractType tt, BiConsumer<AbstractType, AbstractType> foundRef, Context context)
  {
    var result = this;
    var att = tt.selfOrConstraint(context);
    if (isThisTypeInCotype() && tt.isGenericArgument()   // we have a type parameter TT.THIS#TYPE, which is equal to TT
        ||
        isThisType() && att.feature().inheritsFrom(feature())  // we have abc.this.type with att inheriting from abc, so use tt
        )
      {
        if (foundRef != null && tt.isRef())
          {
            foundRef.accept(this, tt);
          }
        result = tt;
      }
    else
      {
        result = applyToGenericsAndOuter(g -> g.replace_this_type_by_actual_outer2(tt, foundRef, context));
      }
    return result;
  }


  /**
   * Helper for replace_this_type_by_actual_outer to replace {@code this.type} for
   * exactly tt, ignoring tt.outer().
   *
   * @param tt the type feature we are calling
   *
   * @param foundRef a consumer that will be called for all the this-types found
   * together with the ref type they are replaced with.  May be null.
   */
  public AbstractType replace_this_type_by_actual_outer2(AbstractType tt, BiConsumer<AbstractType, AbstractType> foundRef)
  {
    return replace_this_type_by_actual_outer2(tt, foundRef, Context.NONE);
  }


  /**
   * Check this and, recursively, all types contained in this' type parameters
   * and outer types if isThisTypeInCotype() is true and the surrounding
   * type feature equals cotype.  Replace all matches by cotype's self
   * type.
   *
   * As an examples, in the code
   *
   *   f is
   *     fixed type.x option f.this.type is abstract
   *
   * when called on the result type of {@code f.type.x} argument {@code f.type}, this will
   * result in {@code option f}.
   *
   * @param cotype the type feature whose this.type we are replacing
   */
  public AbstractType replace_this_type_in_cotype(AbstractFeature cotype)
  {
    return isThisTypeInCotype() && cotype  == genericArgument().typeParameter().outer()
      ? cotype.cotypeOrigin().selfTypeInCoType()
      : applyToGenericsAndOuter(g -> g.replace_this_type_in_cotype(cotype));
  }


  /**
   * Check this and, recursively, all types contained in this' type parameters
   * and outer types if {@code this.isThisType && this.feature() == parent} is
   * true.  Replace all matches by the {@code heir.thisType()}.
   *
   * As an examples, in the code
   *
   *   f is
   *     x option f.this.type is ...
   *
   *   g : f is
   *     redef x option g.this.type is ...
   *
   * the result type of the inherited {@code f.x} is converted from {@code f.this.type} to
   * {@code g.this.type?} when checking types for the redefinition {@code g.x}.
   *
   * @param parent the parent feature we are inheriting {@code this} type from.
   *
   * @param heir the redefining feature
   *
   * @param foundRef a consumer that will be called for all the this-types found
   * together with the ref type they are replaced with.  May be null.  This will
   * be used to check for AstErrors.illegalOuterRefTypeInCall.
   */
  public AbstractType replace_this_type(AbstractFeature parent, AbstractFeature heir, BiConsumer<AbstractType, AbstractType> foundRef)
  {
    if (isThisType() && feature() == parent)
      {
        var tt = heir.thisType();
        if (foundRef != null && tt.feature().isRef())
          {
            foundRef.accept(this, tt);
          }
        return tt;
      }
    else
      {
        return applyToGenericsAndOuter(g -> g.replace_this_type(parent, heir, foundRef));
      }
  }


  /**
   * replace {@code x.this} types along inheritance chain from {@code declF} to {@code heir}.
   *
   * find outer that inherits this clazz, e.g.
   *
   *   x.me x.this => ...
   *   y : x is
   *     _ := y.me
   *
   * a the call {@code y.me}, type {@code x.this} is declared in {@code x} ({@code declF}) and used in
   * {@code y} ({@code heir}), the type will be replaced by {@code y.this}.
   *
   * @param declF the parent feature that contains the inherited feature where
   * this type is used
   *
   * @param heir the child feature that inherits from {@code declF} and uses this type
   * in the new context
   *
   * @param foundRef a consumer that will be called for all the this-types found
   * together with the ref type they are replaced with.  May be null.  This will
   * be used to check for AstErrors.illegalOuterRefTypeInCall.
   *
   * @return the inherited type.
   */
  public AbstractType replace_inherited_this_type(AbstractFeature declF, AbstractFeature heir, BiConsumer<AbstractType, AbstractType> foundRef)
  {
    if (PRECONDITIONS) require
      (declF == Types.f_ERROR || heir ==Types.f_ERROR || heir.inheritsFrom(declF));

    var t = this;
    var inh = heir.tryFindInheritanceChain(declF);
    if (CHECKS) check
      (Errors.any() || inh != null);
    if (inh != null)
      {
        for (AbstractCall c : inh)
          {
            var parent = c.calledFeature();
            t = t.replace_this_type(parent, heir, foundRef);
          }
      }
    return t;
  }



  /**
   * For a given type t, get the type of t's type feature. E.g., for t==string,
   * this will return the type of string.type.
   *
   * @return the type of t's type.
   */
  public AbstractType typeType()
  {
    if (PRECONDITIONS) require
      (!isGenericArgument(),
       feature().state().atLeast(State.RESOLVED));

    return typeType(null);
  }


  /**
   * For a given type t, get the type of t's type feature. E.g., for t==string,
   * this will return the type of string.type, which is 'string.#type string'
   *
   * @param res Resolution instance used to resolve the type feature that might
   * need to be created.
   *
   * @return the type of t's type.
   */
  AbstractType typeType(Resolution res)
  {
    if (PRECONDITIONS) require
      (!isGenericArgument(),
       res != null || feature().state().atLeast(State.RESOLVED));

    AbstractType result = null;
    var fot = feature();
    if (fot.isUniverse() || this == Types.t_ERROR || fot.isCotype())
      {
        result = this;
      }
    else
      {
        var g = new List<AbstractType>(this);
        g.addAll(generics());

        var tf = res != null ? fot.cotype(res) : fot.cotype();
        if (CHECKS) check
          (tf != null);
        result = ResolvedNormalType.create(g,
                                           g,
                                           outer().typeType(res),
                                           tf);
      }
    return result;
  }


  /**
   * This should be called on a formal argument in call with given {@code target}.  If
   * {@code target} is a type parameter and the formal argument type {@code this} depends on
   * a type features {@code this.type}, then replace {@code this.type} by the type parameter
   * {@code target}.
   *
   * example:
   *
   *   equatable is
   *
   *     type.equality(a, b equatable.this.type) bool is abstract
   *
   *   equals(T type : equatable, x, y T) => T.equality x y
   *
   * For the call {@code T.equality x y} this will be called on the formal argument
   * type for {@code a} (and {@code b}).
   *
   * The type of the formal arguments {@code a} and {@code b} is {@code equatable.this.type},
   * which was replaced by the implicit first generic argument of
   * {@code equatable.type}.  This method will replaced it by {@code T} in the call
   * {@code T.equality x y}, such that actual arguments of the same type are
   * assignment compatible to it.
   *
   * @param tf the type feature we are calling ({@code equatable.type} in the example
   * above).
   *
   * @param tc the target call ({@code T} in the example above).
   */
  AbstractType replace_type_parameter_used_for_this_type_in_cotype(AbstractFeature tf, AbstractCall tc)
  {
    var result = this;
    if (isGenericArgument())
      {
        if (genericArgument().typeParameter() == tf.arguments().get(0))
          { // a call of the form `T.f x` where `f` is declared as
            // `abc.type.f(arg abc.this.type)`, so replace
            // `abc.this.type` by `T`.
            result = tc.calledFeature().asGenericType();
          }
      }
    else
      {
        result = applyToGenericsAndOuter(g -> g.replace_type_parameter_used_for_this_type_in_cotype(tf, tc));
      }
    return result;
  }


  /**
   * Replace implicit generic type used for {@code abc.this.type} in {@code abc.type} by
   * {@code abc.this.type}.
   *
   * example:
   *
   *   num is
   *
   *     type.zero num.this.type is abstract
   *
   *     plus (other num.this.type) num.this.type is abstract
   *
   *     type.sum is
   *       infix ∙ (a, b num.this.type) num.this.type is a.plus b
   *
   * here, when passing {@code b} to {@code plus}, {@code b} is of type {@code num.this.type}, which was
   * replaced by the implicit first generic argument of {@code num.type}, but it needs
   * to be changed back to {@code num.this.type}.
   */
  AbstractType remove_type_parameter_used_for_this_type_in_cotype()
  {
    var result = this;
    if (isGenericArgument())
      {
        var tp = genericArgument().typeParameter();
        var tf = tp.outer();
        if (tf.isCotype() && tp == tf.arguments().get(0))
          { // generic used for `abc.this.type` in `abc.type` by `abc.this.type`.
            result = result.isRef()
              ? tf.cotypeOrigin().selfType().asThis().asRef()
              : tf.cotypeOrigin().selfType().asThis();
          }
      }
    else
      {
        result = applyToGenericsAndOuter(g -> g.remove_type_parameter_used_for_this_type_in_cotype());
      }
    return result;
  }


  /**
   * For any type parameter g used in this, in cases these are type parameters
   * of the origin of a type feature o, where o is f or an outer feature of f,
   * replace g by the corresponding type parameter of o.
   *
   * This is used to infer type parameter for a call to a feature declared in a
   * type feature where the actual arguments are instances of the original
   * (non-type) feature.
   *
   * @param f the outer feature this type is used in.
   */
  public AbstractType replace_type_parameters_of_cotype_origin(AbstractFeature f)
  {
    var t = this;
    if (!f.isUniverse() && f != Types.f_ERROR)
      {
        t = t.replace_type_parameters_of_cotype_origin(f.outer());
        if (f.isCotype())
          {
            t = t.replace_type_parameter_of_type_origin(f);
          }
      }
    return t;
  }


  /**
   * Helper for replace_type_parameters_of_cotype_origin working on a
   * given outer type feature.
   *
   * @param outerCotype one outer type feature this is used in.
   */
  private AbstractType replace_type_parameter_of_type_origin(AbstractFeature outerCotype)
  {
    if (PRECONDITIONS) require
      (outerCotype.isCotype());

    AbstractType result;
    if (isGenericArgument())
      {
        if (genericArgument().feature() == outerCotype.cotypeOrigin())
          {
            result = outerCotype.generics().list.get(genericArgument().index() + 1).type();
          }
        else
          {
            result = this;
          }
      }
    else
      {
        result = applyToGenericsAndOuter(g -> g.replace_type_parameter_of_type_origin(outerCotype));
      }
    return result;
  }


  /**
   * Apply given function to generics and outer types in this type
   * to create a new type.
   *
   * @param f function to apply to generics and outer types
   *
   * @return in case f resulted in any changes, a new type with generics and
   * outer types replaced by the corresponding results of f.apply.  this in case
   * the were no changes.
   */
  public AbstractType applyToGenericsAndOuter(java.util.function.Function<AbstractType, AbstractType> f)
  {
    var result = this;
    if (!isGenericArgument())
      {
        var g = generics();
        var ng = g.map(f);
        var o = outer();
        var no = o != null ? f.apply(o) : null;
        if (ng != g || no != o)
          {
            result = ResolvedNormalType.create(this, ng, unresolvedGenerics(), no);
          }
      }
    return result;
  }


  /**
   * For a feature {@code f(A, B type)} the corresponding type feature has an implicit
   * THIS#TYPE type parameter: {@code f.type(THIS#TYPE, A, B type)}.
   *
   + This checks if this type is this implicit type parameter.
   */
  public boolean isThisTypeInCotype()
  {
    return isGenericArgument() && genericArgument().isThisTypeInCotype();
  }


  /**
   * Check if for this or any type parameters of this, isThisType is true.  This
   * must not be the case for any clazzes in FUIR since clazzes require concrete
   * types.
   *
   * @return true if an {@code this.type} where found
   */
  public boolean containsThisType()
  {
    return
      isThisType() ||
      !isGenericArgument() && (generics().stream().anyMatch(g -> g.containsThisType()) ||
                               outer() != null && outer().containsThisType());
  }



  /**
   * For a normal type, this is the list of the unresolved version of actual
   * type parameters given to the type, as far as they are available. They are
   * not available, e.g., when the type was inferred or was loaded from a module
   * file.  The list might be shorter than generics().
   */
  public List<AbstractType> unresolvedGenerics() { return generics(); }


  /**
   * Get a String representation of this Type.
   *
   * Note that this does not work for instances of Type before they were
   * resolved.  Use toString() for creating strings early in the front end
   * phase.
   */
  public String toString(boolean humanReadable) { return toString(humanReadable, null); }


  /**
   * Get a String representation of this Type.
   *
   * Note that this does not work for instances of Type before they were
   * resolved.  Use toString() for creating strings early in the front end
   * phase.
   *
   * @param context the feature to which the name should be relative to
   */
  public String toString(boolean humanReadable, AbstractFeature context)
  {
    String result;

    if (isGenericArgument())
      {
        var ga = genericArgument();
        result = ga.toLongString(context) + (isRef() ? " (boxed)" : "");
      }
    else
      {
        var o = outer();
        String outer = o != null && (o.isGenericArgument() || !o.feature().isUniverse()) ? o.toStringWrapped(humanReadable) + "." : "";
        var f = feature();
        var typeType = f.isCotype();
        if (typeType)
          {
            f = f.cotypeOrigin();
          }
        var fn = f.featureName();
        // for a feature that does not define a type itself, the name is not
        // unique due to overloading with different argument counts. So we add
        // the argument count to get a unique name.
        var fname = (humanReadable ? fn.baseNameHuman() : fn.baseName())
          +  (f.definesType() || fn.argCount() == 0 || fn.isInternal() || humanReadable
                ? ""
                : FuzionConstants.INTERNAL_NAME_PREFIX + fn.argCount());

        // NYI: would be good if postFeatures could be identified not be string comparison, but with something like
        // `f.isPostFeature()`. Note that this would need to be saved in .fum file as well!
        ///
        if (fname.startsWith(FuzionConstants.POSTCONDITION_FEATURE_PREFIX))
          {
            fname = fname.substring(FuzionConstants.POSTCONDITION_FEATURE_PREFIX.length(),
                                    fname.lastIndexOf("_")) +
              ".postcondition";
          }

        result = outer
              + (!isThisType() && isRef() != feature().isRef() ? (isRef() ? "ref " : "value ") : "" )
              + fname;
        if (isThisType())
          {
            result = result + ".this";
          }
        if (typeType)
          {
            result = result + ".type";
          }
        if (!isThisType())
          {
            var skip = typeType;
            for (var g : generics())
              {
                if (!skip) // skip first generic 'THIS#TYPE' for types of type features.
                  {
                    result = result + " " + g.toStringWrapped(humanReadable, context);
                  }
                skip = false;
              }
          }
      }
    return result;
  }


  /**
   * Get a String representation of this Type.
   */
  public String toString()
  {
    return toString(false, null);
  }


  /**
   * wrap the result of toString in parentheses if necessary
   */
  public String toStringWrapped()
  {
    return StringHelpers.wrapInParentheses(toString());
  }


  /**
   * wrap the result of toString in parentheses if necessary
   */
  public String toStringWrapped(boolean humanReadable)
  {
    return StringHelpers.wrapInParentheses(toString(humanReadable));
  }


  /**
   * wrap the result of toString in parentheses if necessary
   *
   * @param context the feature to which the path should be relative to, universe if null
   */
  public String toStringWrapped(boolean humanReadable, AbstractFeature context)
  {
    return StringHelpers.wrapInParentheses(toString(humanReadable, context));
  }


  /**
   * Check if constraints on type parameters of this type are satisfied.
   *
   * @return itself on success or t_ERROR if constraints are not met and an
   * error was produced
   *
   * @param context the source code context where this Type is used
   */
  AbstractType checkConstraints(Context context)
  {
    var result = this;
    if (result != Types.t_ERROR && !isGenericArgument())
      {
        if (!checkActualTypePars(context, feature(), generics(), unresolvedGenerics(), null))
          {
            result = Types.t_ERROR;
          }
      }
    return result;
  }


  /**
   * Check that given actuals match formal type parameter constraints of given
   * feature.
   *
   * @param context the source code context where this Type is used
   *
   * @param called the feature that has formal type parameters
   *
   * @param actuals the actual type parameters
   *
   * @param unresolvedActuals when available, the list of unresolved actuals
   * such that source code positions can be shown.
   *
   * @param call if this is a formal type in a call, this is the call, otherwise
   * null. This call is used to replace type parameters that depend on the
   * call's target or actual type parameters. Also this is used to for error
   * messages that require the source position of the call.
   *
   * @return true iff check was ok, false iff an error was found and reported
   */
  static boolean checkActualTypePars(Context context, AbstractFeature called, List<AbstractType> actuals, List<AbstractType> unresolvedActuals, Call call)
  {
    var result = true;
    var fi = called.generics().list.iterator();
    var ai = actuals.iterator();
    var ui = unresolvedActuals.iterator();
    while (fi.hasNext() &&
           ai.hasNext()    ) // NYI: handling of open generic arguments
      {
        var f = fi.next();
        var a = ai.next();
        var u = ui.hasNext() ? ui.next() : null;
        var c = f.constraint(context).applyTypePars(called, actuals);
        if (CHECKS) check
          (Errors.any() || f != null && a != null);

        var pos = u instanceof UnresolvedType ut ? ut.pos() :
                  call != null                   ? call.pos()
                                                 : called.pos();

        if (a == Types.t_UNDEFINED)
          {
            AstErrors.failedToInferActualGeneric(pos, called, new List<>(f));
          }
        else
          {
            a.checkLegalQualThisType(pos, context);
            a.checkChoice(pos, context);
            if (!c.isGenericArgument() && // See AstErrors.constraintMustNotBeGenericArgument,
                                          // will be checked in SourceModule.checkTypes(Feature)
                !c.constraintAssignableFrom(context, call, a))
              {
                if (!f.typeParameter().isCoTypesThisType())  // NYI: CLEANUP: #706: remove special handling for 'THIS_TYPE'
                  {
                    // In case of choice, error will be shown
                    // by SourceModule.checkTypes(): AstErrors.constraintMustNotBeChoice
                    if (!c.isChoice())
                      {
                        AstErrors.incompatibleActualGeneric(pos, f, c, a);
                      }

                    result = false;
                  }
              }
          }
      }
    return result;
  }


  /**
   * If the type is a this-type, check if it is legal.
   *
   * @param pos
   *
   * @param context
   */
  private void checkLegalQualThisType(SourcePosition pos, Context context)
  {
    if (isThisType())
      {
        var subject = feature();
        var found = false;
        AbstractFeature o = context.outerFeature();
        while (o != null)
          {
            o = o.isCotype() ? o.cotypeOrigin() : o;
            if (subject == o)
              {
                found = true;
                break;
              }
            o = o.outer();
          }
        if (!found)
          {
            AstErrors.illegalThisType(pos, this);
          }
      }
  }


  /**
   * Create a clone of this Type that uses originalOuterFeature as context to
   * look up features the type is built from.  Generics will be looked up in the
   * current context.
   *
   * This is used for type features that use types from the original feature,
   * but needs to replace generics by the type feature's generics.
   *
   * @param originalOuterFeature the original feature, which is not a type
   * feature.
   */
  AbstractType clone(AbstractFeature originalOuterFeature)
  {
    return this;
  }


  /**
   * @param v
   *
   * @return this type and any of its generics that have more restrictive visibility than {@code v}.
   */
  public Set<AbstractFeature> moreRestrictiveVisibility(Visi v)
  {
    if (PRECONDITIONS) require
      (!v.definesTypeVisibility());

    if (_usedFeatures == null)
      {
        _usedFeatures = new TreeSet<AbstractFeature>();
        usedFeatures(_usedFeatures);
      }

    return _usedFeatures
      .stream()
      .filter(af -> af.visibility().typeVisibility().ordinal() < v.ordinal())
      .collect(Collectors.toSet());
  }


  /**
   * Flatten this type.
   *
   * If this is a - possibly nested - choice return
   *   all choice generics
   *
   * else this returns a Stream of itself.
   */
  Stream<AbstractType> choices(Context context)
  {
    return isChoice()
      ? choiceGenerics(context)
        .stream()
        .flatMap(cg -> cg.choices(context))
      : Stream.of(this);
  }


  /**
   * Return constraint if type is a generic, unmodified type otherwise
   * @param context the context
   * @return constraint for generics, unmodified type otherwise
   */
  AbstractType selfOrConstraint(Context context)
  {
    return (isGenericArgument() ? genericArgument().constraint(context) : this);
  }


  /**
   * Return constraint if type is a generic, unmodified type otherwise
   * @param res the resolution
   * @param context the context
   * @return constraint for generics, unmodified type otherwise
   */
  AbstractType selfOrConstraint(Resolution res, Context context)
  {
    return (isGenericArgument() ? genericArgument().constraint(res, context) : this);
  }


}

/* end of file */<|MERGE_RESOLUTION|>--- conflicted
+++ resolved
@@ -374,37 +374,14 @@
    */
   boolean isAssignableFromWithoutBoxing(AbstractType actual, Context context)
   {
-<<<<<<< HEAD
     return isAssignableFrom(actual, context, false, true, null);
-=======
-    return actual.isVoid()
-         || !isChoice() && (isAssignableFrom(actual, context) || isAssignableFrom(actual.asRef(), context))
-         || isChoiceAssignableFrom(actual);
-  }
-
-
-  /**
-   * Check if a value of static type actual can be assigned to a field of static
-   * type this without tagging. This performs static type checking, i.e.,
-   * the types may still be or depend on generic parameters.
+  }
+
+
+  /**
+   * Is actual assignable to this without the need for tagging?
    *
    * @param actual the actual type.
-   *
-   * @param context the source code context where this Type is used
-   */
-  boolean isAssignableFromWithoutTaggingAndWithoutBoxing(AbstractType actual, Context context)
-  {
-    return actual.isVoid()
-         || !isChoice() && isAssignableFrom(actual, context)
-         || isChoiceAssignableFrom(actual);
->>>>>>> 6aff404f
-  }
-
-
-  /**
-   * Is actual assignable to this without the need for tagging?
-   *
-   * @param actual the actual type.
    */
   public boolean isAssignableFromWithoutTagging(AbstractType actual)
   {
@@ -413,37 +390,7 @@
 
 
   /**
-<<<<<<< HEAD
    * Is actual assignable to this without the need for tagging/boxing?
-=======
-   * Check if a value of static type actual can be assigned to a field of static
-   * type this without boxing. This performs static type checking, i.e.,
-   * the types may still be or depend on generic parameters.
-   *
-   * @param actual the actual type.
-   *
-   * @param context the source code context where this Type is used
-   */
-  boolean isAssignableFromWithoutBoxing(AbstractType actual, Context context)
-  {
-    return actual.isVoid()
-         || !isChoice() && isAssignableFrom(actual, context) && !(isRef() && actual.isValue())
-         || isChoiceAssignableFrom(actual);
-  }
-
-
-  private boolean isChoiceAssignableFrom(AbstractType actual)
-  {
-    // NYI: UNDER DEVELOPMENT: probably unsound!
-    return isChoice() && actual.isChoice() && asThis().compareTo(actual.asThis()) == 0;
-  }
-
-
-  /**
-   * Check if a value of static type actual can be assigned to a field of static
-   * type this without boxing. This performs static type checking, i.e.,
-   * the types may still be or depend on generic parameters.
->>>>>>> 6aff404f
    *
    * @param actual the actual type.
    */
@@ -513,19 +460,7 @@
                 var pt = actual_type.actualType(p.type(), context).asRef();
                 if (isAssignableFrom(pt, context, allowBoxing, allowTagging, assignableTo))
                   {
-<<<<<<< HEAD
                     result = true;
-=======
-                    var pt = actual_type.actualType(p.type(), context);
-                    if (actual_type.isRef())
-                      {
-                        pt = pt.asRef();
-                      }
-                    if (isAssignableFrom(pt, assignableTo, context))
-                      {
-                        result = true;
-                      }
->>>>>>> 6aff404f
                   }
               }
           }
@@ -534,7 +469,6 @@
       {
         result = target_type.isChoiceMatch(actual_type, context);
       }
-<<<<<<< HEAD
     // NYI: UNDER DEVELOPMENT: probably unsound!
     if (!result && isChoice() && actual.isChoice())
       {
@@ -544,15 +478,6 @@
       {
         result = isAssignableFrom(actual.asRef(), context, allowBoxing, allowTagging, assignableTo);
       }
-=======
-
-    if (POSTCONDITIONS) ensure
-      (!result
-        || target_type.mode() == actual_type.mode()
-        || actual_type.isVoid()
-        || target_type.isChoiceMatch(actual_type, context));
-
->>>>>>> 6aff404f
     return result;
   }
 
@@ -1314,13 +1239,8 @@
   {
     return this.isVoid()
       || other.isVoid()
-<<<<<<< HEAD
       ||    !this .isAssignableFrom(other, context, false, false, null)
          && !other.isAssignableFrom(this , context, false, false, null);
-=======
-      ||    !this .isAssignableFromWithoutTaggingAndWithoutBoxing(other, context)
-         && !other.isAssignableFromWithoutTaggingAndWithoutBoxing(this , context);
->>>>>>> 6aff404f
   }
 
 
