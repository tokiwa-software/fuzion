--- conflicted
+++ resolved
@@ -1208,7 +1208,6 @@
   }
 
 
-<<<<<<< HEAD
 
   /**
    * @param wrapInBrackets wrap the generated string in brackets if necessary
@@ -1218,7 +1217,9 @@
     return wrapInBrackets && dependsOnGenerics()
            ? "(" + toString() + ")"
            : toString();
-=======
+  }
+
+
   /**
    * Check if contraints of this type are satisfied.
    * Returns itself on success or t_ERROR if constraints are not met.
@@ -1257,7 +1258,6 @@
           }
       }
     return result;
->>>>>>> d4a55b6a
   }
 
 
