--- conflicted
+++ resolved
@@ -191,7 +191,6 @@
 
 
   /**
-<<<<<<< HEAD
    * Return this expression as an (unresolved) type.
    * This is null by default except for calls/this-expressions
    * that can be used as the left hand side in a dot-type-call.
@@ -207,7 +206,10 @@
     return resExpr == null || _expressions.size() != 1
       ? Types.resolved.t_unit
       : resExpr.asUnresolvedType();
-=======
+  }
+
+
+  /**
    * During type inference: Inform this expression that it is
    * expected to result in the given type.
    *
@@ -238,7 +240,6 @@
     return resExpr == null
       ? Types.resolved.t_unit
       : resExpr.typeForUnion();
->>>>>>> 25753076
   }
 
 
