--- conflicted
+++ resolved
@@ -598,19 +598,15 @@
       {
         result = feature.qualifiedName();
       }
-<<<<<<< HEAD
-    result = result + _generics
-      .toString(" ", " ", "", (g) -> g.toString(true));
-=======
     if (isThisType())
       {
         result = result + ".this.type";
       }
     if (_generics != NONE)
       {
-        result = result + "<" + _generics + ">";
-      }
->>>>>>> aa2f945e
+        result = result + _generics
+          .toString(" ", " ", "", (g) -> g.toString(true));
+      }
     return result;
   }
 
