/*

This file is part of the Fuzion language implementation.

The Fuzion language implementation is free software: you can redistribute it
and/or modify it under the terms of the GNU General Public License as published
by the Free Software Foundation, version 3 of the License.

The Fuzion language implementation is distributed in the hope that it will be
useful, but WITHOUT ANY WARRANTY; without even the implied warranty of
MERCHANTABILITY or FITNESS FOR A PARTICULAR PURPOSE.  See the GNU General Public
License for more details.

You should have received a copy of the GNU General Public License along with The
Fuzion language implementation.  If not, see <https://www.gnu.org/licenses/>.

*/

/*-----------------------------------------------------------------------
 *
 * Tokiwa Software GmbH, Germany
 *
 * Source of class Type
 *
 *---------------------------------------------------------------------*/

package dev.flang.ast;

import dev.flang.util.Errors;
import dev.flang.util.FuzionConstants;
import dev.flang.util.HasSourcePosition;
import dev.flang.util.List;
import dev.flang.util.SourcePosition;


/**
 * Type represents the abstract syntax tree of a Fuzion type parsed from source
 * code.
 *
 * @author Fridtjof Siebert (siebert@tokiwa.software)
 */
public class Type extends AbstractType
{

  //  static int counter;  {counter++; if ((counter&(counter-1))==0) { System.out.println("######################"+counter+" "+this.getClass()); if(false)Thread.dumpStack(); } }

  /*----------------------------  constants  ----------------------------*/


  /**
   * Pre-allocated empty type list. NOTE: There is a specific empty type List
   * Call.NO_GENERICS which is used to distinguish "a.b<>()" (using Type.NONE)
   * from "a.b()" (using Call.NO_GENERICS).
   */
  public static final List<AbstractType> NONE = new List<AbstractType>();
  static { NONE.freeze(); }


  /**
   * pre-allocated empty array of types
   */
  static final Type[] NO_TYPES = new Type[0];

  /**
   * Is this type explicitly a reference or a value type, or whatever the
   * underlying feature is?
   */
  public enum RefOrVal
  {
    Ref,                    // this is an explicit reference type
    Value,                  // this is an explicit value type
    LikeUnderlyingFeature,  // this is ref or value as declared for the underlying feature
    ThisType,               // this is the type of featureOfType().this.type, i.e., it may be an heir type
  }


  /*----------------------------  variables  ----------------------------*/


  /**
   * Is this an explicit reference or value type?  Ref/Value to make this a
   * reference/value type independent of the type of the underlying feature
   * defining a ref type or not, false to keep the underlying feature's
   * ref/value status.
   */
  RefOrVal _refOrVal;


  /**
   * the name of this type.  For a type 'map<string,i32>.entry', this is just
   * the base name 'entry'. For a type parameter 'A', this is 'A'. For an
   * artificial type, this is one of Types.INTERNAL_NAMES (e.g., '--ADDRESS--).
   */
  public final String name;
  public String name()
  {
    return name;
  }


  /**
   *
   */
  List<AbstractType> _generics;
  public final List<AbstractType> generics() { return _generics; }


  /**
   * The outer type, for the type p.q.r in the code
   *
   * a
   * {
   *   b
   *   {
   *     c
   *     {
   *       x p.q.r;
   *     }
   *   }
   *   p { ... }
   * }
   *
   * the _outer of "r" is "p.q", and the outer of "q" is "p".
   *
   * However, if p is declared in a, after type resolution, the outer type of
   * "p" is "a" or maybe an heir of "a".
   */
  private AbstractType _outer;


  /**
   * Cached result of outer(). Note the difference to _outer: _outer is the
   * outer type shown in the source code, while outer()/outerCache_ is the
   * actual outer type taken from the type of the outer feature of this type's
   * feature.
   */
  AbstractType _outerCache;


  /**
   *
   */
  AbstractFeature feature;


  /**
   * In case this is the name of a generic argument in an outer feature, this
   * will be set to that generic argument during findGenerics.  Knowing the
   * generics is a pre-requisite to resolving types.
   */
  Generic generic;


  /**
   * For debugging only: Make sure the findGenerics was called before
   * replaceGeneric or resolve is called.
   */
  boolean checkedForGeneric = false;
  boolean checkedForGeneric() { return checkedForGeneric; }


  /**
   * Cached result of calling Types.intern(this).
   */
  Type _interned = null;


  /*--------------------------  constructors  ---------------------------*/


  /**
   * Constructor
   *
   * @param n
   *
   * @param g
   *
   * @param o
   */
  public Type(String n, List<AbstractType> g, AbstractType o)
  {
    this(n,g,o,null, RefOrVal.LikeUnderlyingFeature);
  }


  /**
   * Constructor to create a type from an existing type after formal generics
   * have been replaced in the generics arguments and in the outer type.
   *
   * @param t the original type
   *
   * @param g the actual generic arguments that replace t.generics
   *
   * @param o the actual outer type, or null, that replaces t.outer
   */
  public Type(Type t, List<AbstractType> g, AbstractType o)
  {
    this(t.name, g, o, t.feature, t._refOrVal, false);

    if (PRECONDITIONS) require
      (Errors.count() > 0 ||  (t.generics() instanceof FormalGenerics.AsActuals   ) || t.generics().size() == g.size(),
       Errors.count() > 0 || !(t.generics() instanceof FormalGenerics.AsActuals aa) || aa.sizeMatches(g),
        t == Types.t_ERROR || (t.outer() == null) == (o == null));

    checkedForGeneric = t.checkedForGeneric();
  }


  /**
   * Constructor to create a type from an existing type after formal generics
   * have been replaced in the generics arguments and in the outer type.
   *
   * @param t the original type
   *
   * @param g the actual generic arguments that replace t.generics
   *
   * @param o the actual outer type, or null, that replaces t.outer
   */
  public Type(AbstractType t, List<AbstractType> g, AbstractType o)
  {
<<<<<<< HEAD
    this(t.featureOfType().featureName().baseName(), g, o, t.featureOfType(),
         t.isRef() == t.featureOfType().isThisRef() ? RefOrVal.LikeUnderlyingFeature :
         t.isRef() ? RefOrVal.Ref
                   : RefOrVal.Value,
=======
    this(t.pos2BeRemoved(),
         t.name(),
         g,
         o,
         t instanceof Type tt ? tt.feature   : t.featureOfType(),
         t instanceof Type tt ? tt._refOrVal : (t.isRef() == t.featureOfType().isThisRef() ? RefOrVal.LikeUnderlyingFeature :
                                                t.isRef() ? RefOrVal.Ref
                                                : RefOrVal.Value),
>>>>>>> b16df2d7
         true);

    if (PRECONDITIONS) require
      ( (t.generics() instanceof FormalGenerics.AsActuals   ) || t.generics().size() == g.size(),
       !(t.generics() instanceof FormalGenerics.AsActuals aa) || aa.sizeMatches(g),
        t == Types.t_ERROR || (t.outer() == null) == (o == null));

    checkedForGeneric = t.checkedForGeneric();
  }


  /**
   * Constructor to create a type from an existing type after formal generics
   * have been replaced in the generics arguments and in the outer type.
   *
   * @param t the original type
   *
   * @param o the actual outer type, or null, that replaces t.outer
   */
  public Type(AbstractType t, AbstractType o)
  {
    this(t.featureOfType().featureName().baseName(), t.generics(), o, t.featureOfType(),
         t.isRef() == t.featureOfType().isThisRef() ? RefOrVal.LikeUnderlyingFeature :
         t.isRef()                                  ? RefOrVal.Ref
                                                    : RefOrVal.Value,
         false);

    if (PRECONDITIONS) require
      (t == Types.t_ERROR || (t.outer() == null) == (o == null));

    checkedForGeneric = t.checkedForGeneric();
  }


  /**
   * Constructor
   *
   * @param n
   *
   * @param g the actual generic arguments
   *
   * @param o
   *
   * @param f if this type corresponds to a feature, then this is the
   * feature, else null.
   *
   * @param ref true iff this type should be a ref type, otherwise it will be a
   * value type.
   */
  public Type(String n, List<AbstractType> g, AbstractType o, AbstractFeature f, RefOrVal refOrVal)
  {
    this(n, g, o, f, refOrVal, true);
  }


  /**
   * Constructor
   *
   * @param n
   *
   * @param g the actual generic arguments
   *
   * @param o
   *
   * @param f if this type corresponds to a feature, then this is the
   * feature, else null.
   *
   * @param ref true iff this type should be a ref type, otherwise it will be a
   * value type.
   */
  public Type(String n, List<AbstractType> g, AbstractType o, AbstractFeature f, RefOrVal refOrVal, boolean fixOuterThisType)
  {
    if (PRECONDITIONS) require
      (n.length() > 0,
       Errors.count() > 0 || f == null || f.generics().sizeMatches(g == null ? NONE : g));

    this.name  = n;
    this._generics = ((g == null) || g.isEmpty()) ? NONE : g;
    this._generics.freeze();

    if (fixOuterThisType && o instanceof Type ot && ot.isThisType())
      {
        // NYI: CLEANUP: #737: Undo the asThisType() calls done in This.java for
        // outer types. Is it possible to not create asThisType() in This.java
        // in the first place?
        o = new Type(ot, RefOrVal.LikeUnderlyingFeature);
      }
    this._outer = o;
    this.feature = f;
    this.generic = null;
    this._refOrVal = refOrVal;
    this.checkedForGeneric = f != null;
  }


  /**
   * Constructor for a direct use of a generic argument. For a feature
   *
   *   feat<A,B,c>
   *   {
   *     inner { ...outer... }
   *   }
   *
   * the type of the outer reference within inner is feat<A, B, C>.  This
   * constructor is used to create A, B, C in this case.
   *
   * @param g the formal generic this refers to
   */
  public Type(Generic g)
  {
    if (PRECONDITIONS) require
      (g != null);

    this.name  = g.name();
    this._generics = NONE;
    this._outer = null;
    this.feature = null;
    this.generic = g;
    this._refOrVal = RefOrVal.LikeUnderlyingFeature;
    this.checkedForGeneric = true;
  }


  /**
   * Constructor for built-in types
   *
   * @param n the name, such as "int", "bool".
   */
  public Type(String n)
  {
    this(false, n);
  }


  /**
   * Constructor for built-in types
   *
   * @param ref true iff we create a ref type
   *
   * @param n the name, such as "int", "bool".
   */
  private Type(boolean ref, String n)
  {
    if (PRECONDITIONS) require
      (n.length() > 0);

    this.name              = n;
    this._generics         = NONE;
    this._outer            = null;
    this.feature           = null;
    this._refOrVal         = ref ? RefOrVal.Ref
                                 : RefOrVal.LikeUnderlyingFeature;
    this.checkedForGeneric = true;
  }

  /**
   * Constructor for built-in types
   *
   * @param n the name, such as "int", "bool".
   */
  public static Type type(Resolution res, String n, AbstractFeature universe)
  {
    if (PRECONDITIONS) require
      (n.length() > 0);

    return type(res, false, n, universe);
  }

  /**
   * Constructor for built-in types
   *
   * @param ref true iff we create a ref type
   *
   * @param n the name, such as "int", "bool".
   */
  public static Type type(Resolution res, boolean ref, String n, AbstractFeature universe)
  {
    if (PRECONDITIONS) require
      (n.length() > 0);

    return new Type(ref, n).resolve(res, universe);
  }


  /**
   * Create a ref or value type from a given value / ref type.
   *
   * @param original the original value type
   *
   * @param refOrVal must be RefOrVal.Ref or RefOrVal.Val
   */
  public Type(Type original, RefOrVal refOrVal)
  {
    if (PRECONDITIONS) require
      (refOrVal != original._refOrVal);

    this._refOrVal          = refOrVal;
    this.name               = original.name;
    this._generics          = original._generics;
    this._outer             = original._outer;
    this.feature            = original.feature;
    this.generic            = original.generic;
    this.checkedForGeneric  = original.checkedForGeneric;
  }


  /**
   * Create a clone of original that uses originalOuterFeature as context to
   * look up features the type is built from.
   *
   * @param original the original value type
   *
   * @param originalOuterFeature the original feature, which is not a type
   * feature.
   */
  private Type(Type original, AbstractFeature originalOuterFeature)
  {
    this._refOrVal          = original._refOrVal;
    this.name               = original.name;
    if (original._generics.isEmpty())
      {
        this._generics          = original._generics;
      }
    else
      {
        this._generics = new List<>();
        for (var g : original._generics)
          {
            var gc = (g instanceof Type gt)
              ? gt.clone(originalOuterFeature)
              : g;
            this._generics.add(gc);
          }
        this._generics.freeze();
      }
    this._outer             = (original._outer instanceof Type ot) ? ot.clone(originalOuterFeature) : original._outer;
    this.feature            = original.feature;
    this.generic            = original.generic;
    this.checkedForGeneric  = original.checkedForGeneric;
  }


  /*-----------------------------  methods  -----------------------------*/


  /**
   * This method usually just returns currentOuter. Only for clone()d types that
   * are used in a different outer context, this permits to look up features the
   * type is based on in the original context.
   */
  AbstractFeature originalOuterFeature(AbstractFeature currentOuter)
  {
    return currentOuter;
  }


  /**
   * Create a clone of this Type that uses originalOuterFeature as context to
   * look up features the type is built from.  Generics will be looked up in the
   * current context.
   *
   * This is used for type features that use types from the original feature,
   * but needs to replace generics by the type feature's generics.
   *
   * @param originalOuterFeature the original feature, which is not a type
   * feature.
   */
  Type clone(AbstractFeature originalOuterFeature)
  {
    return
      new Type(this, originalOuterFeature)
      {
        AbstractFeature originalOuterFeature(AbstractFeature currentOuter)
        {
          return originalOuterFeature;
        }
      };
  }


  /**
   * For a type that is not a type parameter, create a new variant using given
   * actual generics and outer type.
   *
   * @param g2 the new actual generics to be used
   *
   * @param o2 the new outer type to be used (which may also differ in its
   * actual generics).
   *
   * @return a new type with same featureOfType(), but using g2/o2 as generics
   * and outer type.
   */
  public AbstractType actualType(List<AbstractType> g2, AbstractType o2)
  {
    if (PRECONDITIONS) require
      (!isGenericArgument());

    return new Type(this, g2, o2);
  }


  /**
   * Create a Types.intern()ed reference variant of this type.  Return this
   * in case it is a reference already.
   */
  public AbstractType asRef()
  {
    if (PRECONDITIONS) require
      (this == Types.intern(this));

    AbstractType result = this;
    if (!isRef() && this != Types.t_ERROR)
      {
        result = Types.intern(new Type(this, RefOrVal.Ref));
      }
    return result;
  }


  /**
   * Create a Types.intern()ed this.type variant of this type.  Return this
   * in case it is a this.type or a choice variant already.
   */
  public AbstractType asThis()
  {
    if (PRECONDITIONS) require
      (this == Types.intern(this),
       !isGenericArgument());

    AbstractType result = this;
    if (!isThisType() && !isChoice() && this != Types.t_ERROR && this != Types.t_ADDRESS)
      {
        result = Types.intern(new Type(this, RefOrVal.ThisType));
      }

    if (POSTCONDITIONS) ensure
      (result == Types.t_ERROR || result == Types.t_ADDRESS || result.isThisType() || result.isChoice(),
       !(isThisType() || isChoice()) || result == this);

    return result;
  }


  /**
   * Create a Types.intern()ed value variant of this type.  Return this
   * in case it is a value already.
   */
  public AbstractType asValue()
  {
    if (PRECONDITIONS) require
      (this == Types.intern(this));

    AbstractType result = this;
    if (isRef() && this != Types.t_ERROR)
      {
        result = Types.intern(new Type(this, RefOrVal.Value));
      }
    return result;
  }


  /**
   * Call Constructor for a function type that returns a result
   *
   * @param returnType the result type.
   *
   * @param arguments the arguments list
   *
   * @return a Type instance that represents this function
   */
  public static Type funType(SourcePosition pos, AbstractType returnType, List<AbstractType> arguments)
  {
    if (PRECONDITIONS) require
      (returnType != null,
       arguments != null);

    // This is called during parsing, so Types.resolved.f_function is not set yet.
    return new Type(arguments.size() == 1 ? Types.UNARY_NAME : Types.FUNCTION_NAME,
                    new List<AbstractType>(returnType, arguments),
                    null);
  }


  /**
   * setRef is called by the parser when parsing a type of the form "ref
   * <simpletype>".
   */
  public void setRef()
  {
    if (PRECONDITIONS) require
      (this._refOrVal == RefOrVal.LikeUnderlyingFeature);

    this._refOrVal = RefOrVal.Ref;
  }


  /**
   * isRef
   */
  public boolean isRef()
  {
    return switch (this._refOrVal)
      {
      case Ref                  -> true;
      case Value                -> false;
      case LikeUnderlyingFeature-> ((feature != null) && feature.isThisRef());
      case ThisType             -> false;
      };
  }


  /**
   * isThisType
   */
  public boolean isThisType()
  {
    return switch (this._refOrVal)
      {
      case Ref, Value, LikeUnderlyingFeature -> false;
      case ThisType                          -> true;
      };
  }


  /**
   * setOuter
   *
   * @param t
   */
  void setOuter(Type t)
  {
    if (this._outer == null)
      {
        if (CHECKS) check
          (_interned == null);

        this._outer = t;
      }
    else
      {
        this._outer.setOuter(t);
      }
  }


  /**
   * Get a String representation of this Type.
   *
   * Note that this does not work for instances of Type before they were
   * resolved.  Use toString() for creating strings early in the front end
   * phase.
   */
  public String asString()
  {
    if (PRECONDITIONS) require
      (checkedForGeneric());

    return Types.INTERNAL_NAMES.contains(name)
      ? toString()         // internal types like Types.t_UNDEFINED, t_ERROR, t_ADDRESS
      : super.asString();
  }


  /**
   * toString
   *
   * @return
   */
  public String toString()
  {
    String result;

    if (Types.INTERNAL_NAMES.contains(name))
      {
        result = name;
      }
    else if (generic != null)
      {
        var f = generic.feature();
        var n = name;
        if (f != null)
          {
            var qn = f.qualifiedName();
            if (f.isTypeFeature() && qn.endsWith(".type") && n == FuzionConstants.TYPE_FEATURE_THIS_TYPE)
              {
                qn = qn.substring(0, qn.lastIndexOf(".type"));
                n = "this.type (in type feature)";
              }
            n = qn + "." + n;
          }
        result = n + (this.isRef() ? " (boxed)" : "");
      }
    else if (_outer != null)
      {
        String outer = _outer.toStringWrapped();
        result = ""
          + (outer == "" ||
             outer == FuzionConstants.UNIVERSE_NAME ? ""
                                                    : outer + ".")
          + (_refOrVal == RefOrVal.Ref   && (feature == null || !feature.isThisRef()) ? "ref "   :
             _refOrVal == RefOrVal.Value &&  feature != null &&  feature.isThisRef()  ? "value "
                                                                                      : ""       )
          + (feature == null ? name
             : feature.featureName().baseName());
      }
    else if (feature == null  || feature == Types.f_ERROR)
      {
        result = name;
      }
    else
      {
        result = feature.qualifiedName();
      }
    if (isThisType())
      {
        result = result + ".this.type";
      }
    if (_generics != NONE)
      {
        result = result + _generics
          .toString(" ", " ", "", (g) -> g.toStringWrapped());
      }
    return result;
  }


  /**
   * visit all the features, expressions, statements within this feature.
   *
   * @param v the visitor instance that defines an action to be performed on
   * visited objects.
   *
   * @param outerfeat the feature surrounding this expression.
   */
  public AbstractType visit(FeatureVisitor v, AbstractFeature outerfeat)
  {
    return v
      .actionBefore(this, outerfeat)
      .visit2(v, outerfeat);
  }


  /**
   * Helper method for visit() that is used on the result of v.actionBefore() to
   * visit all the features, expressions, statements within this feature.
   *
   * @param v the visitor instance that defines an action to be performed on
   * visited objects.
   *
   * @param outerfeat the feature surrounding this expression.
   */
  private AbstractType visit2(FeatureVisitor v, AbstractFeature outerfeat)
  {
    if ((feature == null) && (generic == null))
      {
        if (_outer != null)
          {
            var t = _outer.visit(v, outerfeat);
            if (t != _outer)
              {
                if (CHECKS) check
                  (_interned == null);

                var o = _outer;
                _outer = _outer.visit(v, outerfeat);
              }
          }
      }
    if (!_generics.isEmpty() && !(_generics instanceof FormalGenerics.AsActuals))
      {
        var result = this;
        var g = generics();
        var ng = g.map(gt -> gt instanceof Type gtt ? gtt.visit(v, outerfeat) : gt);
        if (ng != g)
          {
            result = new Type(this, ng, outer());
          }
      }
    return v.action(this, outerfeat);
  }


  /**
   * Find all the types used in this that refer to formal generic arguments of
   * this or any of this' outer classes.
   *
   * @param feat the root feature that contains this type.
   */
  void findGenerics(AbstractFeature outerfeat)
  {
    //    if (PRECONDITIONS) require
    //      (!outerfeat.state().atLeast(Feature.State.RESOLVED_DECLARATIONS));

    if ((feature == null) && (generic == null))
      {
        if (outer() != null)
          {
            if (outer().isGenericArgument())
              {
                AstErrors.formalGenericAsOuterType(pos(), this);
              }
          }
        else
          {
            var o = outerfeat;
            do
              {
                generic = o.getGeneric(name);
                o = o.outer();
              }
            while (generic == null && o != null);

            if ((generic != null) && !_generics.isEmpty())
              {
                AstErrors.formalGenericWithGenericArgs(pos(), this, generic);
              }
          }
      }

    checkedForGeneric = true;

    if (POSTCONDITIONS) ensure
      (checkedForGeneric);
  }


  /**
   * resolve artificial types t_ERROR, etc.
   */
  public void resolveArtificialType(AbstractFeature feat)
  {
    if (PRECONDITIONS) require
      (feature == null,
       Types.INTERNAL_NAMES.contains(name));

    feature = feat;

    var interned = Types.intern(this);

    if (CHECKS) check
      (interned == this);
  }


  /**
   * resolve 'abc.this.type' within a type feature. If this designates a
   * 'this.type' withing a type feature, then return the type parameter of the
   * corresponding outer type.
   *
   * Example: if this is
   *
   *   b.this.type
   *
   * within a type feature
   *
   *   a.type.b.type.c.d
   *
   * then we replace 'b.this.type' by the type parameter of a.b.type.
   *
   * @param outerfeat the outer feature that this type is declared in.
   */
  Type resolveThisType(AbstractFeature outerfeat)
  {
    if (PRECONDITIONS) require
      (outerfeat != null,
       outerfeat.state().atLeast(Feature.State.RESOLVED_DECLARATIONS),
       checkedForGeneric);

    Type result = this;
    var o = outerfeat;
    while (isThisType() && o != null)
      {
        if (isMatchingTypeFeature(o))
          {
            result = new Type(new Generic(o.typeArguments().get(0)));
            o = null;
          }
        else
          {
            o = o.outer();
          }
      }
    return result;
  }


  /**
   * Recursive helper for resolveThisType to check if outerfeat is a type
   * feature with the same name as this.
   *
   * @param outerfeat the outer feature that should be compared to this.
   */
  private boolean isMatchingTypeFeature(AbstractFeature outerfeat)
  {
    return outerfeat.isTypeFeature() &&
      (name + "." + FuzionConstants.TYPE_NAME).equals(outerfeat.featureName().baseName()) &&
      (_outer == null                                   ||
       (_outer instanceof Type ot                   &&
        !ot.isThisType()                            &&
        ot.isMatchingTypeFeature(outerfeat.outer())   )    );
  }


  /**
   * resolve this type
   *
   * @param res this is called during type resolution, res gives the resolution
   * instance.
   *
   * @param feat the outer feature that this type is declared in, used
   * for resolution of generic parameters etc.
   */
  Type resolve(Resolution res, AbstractFeature outerfeat)
  {
    if (PRECONDITIONS) require
      (outerfeat != null,
       outerfeat.state().atLeast(Feature.State.RESOLVED_DECLARATIONS),
       checkedForGeneric);

    if (!(outerfeat instanceof Feature of && of.isLastArgType(this)))
      {
        ensureNotOpen();
      }
    var result = this;
    if (!checkedForGeneric)
      {
        findGenerics(outerfeat);
      }
    if (!isGenericArgument())
      {
        resolveFeature(res, outerfeat);
        if (feature == Types.f_ERROR)
          {
            result = Types.t_ERROR;
          }
        else
          {
            if (isThisType() && _generics.isEmpty())
              {
                this._generics = feature.generics().asActuals();
              }
            _generics = FormalGenerics.resolve(res, _generics, outerfeat);
            if (!feature.generics().errorIfSizeOrTypeDoesNotMatch(_generics,
                                                                  this.pos(),
                                                                  "type",
                                                                  "Type: " + toString() + "\n"))
              {
                result = Types.t_ERROR;
              }
          }
      }
    return (Type) Types.intern(result);
  }


  /**
   * For a Type that is not a generic argument, resolve the feature of that
   * type.  Unlike Type.resolve(), this does not check the generic arguments, so
   * this can be used for type inferencing for the actual generics as in a match
   * case.
   *
   * @param feat the outer feature that this type is declared in, used
   * for resolution of generic parameters etc.
   */
  void resolveFeature(Resolution res, AbstractFeature outerfeat)
  {
    if (PRECONDITIONS) require
      (outerfeat != null,
       outerfeat.state().atLeast(Feature.State.RESOLVED_DECLARATIONS));

    if (!checkedForGeneric)
      {
        findGenerics(outerfeat);
      }
    if (!isGenericArgument())
      {
        var of = originalOuterFeature(outerfeat);
        if (_outer != null)
          {
            _outer = _outer.resolve(res, of);
            var ot = _outer.isGenericArgument() ?_outer.genericArgument().constraint() : _outer;
            of = ot.featureOfType();
          }
        if (feature == null)
          {
            var fo = res._module.lookupType(pos(), of, name, _outer == null);
            feature = fo._feature;
            if (_outer == null && !fo._outer.isUniverse())
              {
                _outer = fo._outer.thisType(fo.isNextInnerFixed());
              }
          }
      }
    if (POSTCONDITIONS) ensure
      (isGenericArgument() || feature != null);
  }


  /**
   * isGenericArgument
   *
   * @return
   */
  public boolean isGenericArgument()
  {
    if (PRECONDITIONS) require
      (checkedForGeneric);

    return generic != null;
  }


  /**
   * featureOfType
   *
   * @return
   */
  public AbstractFeature featureOfType()
  {
    if (PRECONDITIONS) require
      (Errors.count() > 0 || !isGenericArgument(),
       Errors.count() > 0 || feature != null);

    return feature != null
      ? feature
      : Types.f_ERROR;
  }


  /**
   * Is this the type of a type feature, e.g., the type of `(list
   * i32).type`. Will return false for an instance of Type for which this is
   * still unknown since Type.resolve() was not called yet.
   *
   * This is redefined here since `feature` might still be null while this type
   * was not resolved yet.
   */
  boolean isTypeType()
  {
    return feature != null && feature.isTypeFeature();
  }


  /**
   * genericArgument gives the Generic instance of a type defined by a generic
   * argument.
   *
   * @return the Generic instance, never null.
   */
  public Generic genericArgument()
  {
    if (PRECONDITIONS) require
      (isGenericArgument());

    Generic result = generic;

    if (POSTCONDITIONS) ensure
      (result != null);

    return result;
  }


  /**
   * outer type, after type resolution. This provides the whole chain of types
   * until Types.resolved.universe.selfType(), while the _outer field ends with
   * the outermost type explicitly written in the source code.
   */
  public AbstractType outer()
  {
    var result = _outerCache;
    if (result == null)
      {
        result = _outer;
        if (result == null)
          {
            if (feature != null && feature.state().atLeast(Feature.State.LOADED))
              {
                var of = feature.outer();
                if (of == null)
                  {
                    return null;
                  }
                else
                  {
                    result = of.selfType();
                  }
              }
            else if (generic != null)
              {
                if (CHECKS) check
                  (Errors.count() > 0);
              }
            if (result != null)
              {
                result = Types.intern(result);
                _outerCache = result;
              }
          }
      }
    return result;
  }


  /**
   * Check if this or any of its generic arguments is Types.t_ERROR.
   */
  public boolean containsError()
  {
    boolean result = false;
    if (this == Types.t_ERROR)
      {
        result = true;
      }
    else
      {
        for (var t: _generics)
          {
            if (CHECKS) check
              (Errors.count() > 0 || t != null);
            result = result || t == null || t.containsError();
          }
      }

    if (POSTCONDITIONS) ensure
      (!result || Errors.count() > 0);

    return result;
  }


  /**
   * Check if this or any of its generic arguments is Types.t_UNDEFINED.
   *
   * @param exceptFirstGenericArg if true, the first generic argument may be
   * Types.t_UNDEFINED.  This is used in a lambda 'x -> f x' of type
   * 'Function<R,X>' when 'R' is unknown and to be inferred.
   */
  public boolean containsUndefined(boolean exceptFirst)
  {
    boolean result = false;
    if (this == Types.t_UNDEFINED)
      {
        result = true;
      }
    else
      {
        for (var t: _generics)
          {
            if (CHECKS) check
              (Errors.count() > 0 || t != null);
            result = result || !exceptFirst && t != null && t.containsUndefined(false);
            exceptFirst = false;
          }
      }

    return result;
  }

}

/* end of file */<|MERGE_RESOLUTION|>--- conflicted
+++ resolved
@@ -218,21 +218,13 @@
    */
   public Type(AbstractType t, List<AbstractType> g, AbstractType o)
   {
-<<<<<<< HEAD
-    this(t.featureOfType().featureName().baseName(), g, o, t.featureOfType(),
-         t.isRef() == t.featureOfType().isThisRef() ? RefOrVal.LikeUnderlyingFeature :
-         t.isRef() ? RefOrVal.Ref
-                   : RefOrVal.Value,
-=======
-    this(t.pos2BeRemoved(),
-         t.name(),
+    this(t.name(),
          g,
          o,
          t instanceof Type tt ? tt.feature   : t.featureOfType(),
          t instanceof Type tt ? tt._refOrVal : (t.isRef() == t.featureOfType().isThisRef() ? RefOrVal.LikeUnderlyingFeature :
                                                 t.isRef() ? RefOrVal.Ref
                                                 : RefOrVal.Value),
->>>>>>> b16df2d7
          true);
 
     if (PRECONDITIONS) require
