--- conflicted
+++ resolved
@@ -900,15 +900,8 @@
           }
         else
           {
-<<<<<<< HEAD
-            if (isThisType())
-              {
-                if (CHECKS) check
-                  (_generics == NONE);
-=======
             if (isThisType() && _generics.isEmpty())
               {
->>>>>>> 7c4604a8
                 _generics = feature.generics().asActuals();
               }
             FormalGenerics.resolve(res, _generics, outerfeat);
