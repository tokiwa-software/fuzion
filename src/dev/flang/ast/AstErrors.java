--- conflicted
+++ resolved
@@ -2270,7 +2270,6 @@
       "" /* NYI: UNDER DEVELOPMENT: can we give some useful suggestion here? */);
   }
 
-<<<<<<< HEAD
   public static void illegalFeatureDefiningType(Feature f)
   {
     error(f.pos(),
@@ -2278,13 +2277,13 @@
       "To solve this, move the type outside of the type feature." + System.lineSeparator() +
       "E.g., instead of: " + System.lineSeparator() + code("type.union : Monoid bitset is") + System.lineSeparator() +
       "do this: " + code("public type.union =>" + System.lineSeparator() + "  ref : Monoid bitset"));
-=======
+  }
+
   public static void typeFeaturesMustOnlyBeDeclaredInFeaturesThatDefineType(Feature f)
   {
     error(f.pos(), "The outer feature of a type feature must define a type, i.e. constructors and choices.",
       "To solve this, move the declared type feature to a feature that defines a type."
     );
->>>>>>> 7bec38f3
   }
 
 
