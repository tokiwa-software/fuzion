--- conflicted
+++ resolved
@@ -978,11 +978,7 @@
    * @param s the features that have already been found
    */
   @Override
-<<<<<<< HEAD
-  protected void usedFeatures(Set<AbstractFeature> s)
-=======
   void usedFeatures(Set<AbstractFeature> s)
->>>>>>> e257c5f6
   {
     throw new Error("must not be called on unresolved types.");
   }
