/*

This file is part of the Fuzion language implementation.

The Fuzion language implementation is free software: you can redistribute it
and/or modify it under the terms of the GNU General Public License as published
by the Free Software Foundation, version 3 of the License.

The Fuzion language implementation is distributed in the hope that it will be
useful, but WITHOUT ANY WARRANTY; without even the implied warranty of
MERCHANTABILITY or FITNESS FOR A PARTICULAR PURPOSE.  See the GNU General Public
License for more details.

You should have received a copy of the GNU General Public License along with The
Fuzion language implementation.  If not, see <https://www.gnu.org/licenses/>.

*/

/*-----------------------------------------------------------------------
 *
 * Tokiwa Software GmbH, Germany
 *
 * Source of class UnresolvedType
 *
 *---------------------------------------------------------------------*/

package dev.flang.ast;

import java.util.Set;

import dev.flang.util.Errors;
import dev.flang.util.FuzionConstants;
import dev.flang.util.HasSourcePosition;
import dev.flang.util.List;
import dev.flang.util.SourcePosition;


/**
 * UnresolvedType represents the abstract syntax tree of a Fuzion type parsed from source
 * code.
 *
 * @author Fridtjof Siebert (siebert@tokiwa.software)
 */
public abstract class UnresolvedType extends AbstractType implements HasSourcePosition
{


  /*----------------------------  constants  ----------------------------*/


  /**
   * Pre-allocated empty type list. NOTE: There is a specific empty type List
   * Call.NO_GENERICS which is used to distinguish "a.b<>()" (using UnresolvedType.NONE)
   * from "a.b()" (using Call.NO_GENERICS).
   */
  public static final List<AbstractType> NONE = new List<AbstractType>();
  static { NONE.freeze(); }


  /**
   * pre-allocated empty array of types
   */
  static final UnresolvedType[] NO_TYPES = new UnresolvedType[0];


  /*----------------------------  variables  ----------------------------*/


  /**
   * The sourcecode position of the use of this parsed type, used for error
   * messages.
   */
  public final HasSourcePosition _pos;


  /**
   * The sourcecode position of the use of this parsed type, used for error
   * messages.
   */
  public SourcePosition pos() { return _pos.pos(); }


  /**
   * The sourcecode position of the declaration point of this type, or, for
   * unresolved types, the source code position of its use.
   */
  public SourcePosition declarationPos() { return _pos.pos(); }


  /**
   * Is this an explicit reference or value type?  Ref/Value to make this a
   * reference/value type independent of the type of the underlying feature
   * defining a ref type or not, false to keep the underlying feature's
   * ref/value status.
   */
  RefOrVal _refOrVal;


  /**
   * the name of this type.  For a type 'map<string,i32>.entry', this is just
   * the base name 'entry'. For a type parameter 'A', this is 'A'. For an
   * artificial type, this is one of Types.INTERNAL_NAMES (e.g., '--ADDRESS--).
   */
  protected String _name;
  protected String name()
  {
    return _name;
  }


  /**
   *
   */
  List<AbstractType> _generics;
  public final List<AbstractType> generics() { return _generics; }


  /**
   * The outer type, for the type p.q.r in the code
   *
   * a
   * {
   *   b
   *   {
   *     c
   *     {
   *       x p.q.r;
   *     }
   *   }
   *   p { ... }
   * }
   *
   * the _outer of "r" is "p.q", and the outer of "q" is "p".
   *
   * However, if p is declared in a, after type resolution, the outer type of
   * "p" is "a" or maybe an heir of "a".
   */
  private AbstractType _outer;


  /**
   * If set, resolution of this type should not check if the actual type
   * parameters are valid.  This is set for types used in a match case when the
   * actual type parameters are inferred from the subject type as in
   *
   *   x list i32 := [1,2,3].as_list
   *   match x
   *     c Cons => ...
   *     nil    => ...
   *
   *  where `Cons` stands for `Cons i32 (list i32)`.
   */
  boolean _ignoreActualTypePars = false;


  /**
   * Once this unresolved type was resolved into a ResolvedParametricType or
   * ResolvedNormalType, this will be set to the resolution result to avoid
   * repeated resolution.
   */
  AbstractType _resolved = null;


  /*--------------------------  constructors  ---------------------------*/


  /**
   * Constructor
   *
   * @param n
   *
   * @param g
   *
   * @param o
   */
  public UnresolvedType(HasSourcePosition pos, String n, List<AbstractType> g, AbstractType o)
  {
    this(pos, n, g, o, RefOrVal.LikeUnderlyingFeature);
  }


  /**
   * Constructor to create a type from an existing type after formal generics
   * have been replaced in the generics arguments and in the outer type.
   *
   * @param t the original type
   *
   * @param g the actual generic arguments that replace t.generics
   *
   * @param o the actual outer type, or null, that replaces t.outer
   */
  public UnresolvedType(UnresolvedType t, List<AbstractType> g, AbstractType o)
  {
    this(t.pos(), t._name, g, o, t._refOrVal);

    if (PRECONDITIONS) require
      (Errors.any() ||  (t.generics() instanceof FormalGenerics.AsActuals   ) || t.generics().size() == g.size(),
       Errors.any() || !(t.generics() instanceof FormalGenerics.AsActuals aa) || aa.sizeMatches(g),
       (t.outer() == null) == (o == null));
  }


  /**
   * Constructor
   *
   * @param n
   *
   * @param g the actual generic arguments
   *
   * @param o
   *
   * @param refOrVal true iff this type should be a ref type, otherwise it will be a
   * value type.
   */
  public UnresolvedType(HasSourcePosition pos, String n, List<AbstractType> g, AbstractType o, RefOrVal refOrVal)
  {
    if (PRECONDITIONS) require
      (pos != null,
       n.length() > 0);

    this._pos      = pos;
    this._name     = n;
    this._generics = ((g == null) || g.isEmpty()) ? NONE : g;
    this._generics.freeze();
    this._outer    = o;
    this._refOrVal = refOrVal;
  }


  /*-----------------------------  methods  -----------------------------*/


  /**
   * Constructor for built-in types
   *
   * @param n the name, such as "int", "bool".
   */
  public static AbstractType type(Resolution res, String n, AbstractFeature universe)
  {
    if (PRECONDITIONS) require
      (n.length() > 0);

    return type(res, false, n, universe);
  }

  /**
   * Constructor for built-in types
   *
   * @param ref true iff we create a ref type
   *
   * @param n the name, such as "int", "bool".
   */
  public static AbstractType type(Resolution res, boolean ref, String n, AbstractFeature universe)
  {
    if (PRECONDITIONS) require
      (n.length() > 0);

    return new BuiltInType(ref, n).resolve(res, universe.context());
  }


  /**
   * Create a ref or value type from a given value / ref type.
   *
   * @param original the original value type
   *
   * @param refOrVal must be RefOrVal.Boxed or RefOrVal.Val
   */
  public UnresolvedType(UnresolvedType original, RefOrVal refOrVal)
  {
    if (PRECONDITIONS) require
      (refOrVal != original._refOrVal);

    this._pos               = original._pos;
    this._refOrVal          = refOrVal;
    this._name              = original._name;
    this._generics          = original._generics;
    this._outer             = original._outer;
  }


  /**
   * Create a clone of original that uses originalOuterFeature as context to
   * look up features the type is built from.
   *
   * @param original the original value type
   *
   * @param originalOuterFeature the original feature, which is not a type
   * feature.
   */
  UnresolvedType(UnresolvedType original, AbstractFeature originalOuterFeature)
  {
    this._pos               = original._pos;
    this._refOrVal          = original._refOrVal;
    this._name              = original._name;
    if (original._generics.isEmpty())
      {
        this._generics          = original._generics;
      }
    else
      {
        this._generics = new List<>();
        for (var g : original._generics)
          {
            var gc = (g instanceof UnresolvedType gt)
              ? gt.clone(originalOuterFeature)
              : g;
            this._generics.add(gc);
          }
        this._generics.freeze();
      }
    this._outer             = (original._outer instanceof UnresolvedType ot) ? ot.clone(originalOuterFeature) : original._outer;
  }


  /*-----------------------------  methods  -----------------------------*/


  /**
   * Return this type as a simple qualifier.  This is null by default except for
   * types without generics and without `ref` modifier.
   */
  public List<ParsedName> asQualifier()
  {
    List<ParsedName> res = _outer instanceof UnresolvedType uo ? uo.asQualifier()
                                                               : new List<>();

    if (res == null ||
        !_generics.isEmpty() ||
        _refOrVal != RefOrVal.LikeUnderlyingFeature)
      {
        res = null;
      }
    else
      {
        res.add(new ParsedName(pos(), _name));
      }
    return res;
  }



  /**
   * This method usually just returns currentOuter. Only for clone()d types that
   * are used in a different outer context, this permits to look up features the
   * type is based on in the original context.
   */
  AbstractFeature originalOuterFeature(AbstractFeature currentOuter)
  {
    return currentOuter;
  }


  /**
   * Create a reference variant of this type.  Return this
   * in case it is a reference already.
   */
  public AbstractType asRef()
  {
    // throw new Error("asRef not available for unresolved type");
    return this;
    /*
    AbstractType result = this;
    if (!isRef() && this != Types.t_ERROR)
      {
        result = ResolvedNormalType.create(this, RefOrVal.Boxed);
      }
      return result;*/
  }


  /**
   * Create a this.type variant of this type.  Return this
   * in case it is a this.type or a choice variant already.
   */
  public AbstractType asThis()
  {
    //throw new Error("asThis not available for unresolved type");
    return this;
    /*
    AbstractType result = this;
    if (!isThisType() && !isChoice() && this != Types.t_ERROR && this != Types.t_ADDRESS)
      {
        result = ResolvedNormalType.create(this, RefOrVal.ThisType);
      }

    if (POSTCONDITIONS) ensure
      (result == Types.t_ERROR || result == Types.t_ADDRESS || result.isThisType() || result.isChoice(),
       !(isThisType() || isChoice()) || result == this);

    return result;
    */
  }


  /**
   * Create a value variant of this type.  Return this
   * in case it is a value already.
   */
  public AbstractType asValue()
  {
    //throw new Error("asValue not available for unresolved type");
    return this;
    /*
    AbstractType result = this;
    if (isRef() && this != Types.t_ERROR)
      {
        result = ResolvedNormalType.create(this, RefOrVal.Value);
      }
    return result;
    */
  }


  /**
   * Call Constructor for a function type that returns a result
   *
   * @param returnType the result type.
   *
   * @param arguments the arguments list
   *
   * @return a UnresolvedType instance that represents this function
   */
  public static ParsedType funType(SourcePosition pos, AbstractType returnType, List<AbstractType> arguments)
  {
    if (PRECONDITIONS) require
      (returnType != null,
       arguments != null);

    // This is called during parsing, so Types.resolved.f_function is not set yet.
    return new ParsedType(pos,
                          arguments.size() == 1 ? Types.UNARY_NAME  :
                          arguments.size() == 2 ? Types.BINARY_NAME : Types.FUNCTION_NAME,
                          new List<AbstractType>(returnType, arguments),
                          null);
  }


  /**
   * isRef
   */
  public boolean isRef()
  {
    throw new Error("isRef not known in unresolved type");
  }


  /**
   * isThisType
   */
  public boolean isThisType()
  {
    return this._refOrVal == RefOrVal.ThisType;
  }


  /**
   * Get a String representation of this UnresolvedType.
   *
   * Note that this does not work for instances of UnresolvedType before they were
   * resolved.  Use toString() for creating strings early in the front end
   * phase.
   */
  public String asString()
  {
    return Types.INTERNAL_NAMES.contains(_name)
      ? toString()         // internal types like Types.t_UNDEFINED, t_ERROR, t_ADDRESS
      : super.asString();
  }


  /**
   * toString
   *
   * @return
   */
  public String toString()
  {
    String result;

    if (Types.INTERNAL_NAMES.contains(_name))
      {
        result = _name;
      }
    else if (_outer != null)
      {
        String outer = _outer.toStringWrapped();
        result = ""
          + (outer == "" ||
             outer.equals(FuzionConstants.UNIVERSE_NAME) ? ""
                                                         : outer + ".")
          + (_refOrVal == RefOrVal.Boxed ? "ref "  :
             _refOrVal == RefOrVal.Value ? "value "
                                         : ""       )
          + _name;
      }
    else
      {
        result =
          (_refOrVal == RefOrVal.Boxed ? "ref "
                                       : ""       )
          + _name;
      }
    if (_generics != NONE)
      {
        result = result + _generics
          .toString(" ", " ", "", (g) -> g.toStringWrapped());
      }
    return result;
  }


  /**
   * visit all the expressions within this feature.
   *
   * @param v the visitor instance that defines an action to be performed on
   * visited objects.
   *
   * @param outerfeat the feature surrounding this expression.
   */
  public AbstractType visit(FeatureVisitor v, AbstractFeature outerfeat)
  {
    return v.action(this, outerfeat);
  }

  /**
   * resolve this type, i.e., find or create the corresponding instance of
   * ResolvedType of this and all outer types and type arguments this depends on.
   *
   * @param res this is called during type resolution, res gives the resolution
   * instance.
   *
   * @param outerfeat the outer feature this type is declared in. Lookup of
   * unqualified types will happen in this feature.
   */
  @Override
  AbstractType resolve(Resolution res, Context context)
  {
    return resolve(res, context, false);
  }


  /**
   * resolve this type, i.e., find or create the corresponding instance of
   * ResolvedType of this and all outer types and type arguments this depends on.
   *
   * @param res this is called during type resolution, res gives the resolution
   * instance.
   *
   * @param context the outer feature this type is declared in. Lookup of
   * unqualified types will happen in this feature.
   *
   * @param tolerant behavior if resolution is not possible
   *                 if true return null, if false flag error
   */
  AbstractType resolve(Resolution res, Context context, boolean tolerant)
  {
    if (PRECONDITIONS) require
      (res != null,
       context != null);

    var outer = context.outerFeature();
    res.resolveDeclarations(outer);

    if (!tolerant && _resolved == null)
      {
        _resolved = resolveThisType(res, outer);
      }
    if (_resolved == null)
      {
        var of = outer;
        var o = _outer;
        var inCotype = false;
        if (!tolerant && (o != null && !o.isThisType()))
          {
            // workaround for not yet resolved universe: #4141
            if (!(o instanceof UnresolvedType ut && ut.name().equals(FuzionConstants.UNIVERSE_NAME)))
              {
                o = o.resolve(res, context);
                var ot2 = o.selfOrConstraint(res, context); // see tests/reg_issue1943 for examples
                of = ot2.feature();
              }
            else
              {
                o = null;
                of = res.universe;
              }
          }
        else if (tolerant && (o instanceof UnresolvedType ut))
          {
            o = ut.resolve(res, context, true);
            if (o == null || o == Types.t_ERROR)
            {
              return null;
            }
            var ot2 = o.selfOrConstraint(res, context); // see tests/reg_issue1943 for examples
            of = ot2.feature();
          }
        else
          {
            inCotype = of != originalOuterFeature(of);
          }

        var ot = outer();
        if (ot != null && ot.isGenericArgument())
          {
            if (tolerant) { return null; }
            else { AstErrors.formalGenericAsOuterType(pos(), this); }
          }

        var mayBeFreeType = mayBeFreeType() && outer.isValueArgument();

        var traverseOuter = ot == null && _name != FuzionConstants.COTYPE_THIS_TYPE;
        var fo = tolerant ? res._module.lookupType(pos(), of, _name, traverseOuter,
                                                   true /* ignore ambiguous */ ,
                                                   true /* ignore not found */)
                          : res._module.lookupType(pos(), of, _name, traverseOuter,
                                                   false                           /* ignore ambiguous */,
                                                   mayBeFreeType || inCotype       /* ignore not found */);
        if (fo == null || !fo._feature.isTypeParameter() && inCotype)
          { // if we are in a type feature, type lookup happens in the
            // original feature, except for type parameters that we just
            // checked in the type feature (of).
            of = originalOuterFeature(of);
            fo = tolerant ? res._module.lookupType(pos(), of, _name, traverseOuter,
                                                   true /* ignore ambiguous */ ,
                                                   true /* ignore not found */)
                          : res._module.lookupType(pos(), of, _name, traverseOuter,
                                                   false          /* ignore ambiguous */,
                                                   mayBeFreeType  /* ignore not found */);
          }
        if (!tolerant && _resolved == null)
          {
            if (fo == FeatureAndOuter.ERROR)
              {
                _resolved = Types.t_ERROR;
              }
            else if (fo == null)
              {
<<<<<<< HEAD
                if (fo == FeatureAndOuter.ERROR)
                  {
                    _resolved = Types.t_ERROR;
                  }
                else if (fo == null)
                  {
                    _resolved = addAsFreeType(res, context);
                  }
                else if (isFreeType())
                  {
                    AstErrors.freeTypeMustNotMaskExistingType(this, fo._feature);
                    _resolved = Types.t_ERROR;
                  }
                else
=======
                _resolved = addAsFreeType(res, outer);
              }
            else if (isFreeType())
              {
                AstErrors.freeTypeMustNotMaskExistingType(this, fo._feature);
                _resolved = Types.t_ERROR;
              }
            else
              {
                var f = fo._feature;
                var generics = generics();
                if (o == null && f.isTypeParameter())
>>>>>>> e50c944d
                  {
                    if (!generics.isEmpty())
                      {
                        AstErrors.formalGenericWithGenericArgs(pos(), this, f.asGeneric());
                      }
                    var gt = f.asGenericType();
                    if (gt.isOpenGeneric() && !(outer instanceof Feature off && off.isLastArgType(this)))
                      {
                        AstErrors.illegalUseOfOpenFormalGeneric(pos(), gt.genericArgument());
                        _resolved = Types.t_ERROR;
                      }
                    else
                      {
                        _resolved = gt;
                      }
                  }
                else
                  {
                    if (o == null && !fo._outer.isUniverse())
                      {
                        o = fo._outer.thisType(fo.isNextInnerFixed());
                      }
                    _resolved = finishResolve(res, context, this, this, f, generics, generics(), o, _refOrVal, _ignoreActualTypePars, tolerant);
                  }
              }
          }

        var outerfeat = context.outerFeature();

        if (tolerant && CHECKS) check
          (fo != FeatureAndOuter.ERROR);

        if (tolerant && fo != null)
          {
            var f = fo._feature;
            var generics = generics();
            if (o == null && f.isTypeParameter())
              {
                if (generics.isEmpty())
                  {
                    var gt = f.asGenericType();
                    if (!gt.isOpenGeneric() || (outerfeat instanceof Feature off && off.isLastArgType(this)))
                      {
                        _resolved = gt;
                      }
                  }
              }
            else
              {
                if (o == null && !fo._outer.isUniverse())
                  {
                    o = fo._outer.thisType(fo.isNextInnerFixed());
                  }
                _resolved = finishResolve(res, context, this, this, f, generics, null, o, _refOrVal, _ignoreActualTypePars, tolerant);
              }
          }
      }
    return _resolved;
  }


  /**
   * Perform the last steps of resolve() for a normal type (not a type
   * parameter).
   *
   *  - if refOrVal is ThisType, set generics to the formal generics used as
   *    actual.
   *
   *  - otherwise, resolve the formal generics and check that their number
   *    matches what is required
   *
   * Finally, create instance of ResolvedNormalType
   *
   * @param res the resolution instance.
   *
   * @param context the source code context where this type is used
   *
   * @param thiz the original, unresolved type. Used for error reporting.
   *
   * @param pos the position of this type, used for error reporting.
   *
   * @param f the features this type is built from
   *
   * @param generics the actual type parameters
   *
   * @param unresolvedGenerics the original, unresolved actual type
   * parameters. Used for error reporting to obtain the original source code
   * position.
   *
   * @param o the resolved outer type
   *
   * @param refOrVal Select the type variant: value, boxed, thisType
   *
   * @param ignoreActualTypePars if true no errors will be reported in case the
   * number of actual type parameters does not match the formal type parameters.
   *
   * @param tolerant behavior if resolution is not possible
   *
   * @return an instance of ResolvedNormalType representing the given type.
   */
  static ResolvedType finishResolve(Resolution res,
                                    Context context,
                                    AbstractType thiz,
                                    HasSourcePosition pos,
                                    AbstractFeature f,
                                    List<AbstractType> generics,
                                    List<AbstractType> unresolvedGenerics,
                                    AbstractType o,
                                    RefOrVal refOrVal,
                                    boolean ignoreActualTypePars,
                                    boolean tolerant)
  {
    if (tolerant) { unresolvedGenerics = new List<>(); }

    if (!ignoreActualTypePars)
      {
        if (refOrVal == RefOrVal.ThisType && generics.isEmpty())
          {
            generics = f.generics().asActuals();
          }
        else
          {
            if (tolerant)
              {
                if (!(generics instanceof FormalGenerics.AsActuals))
                  {
                    generics = generics.map(t -> t instanceof UnresolvedType ut ? ut.resolve(res, context, true) : t);
                  }
                if (!f.generics().sizeMatches(generics) || generics.contains(null))
                  {
                    f = Types.f_ERROR;
                  }
              }
            else
              {
                generics = FormalGenerics.resolve(res, generics, context.outerFeature());
                if (!f.generics().errorIfSizeDoesNotMatch(generics,
                                                          pos.pos(),
                                                          "type",
                                                          "Type: " + thiz.toString() + "\n"))
                  {
                    f = Types.f_ERROR;
                  }
              }
          }
        generics.freeze();
      }

    return
      f == Types.f_ERROR ? Types.t_ERROR
                         : ResolvedNormalType.create(generics,
                                                     unresolvedGenerics,
                                                     o,
                                                     f,
                                                     refOrVal,
                                                     false);
  }


  /**
   * Called by Case.java for case entries that may infer actual type parameters
   * from the subjects.
   */
  void doIgnoreEmptyActualTypePars()
  {
    _ignoreActualTypePars = _generics.isEmpty();
  }


  /**
   * resolve 'abc.this.type' within a type feature. If this designates a
   * 'this.type' withing a type feature, then return the type parameter of the
   * corresponding outer type.
   *
   * Example: if this is
   *
   *   b.this.type
   *
   * within a type feature
   *
   *   a.type.b.type.c.d
   *
   * then we replace 'b.this.type' by the type parameter of a.b.type.
   *
   * @param res
   *
   * @param outerfeat the outer feature this type is declared in.
   *
   * @return null if no matching this type was found, the resolved type
   * otherwise.
   */
  AbstractType resolveThisType(Resolution res, AbstractFeature outerfeat)
  {
    if (PRECONDITIONS) require
      (outerfeat != null,
       outerfeat != null && res.state(outerfeat).atLeast(State.RESOLVING_DECLARATIONS));

    AbstractType result = null;
    var o = outerfeat;
    while (isThisType() && o != null)
      {
        if (isMatchingCotype(o))
          {
            result = o.typeArguments().get(0).asGenericType();
            o = null;
          }
        else
          {
            o = o.outer();
          }
      }
    return result;
  }


  /**
   * Recursive helper for resolveThisType to check if outerfeat is a type
   * feature with the same name as this.
   *
   * @param outerfeat the outer feature that should be compared to this.
   */
  private boolean isMatchingCotype(AbstractFeature outerfeat)
  {
    return outerfeat.isCotype() &&
      (_name + "." + FuzionConstants.TYPE_NAME).equals(outerfeat.featureName().baseName()) &&
      (_outer == null                                   ||
       (_outer instanceof UnresolvedType ot                   &&
        !ot.isThisType()                            &&
        ot.isMatchingCotype(outerfeat.outer())   )    );
  }


  /**
   * isGenericArgument
   *
   * @return
   */
  public boolean isGenericArgument()
  {
    if (false)  // NYI: if findGenerics and resolve would be done in the same phase we could throw this error here:
      {
        throw new Error("isGenericArgument not known for unresolved type");
      }
    return false;
  }


  /**
   * For a resolved normal type, return the underlying feature.
   *
   * @return the underlying feature.
   *
   * @throws Error if this is not resolved or isGenericArgument().
   */
  public AbstractFeature feature()
  {
    throw new Error("feature not available for unresolved type");
  }


  /**
   * Is this the type of a type feature, e.g., the type of `(list
   * i32).type`. Will return false for an instance of Type for which this is
   * still unknown since Type.resolve() was not called yet.
   *
   * This is redefined here since `feature` might still be null while this type
   * was not resolved yet.
   */
  boolean isTypeType()
  {
    return false;
  }


  /**
   * genericArgument gives the Generic instance of a type defined by a generic
   * argument.
   *
   * @return the Generic instance, never null.
   */
  public Generic genericArgument()
  {
    if (PRECONDITIONS) require
      (false);

    throw new Error();
  }


  /**
   * outer type, after type resolution. This provides the whole chain of types
   * until Types.resolved.universe.selfType(), while the _outer field ends with
   * the outermost type explicitly written in the source code.
   */
  public AbstractType outer()
  {
    return _outer;
  }


  /**
   * May this unresolved type be a free type. This is the case for explicit free
   * types such as `X : Any`, and for all normal types like `XYZ` that are not
   * qualified by an outer type `outer.XYZ` and that do not have actual type
   * parameters `XYZ T1 T2` and that are not boxed.
   */
  public boolean mayBeFreeType()
  {
    return false;
  }


  /**
   * Is this type a free type?  Result is false for unresolved types where this
   * is not known yet.
   */
  public boolean isFreeType()
  {
    return false;
  }


  /**
   * For a type `XYZ` with mayBeFreeType() returning true, this gives the name
   * of the free type, which would be `"XYZ"` in this example.
   *
   * @return the name of the free type, which becomes the name of the type
   * parameter created for it.
   */
  public String freeTypeName()
  {
    throw new Error("freeTypeName cannot be called on " + getClass());
  }


  /**
   * For an unresolved type with mayBeFreeType() == true, this gives the
   * constraint to be used with that free type.
   */
  UnresolvedType freeTypeConstraint()
  {
    return new BuiltInType(FuzionConstants.ANY_NAME);
  }


  /**
   * Add this type as a free type to context.outerFeature().outer()
   */
  AbstractType addAsFreeType(Resolution res, Context context)
  {
    var outer = context.outerFeature();

    if (CHECKS) check
      (outer.isValueArgument());

    var tp = new Feature(pos(),
                         outer.visibility(),
                         0,
                         freeTypeConstraint().resolve(res, context),
                         _name,
                         Contract.EMPTY_CONTRACT,
                         Impl.TYPE_PARAMETER)
      {
        /**
         * Is this type a free type?
         */
        public boolean isFreeType() { return true; }
      };
    var g = outer.outer().addTypeParameter(res, tp);
    return g.type();
  }



  /**
   * traverse a type collecting all features this type uses.
   *
   * @param s the features that have already been found
   */
  protected void usedFeatures(Set<AbstractFeature> s)
  {
    throw new Error("must not be called on unresolved types.");
  }


}

/* end of file */<|MERGE_RESOLUTION|>--- conflicted
+++ resolved
@@ -637,22 +637,6 @@
               }
             else if (fo == null)
               {
-<<<<<<< HEAD
-                if (fo == FeatureAndOuter.ERROR)
-                  {
-                    _resolved = Types.t_ERROR;
-                  }
-                else if (fo == null)
-                  {
-                    _resolved = addAsFreeType(res, context);
-                  }
-                else if (isFreeType())
-                  {
-                    AstErrors.freeTypeMustNotMaskExistingType(this, fo._feature);
-                    _resolved = Types.t_ERROR;
-                  }
-                else
-=======
                 _resolved = addAsFreeType(res, outer);
               }
             else if (isFreeType())
@@ -665,7 +649,6 @@
                 var f = fo._feature;
                 var generics = generics();
                 if (o == null && f.isTypeParameter())
->>>>>>> e50c944d
                   {
                     if (!generics.isEmpty())
                       {
