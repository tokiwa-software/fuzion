/*

This file is part of the Fuzion language implementation.

The Fuzion language implementation is free software: you can redistribute it
and/or modify it under the terms of the GNU General Public License as published
by the Free Software Foundation, version 3 of the License.

The Fuzion language implementation is distributed in the hope that it will be
useful, but WITHOUT ANY WARRANTY; without even the implied warranty of
MERCHANTABILITY or FITNESS FOR A PARTICULAR PURPOSE.  See the GNU General Public
License for more details.

You should have received a copy of the GNU General Public License along with The
Fuzion language implementation.  If not, see <https://www.gnu.org/licenses/>.

*/

/*-----------------------------------------------------------------------
 *
 * Tokiwa Software GmbH, Germany
 *
 * Source of class AbstractFeature
 *
 *---------------------------------------------------------------------*/

package dev.flang.ast;

import java.util.Arrays;
import java.util.Set;
import java.util.stream.Collectors;
import java.util.stream.Stream;

import dev.flang.util.Errors;
import dev.flang.util.FuzionConstants;
import dev.flang.util.HasSourcePosition;
import dev.flang.util.List;
import dev.flang.util.SourcePosition;
import dev.flang.util.StringHelpers;


/**
 * AbstractFeature represents a Fuzion feature in the front end.  This feature
 * might either be part of the abstract syntax tree or part of a binary module
 * file.
 *
 * @author Fridtjof Siebert (siebert@tokiwa.software)
 */
public abstract class AbstractFeature extends Expr implements Comparable<AbstractFeature>
{


  /*------------------------------  enums  ------------------------------*/


  /**
   * The basic types of features in Fuzion:
   */
  public enum Kind
  {
    Routine,
    Field,
    TypeParameter,
    OpenTypeParameter,
    Intrinsic,
    Abstract,
    Choice,
    Native;

    /**
     * get the Kind that corresponds to the given ordinal number.
     */
    public static Kind from(int ordinal)
    {
      if (PRECONDITIONS) require
        (0 <= ordinal,
         ordinal < values().length);

      if (CHECKS) check
        (values()[ordinal].ordinal() == ordinal);

      return values()[ordinal];
    }
  }


  /*----------------------------  constants  ----------------------------*/


  /**
   * empty list of AbstractFeature
   */
  public static List<AbstractFeature> _NO_FEATURES_ = new List<>();
  static { _NO_FEATURES_.freeze(); }


  /*------------------------  static variables  -------------------------*/


  /**
   * Counter for assigning unique names to cotype() results. This is
   * currently used only for non-constructors since they do not create a type
   * name.
   */
  static int _cotypeId_ = 0;


  /*----------------------------  variables  ----------------------------*/


  /**
   * For a Feature that can be called and hasThisType() is true, this will be
   * set to the abstract type referring to the instance, i.e., the actual value
   * by be _selfType or the _selfType of any heir feature of this or the self
   * type of this after it was inherited by any different outer type.
   *
   * For a feature a.b.c, _thisType is a.this.type.b.this.type.c.this.type.
   */
  private AbstractType _thisType = null;


  /**
   * For a Feature that can be called and hasThisType() is true, this will be
   * set to the abstract type referring to the instance.  Unlike _thisType, this
   * does not permit this to be replaced by an inherited feature, but any outer
   * feature might be.
   *
   * For a feature a.b.c, _thisTypeFixed is a.this.type.b.this.type.c.
   */
  private AbstractType _thisTypeFixed = null;


  /**
   * cached result of valueArguments();
   */
  private List<AbstractFeature> _valueArguments = null;


  /**
   * cached result of typeArguments();
   */
  private List<AbstractFeature> _typeArguments = null;


  /**
   * cached result of cotype()
   */
  private AbstractFeature _cotype = null;


  /**
   * Cached result of generic().
   */
  private Generic _generic;


  /**
   * For a Feature that can be called and hasThisType() is true, this will be
   * set to concrete the frame type during resolution.  This type uses the formal
   * generics as actual generics. For a generic feature, these must be replaced.
   *
   * For a feature a.b.c, _selfType is a.b.c.
   */
  protected AbstractType _selfType = null;


  /**
   * The formal generic arguments of this feature, cached result of generics()
   */
  protected FormalGenerics _generics;


  /**
   * For a type feature, this specifies the base feature the type feature was
   * created for.
   */
  AbstractFeature _cotypeOrigin;


  /**
   * Flag used in dev.flang.fe.SourceModule to avoid endless recursion when
   * loading inner features from source directories.
   *
   * NYI: CLEANUP: Remove when #462 is fixed.
   */
  public boolean _loadedInner = false;


  /**
   * Reserved fields to be used by dev.flang.air to find used features and to
   * mark features that are called dynamically.
   */
  public HasSourcePosition _usedAt;


  /**
   * Caching used in front end.
   */
  public Object _frontEndData;


  /**
   * Cached result of context();
   */
  private Context _contextCache;


  /*----------------------------  abstract methods  ----------------------------*/



  /**
   * All features that have been found to be directly redefined by this feature.
   * This does not include redefinitions of redefinitions.  For Features loaded
   * from source code, this set is collected during RESOLVING_DECLARATIONS.  For
   * LibraryFeature, this will be loaded from the library module file.
   */
  public abstract Set<AbstractFeature> redefines();


  /**
   * What is this Feature's kind?
   *
   * @return Routine, Field, Intrinsic, Abstract or Choice.
   */
  public abstract Kind kind();


  /**
   * Is this a routine that returns the current instance as its result?
   */
  public abstract boolean isConstructor();


  /**
   * Is this a constructor returning a reference result?
   */
  public abstract boolean isRef();


  /**
   * Visibility of this feature
   */
  public abstract Visi visibility();


  /**
   * the modifiers of this feature
   */
  public abstract int modifiers();


  /**
   * The feature name of this feature.
   */
  public abstract FeatureName featureName();


  /**
   * The inherits calls of this feature.
   * Almost never empty since almost every feature inherits from {@code Any}.
   */
  public abstract List<AbstractCall> inherits();


  /**
   * The outer of this feature. For universe this returns null.
   */
  public abstract AbstractFeature outer();


  /**
   * All arguments of this feature. This includes type arguments.
   */
  public abstract List<AbstractFeature> arguments();


  /**
   * resultType returns the result type of this feature using.
   *
   * @return the result type, t_ERROR in case of an error.  Never
   * null. Types.t_UNDEFINED in case type inference for this type is cyclic and
   * hence impossible.
   */
  public abstract AbstractType resultType();


  /**
   * The source code position of this feature declaration's result type, null if
   * not available.
   */
  public abstract SourcePosition resultTypePos();


  /**
   * The result field declared automatically in case hasResultField().
   *
   * @return the result or null if this does not have a result field.
   */
  public abstract AbstractFeature resultField();


  /**
   * The outer ref field field in case hasOuterRef().
   *
   * @return the outer ref or null if this does not have an outer ref.
   */
  public abstract AbstractFeature outerRef();


  /**
   * The implementation of this feature.
   *
   * requires isRoutine() == true
   */
  public abstract Expr code();


  /**
   * The contract of this feature.
   */
  public abstract Contract contract();


  /**
   * If this feature has a pre condition or redefines a feature from which it
   * inherits a pre condition, this gives the feature that implements the pre
   * condition check.
   *
   * The preFeature has the same outer feature as the original feature and the
   * same arguments.
   *
   * @return this feature's precondition feature or null if none is needed.
   */
  public abstract AbstractFeature preFeature();


  /**
   * If this feature has a pre condition or redefines a feature from which it
   * inherits a pre condition, this gives the feature that implements the pre
   * condition check resulting in a boolean instead of a fault.
   *
   * The preBoolFeature has the same outer feature as the original feature and
   * the same arguments.
   *
   * @return this feature's precondition bool feature or null if none is needed.
   */
  public abstract AbstractFeature preBoolFeature();


  /**
   * If this feature has a pre condition or redefines a feature from which it
   * inherits a pre condition, this gives the feature that combines a call to
   * preFeature() and a call to this feature.  This is used at call sites as a
   * replacement to a call to this to implement precondition checking.<p>
   *
   * Note that dynamic binding is done by the preAndCallFeature, i.e., on a call
   * {@code a.f} where {@code a} is of a ref type {@code A} containing a reference to an instance
   * of {@code B}, calling the preAndCallFeature of {@code a.f} results in checking the
   * precondition of {@code A.f} and then calling {@code B.f}, i.e., the precondition that
   * is checked is that of the static type, not the (possibly relaxed)
   * precondition of the dynamic actual type.<p>
   *
   * The preBoolFeature has the same outer feature as the original feature and
   * the same arguments.
   *
   * @return this feature's precondition bool feature or null if none is needed.
   */
  public abstract AbstractFeature preAndCallFeature();


  /**
   * If this feature has a post condition or redefines a feature from which it
   * inherits a post condition, this gives the feature that implements the post
   * condition check.  The postFeature has tha same outer feature as the
   * original feature and the same arguments except for an additional {@code result}
   * argument in case the feature has a non-unit result.
   */
  public abstract AbstractFeature postFeature();



  /*-----------------------------  methods  -----------------------------*/



  /* pre-implemented convenience functions: */
  public boolean isRoutine() { return kind() == Kind.Routine; }
  public boolean isField() { return kind() == Kind.Field; }
  public boolean isAbstract() { return kind() == Kind.Abstract; }
  public boolean isIntrinsic() { return kind() == Kind.Intrinsic; }
  public boolean isNative() { return kind() == Kind.Native; }
  public boolean isChoice() { return kind() == Kind.Choice; }
  public boolean isTypeParameter() { return switch (kind()) { case TypeParameter, OpenTypeParameter -> true; default -> false; }; }
  public boolean isOpenTypeParameter() { return kind() == Kind.OpenTypeParameter; }


  /**
   * Is this base-lib's choice-feature?
   */
  boolean isBaseChoice()
  {
    return this == Types.resolved.f_choice;
  }


  /**
   * get a reference to the outermost feature.
   */
  private AbstractFeature universe()
  {
    if (PRECONDITIONS) require
      (state().atLeast(State.LOADED));

    AbstractFeature r = this;
    while (!r.isUniverse() && r != Types.f_ERROR)
      {
        r = r.outer();
      }
    return r;
  }


  /**
   * is this the outermost feature?
   */
  public boolean isUniverse()
  {
    return false;
  }


  /**
   * returns the qualified name of this feature, relative to feature context, without any special handling for type features.
   * If context is null the full qualified name to universe is returned.
   *
   * @param context the feature to which the name should be relative to, universe if null
   * @return the qualified name, e.g. "fuzion.std.out.println" or "abc.#type.def.#type.THIS#TYPE"
   */
  private String qualifiedName0(AbstractFeature context)
  {
    var n = featureName().baseNameHuman();
    return
      !state().atLeast(State.FINDING_DECLARATIONS) ||
      isUniverse()                                 ||
      outer() == null                              ||
      outer().isUniverse()                         ||
      (context != null && outer().equals(context))     ? n
                                                       : outer().qualifiedName() + "." + n;
  }


  /**
   * qualifiedName returns the qualified name of this feature
   *
   * @return the qualified name, e.g. "fuzion.std.out.println" or "abc.def.this.type" or "abc.def.type".
   */
  public String qualifiedName()
  {
    return qualifiedName(null);
  }

  /**
   * qualifiedName returns the qualified name of this feature, relative to feature context (if context is not null)
   *
   * @param context the feature to which the name should be relative to, universe if null
   * @return the qualified name, e.g. "fuzion.std.out.println" or "abc.def.this.type" or "abc.def.type".
   */
  public String qualifiedName(AbstractFeature context)
  {
    var tfo = state().atLeast(State.FINDING_DECLARATIONS) && outer() != null && outer().isCotype() ? outer().cotypeOrigin() : null;
    return
      /* special type parameter used for this.type in type features */
      isCoTypesThisType() ? (tfo != null ? tfo.qualifiedName(context) : "null") + ".this.type" :

      /* cotype: use original name and add ".type": */
      isCotype()             &&
      cotypeOrigin() != null                 ? cotypeOrigin().qualifiedName(context) + ".type"

      /* a normal feature name */
                                                  : qualifiedName0(context);
  }


  /**
   * Obtain the effective name of this feature when actualGenerics are the
   * actual generics of its outer() feature.
   */
  private FeatureName effectiveName(Resolution res, List<AbstractType> actualGenerics)
  {
    var result = featureName();
    if (hasOpenGenericsArgList(res))
      {
        var argCount = arguments().size() + actualGenerics.size() - outer().generics().list.size();
        if (CHECKS) check
          (Errors.any() || argCount >= 0);
        if (argCount < 0)
          {
            argCount = 0;
          }
        result =  FeatureName.get(result.baseName(),
                                  argCount);
      }
    return result;
  }


  /**
   * Return the state of this feature.
   *
   * This is only relevant for ast.Feature to document the resolution state.
   *
   * NYI: Remove, replace by Resolution.state(Feature).
   */
  public State state()
  {
    return State.RESOLVED;
  }



  /**
   * Perform an action as soon as this feature has reached
   * State.atLeast(State.RESOLVED_DECLARATIONS).  Perform the action immediately
   * if this is already the case, otherwise record the action to perform it as
   * soon as this is the case.
   *
   * @param r the action
   */
  public void whenResolvedDeclarations(Runnable r)
  {
    r.run();
  }


  /**
   * Check if this is an outer ref field.
   */
  public boolean isOuterRef()
  {
    var o = outer();
    return o != null && o.outerRef() == this;
  }


  /**
   * Is this a choice feature, i.e., does it directly inherit from choice? If
   * so, return the actual generic parameters passed to the choice.
   *
   * @return null if this is not a choice feature, the actual generic
   * parameters, i.e, the actual choice types, otherwise.
   */
  public List<AbstractType> choiceGenerics()
  {
    if (PRECONDITIONS) require
      (state().atLeast(State.RESOLVED_DECLARATIONS));

    List<AbstractType> result;

    if (this == Types.f_ERROR)
      {
        result = null;
      }
    else if (isBaseChoice())
      {
        result = generics().asActuals();
      }
    else
      {
        result = null;
        AbstractCall lastP = null;
        for (var p: inherits())
          {
            if (CHECKS) check
              (Errors.any() || p.calledFeature() != null);

            if (p.calledFeature().isChoice())
              {
                if (lastP != null)
                  {
                    AstErrors.repeatedInheritanceOfChoice(p.pos(), lastP.pos());
                  }
                lastP = p;
                result = p.calledFeature().isBaseChoice()
                  ? p.actualTypeParameters()
                  : p.calledFeature().choiceGenerics();
                // we need to do a hand down to get the actual choice generics
                if (!p.calledFeature().isBaseChoice())
                  {
                    var arr = new AbstractType[result.size()];
                    result.toArray(arr);
                    var inh = this.findInheritanceChain(p.calledFeature());
                    result = new List<>(AbstractFeature.handDownInheritance(null, inh, arr, this));
                  }
              }
          }
      }
    return result;
  }


  /**
   * Check if this features argument list contains arguments of open generic
   * type. If this is the case, then the argCount of the feature name may change
   * when inherited.
   *
   * @return true iff arg list has open generic arg.
   */
  public boolean hasOpenGenericsArgList()
  {
    return hasOpenGenericsArgList(null);
  }


  /**
   * Check if this features argument list contains arguments of open generic
   * type. If this is the case, then the argCount of the feature name may change
   * when inherited.
   *
   * @param res resolution used before type resolution is done to resolve
   * argument types. May be null after type resolution.
   *
   * @return true iff arg list has open generic arg.
   */
  boolean hasOpenGenericsArgList(Resolution res)
  {
    boolean result = false;
    AbstractFeature o = this;
    while (o != null && !result)
      {
        for (var g : o.generics().list)
          {
            if (g.isOpen())
              {
                for (AbstractFeature a : arguments())
                  {
                    AbstractType t;
                    if (a instanceof Feature af)
                      {
                        if (res != null)
                          {
                            af.visit(res.resolveTypesOnly(af));
                          }
                        t = af.returnType().functionReturnType();
                      }
                    else
                      {
                        t = a.resultType();
                      }
                    result = result || t.isGenericArgument() && t.genericArgument() == g;
                  }
              }
          }
        o = o.outer();
      }
    return result;
  }


  /**
   * Get instance of Generic that corresponds to this type parameter.
   *
   * NYI: Since there is a 1-to-1 correspondent between type parameter features
   * and Generic we could remove Generic completely.
   *
   * @return null if name is not the name of a formal generic argument
   * of this. Otherwise, a reference to the formal generic argument.
   */
  public Generic asGeneric()
  {
    if (PRECONDITIONS) require
      (isTypeParameter());

    if (_generic == null)
      {
        _generic = new Generic(this);
      }
    return _generic;
  }


  /**
   * For a type parameter, this gives the ResolvedParametricType instance
   * corresponding to this type parameter.
   */
  public AbstractType asGenericType()
  {
    if (PRECONDITIONS) require
      (isTypeParameter());

    return asGeneric().type();
  }


  /**
   * selfType returns the type of this feature's frame object.  This can be
   * called even if !hasThisType() since thisClazz() is used also for abstract
   * or intrinsic feature to determine the resultClazz().
   *
   * @return this feature's frame object
   */
  public AbstractType selfType()
  {
    if (PRECONDITIONS) require
      (state().atLeast(State.FINDING_DECLARATIONS));

    AbstractType result = _selfType;
    if (result == null)
      {
        result = this == Types.f_ERROR
          ? Types.t_ERROR
          : createThisType();
        _selfType = result;
      }

    if (POSTCONDITIONS) ensure
      (result != null,
       Errors.any() || result.isRef().yes() == isRef(),
       // does not hold if feature is declared repeatedly
       Errors.any() || result.feature() == this);

    return result;
  }


  /**
   * Create '.this.type' for this feature.
   */
  AbstractType thisType()
  {
    return thisType(false);
  }


  /**
   * Create '.this.type' for this feature.
   *
   * @param innerFixed true iff the directly next inner feature for which this
   * is created is fixed.  In this case. the type is exactly selfType(), and not
   * a placeholder for any possible child's type.
   */
  public AbstractType thisType(boolean innerFixed)
  {
    AbstractType result = innerFixed ? _thisTypeFixed : _thisType;

    if (result == null)
      {
        result = selfType();
        var of = outer();
        if (!isUniverse() && of != null && !of.isUniverse())
          {
            result = ResolvedNormalType.newType(result, of.thisType());
          }
        if (innerFixed)
          {
            _thisTypeFixed = result;
          }
        else
          {
            result = result.asThis();
            _thisType = result;
          }
      }
    return result;
  }


  /**
   * Is this a cotype?
   */
  public boolean isCotype()
  {
    return _cotypeOrigin != null;
  }


  /**
   * Is this a type feature?
   */
  public boolean isTypeFeature()
  {
    // NYI: BUG: wrongly returns false for features that a cotype inherits from Type but which are implemented in Any i.e. its outer feature is Any
    return outer() != null && (outer().isCotype() || outer().compareTo(Types.resolved.f_Type) == 0);
  }


  /**
   * Is this the 'THIS_TYPE' type parameter in a cotype?
   */
  public boolean isCoTypesThisType()
  {
    return outer() != null
      && outer().isCotype()
      && outer().typeArguments().get(0) == this;
  }


  /**
   * For a type feature, create the inheritance call for a parent type feature.
   *
   * @param p the source position
   *
   * @param typeParameters the type parameters passed to the call
   *
   * @param res Resolution instance used to resolve types in this call.
   *
   * @param that the original feature that is used to lookup types.
   *
   * @param target the target of this typeCall, null for recursive calls for
   * outer typeCalls of to this method.
   *
   * @return instance of Call to be used for the parent call in cotype().
   */
  Call typeCall(SourcePosition p, List<AbstractType> typeParameters, Resolution res, AbstractFeature that, Expr target)
  {
    var o = outer();
    var oc = o == null || o.isUniverse()                            ? new Universe()
      : target instanceof AbstractCall ac && !ac.isCallToOuterRef() ? ac.typeCall(p, res, that)
      : o.typeCall(p, new List<>(o.selfType(),
                                 o.generics().asActuals().map(that::rebaseTypeForCotype)),
                   res, that, null);

    var tf = cotype(res);
    return new Call(p,
                    oc,
                    typeParameters,
                    Expr.NO_EXPRS,
                    tf,
                    tf.selfType());
  }


  /**
   * For a feature 'a', the the type of 'a.this.type' when used within 'a.type',
   * i.e., within 'a's type feature.  The difference between selfType() and
   * selfTypeInCoType() is that the type parameters in the former are the
   * type parameters of 'a', while in the latter they are the type parameter of
   * 'a.this' (who use the same name)..
   */
  public AbstractType selfTypeInCoType()
  {
    var t0 = selfType();
    var tl = new List<AbstractType>();
    boolean first = true;
    for (var ta : cotype().typeArguments())
      {
        if (!first)
          {
            tl.add(ta.asGenericType());
          }
        first = false;
      }
    return t0.applyTypePars(this, tl);
  }


  /**
   * For a given type t that was declared in the context of a non-type feature
   * 'this', rebase this type to be used in 'this.cotype()'.  This means
   * that generics used in t that are generics from 'this' have to be replaced
   * by generics from 'this.cotype()'. Furthermore, resolution of
   * non-generic types used in 't' has to be performed relative to 'this' even
   * when the outer feature is 'this.cotype()'.
   *
   * @param t the type to be moved to the type feature.
   */
  AbstractType rebaseTypeForCotype(AbstractType t)
  {
    var tl = new List<AbstractType>();
    for (var ta0 : typeArguments())
      {
        var ta = new ParsedType(pos(), ta0.featureName().baseName(), UnresolvedType.NONE, null);
        tl.add(ta);
      }
    t = t.applyTypePars(this, tl);
    t = t.clone(this);
    return t;
  }


  /**
   * For every feature 'f', this produces the corresponding type feature
   * 'f.type'.  This feature inherits from the abstract type features of all
   * direct ancestors of this, and, if there are no direct ancestors (for
   * Object), this inherits from 'Type'.
   *
   * @param res Resolution instance used to resolve this for types.
   *
   * @return The feature that should be the direct ancestor of this feature's
   * type feature.
   */
  public AbstractFeature cotype(Resolution res)
  {
    if (PRECONDITIONS) require
      (res != null,
       Errors.any() || !isUniverse(),
       res.state(this).atLeast(State.FINDING_DECLARATIONS),
       !isCotype());

    if (_cotype == null)
      {
        if (hasCotype())
          {
            _cotype = cotype();
          }
        else if (isUniverse())
          {
            if (CHECKS) check
              (Errors.any());
            _cotype = Types.f_ERROR;
          }
        else
          {
            var name = featureName().baseName() + ".";
            if (!isConstructor() && !isChoice())
              {
                name = name + "_" + (_cotypeId_++) + "_" + res._module.name();
              }
            name = name + FuzionConstants.TYPE_NAME;

            var p = pos();
            var inh = cotypeInherits(res);
            var typeArg = new Feature(p,
                                      Visi.PRIV,
                                      0,
                                      selfType(),
                                      FuzionConstants.COTYPE_THIS_TYPE,
                                      Contract.EMPTY_CONTRACT,
                                      Impl.TYPE_PARAMETER)
              {
                @Override
                public boolean isCoTypesThisType()
                {
                  return true;
                }
              };
            var typeArgs = new List<AbstractFeature>(typeArg);
            for (var t : typeArguments())
              {
                var i = t.isOpenTypeParameter() ? Impl.TYPE_PARAMETER_OPEN
                                                : Impl.TYPE_PARAMETER;
                var constraint0 = t instanceof Feature tf ? tf._returnType.functionReturnType() : t.resultType();
                var constraint = rebaseTypeForCotype(constraint0);
                var ta = new Feature(p, t.visibility(), t.modifiers() & FuzionConstants.MODIFIER_REDEFINE, constraint, t.featureName().baseName(),
                                     Contract.EMPTY_CONTRACT,
                                     i);
                typeArgs.add(ta);
              }

            if (inh.isEmpty() && !Errors.any())
              { // let `Any.type` inherit from `Type`
                if (CHECKS) check
                  (this instanceof Feature && featureName().baseName().equals(FuzionConstants.ANY_NAME));
<<<<<<< HEAD
                inh.add(new Call(pos(), "Type"));
=======
                inh.add(new Call(pos(), FuzionConstants.TYPE_FEAT));
>>>>>>> b8e81e0f
              }
            existingOrNewCotype(res, name, typeArgs, inh);
          }
      }
    return _cotype;
  }


  /**
   * Helper method for cotype(res) to create the list of inherits calls of
   * this' type feature.
   *
   * @param res Resolution instance used to resolve this for types.
   */
  private List<AbstractCall> cotypeInherits(Resolution res)
  {
    if (PRECONDITIONS) require
      (state().atLeast(State.RESOLVED_INHERITANCE));

    return inherits()
      .stream()
      .filter(pc -> pc.calledFeature() != Types.f_ERROR)
      .map(pc -> pc.typeCall(pos(), res, this))
      .collect(List.collector());
  }


  /**
   * Helper method for cotype to create a new feature with given name and
   * inherits clause iff no such feature exists in outer().cotype().
   *
   * The new type feature will be stored in _cotype.
   *
   * @param res Resolution instance used to resolve this for types.
   *
   * @param name the name of the type feature to be created
   *
   * @param typeArgs arguments of the type feature.
   * NYI: OPTIMIZATION: typeArgs should be determined within this method and
   * only when needed.
   *
   * @param inh the inheritance clause of the new type feature.
   */
  private void existingOrNewCotype(Resolution res, String name, List<AbstractFeature> typeArgs, List<AbstractCall> inh)
  {
    if (PRECONDITIONS) require
      (!isUniverse());

    var outerType = outer().isUniverse()    ? universe() :
                    outer().isCotype() ? outer()
                                            : outer().cotype(res);

    _cotype = res
      ._module
      .declaredOrInheritedFeatures(outerType,
                                   FeatureName.get(name, typeArgs.size()))
      .getFirstOrNull();

    if (_cotype == null)
      {
        var p = pos();
        var cotype = new Feature(p, visibility().typeVisibility(), 0, NoType.INSTANCE, new List<>(name), typeArgs,
                                      inh,
                                      Contract.EMPTY_CONTRACT,
                                      new Impl(p, new Block(new List<>()), Impl.Kind.Routine));

        // we need to set _cotype early to avoid endless recursion during
        // res._module.addCotype for `Any.type`:
        _cotype = cotype;

        cotype._cotypeOrigin = this;
        res._module.addCotype(outerType, cotype);
      }
  }


  /**
   * For a type feature, this specifies the base feature the type feature was
   * created for.
   */
  public AbstractFeature cotypeOrigin()
  {
    if (CHECKS) check
      (isCotype());

    return _cotypeOrigin;
  }



  /**
   * Check if a cotype exists already, either because this feature was
   * loaded from a library .fum file that includes a cotype, or because one
   * was created explicitly using cotype(res).
   */
  public boolean hasCotype()
  {
    return _cotype != null || this == Types.f_ERROR;
  }


  /**
   * Return existing cotype.
   */
  public AbstractFeature cotype()
  {
    if (PRECONDITIONS) require
      (isCotype() || hasCotype());

    var result =
      this == Types.f_ERROR ? this
                            : isCotype()
                              ? Types.resolved.f_Type
                              : _cotype;

    if (POSTCONDITIONS) ensure
      (result != null);

    return result;
  }


  /**
   * createThisType returns a new instance of the type of this feature's frame
   * object.  This can be called even if !hasThisType() since thisClazz() is
   * used also for abstract or intrinsic features to determine the resultClazz().
   *
   * @return this feature's frame object
   */
  protected AbstractType createThisType()
  {
    if (PRECONDITIONS) require
      (state().atLeast(State.FINDING_DECLARATIONS));

    var o = isUniverse() || outer().isUniverse() ? null : outer().selfType().asThis();
    var g = generics().asActuals();
    var result = ResolvedNormalType.create(g, g, o, this);

    if (POSTCONDITIONS) ensure
      (result != null,
       Errors.any() || result.isRef().yes() == isRef(),
       // does not hold if feature is declared repeatedly
       Errors.any() || result.feature() == this,
       result.feature().generics().sizeMatches(result.generics()));

    return result;
  }


  /**
   * resultTypeIfPresent returns the result type of this feature using the
   * formal generic argument.
   *
   * @return this feature's result type, null in case the type is currently
   * unknown since the type inference is incomplete.
   */
  AbstractType resultTypeIfPresent(Resolution res)
  {
    return resultTypeIfPresentUrgent(res, false);
  }


  /**
   * resultTypeIfPresentUrgent returns the result type of this feature using the
   * formal generic argument.
   *
   * @param urgent if true and the result type is inferred and inference would
   * currently not succeed, then enforce it even if that would produce an error.
   *
   * @return this feature's result type, null in case the type is currently
   * unknown since the type inference is incomplete.
   */
  AbstractType resultTypeIfPresentUrgent(Resolution res, boolean urgent)
  {
    return resultType();
  }


  /**
   * Check that this feature and all its declared or inherited features does not
   * contain code that would access the outer features of this feature.  If such
   * accesses exists, report an error that this not allowed.
   *
   * @param errorPos the position this error should be reported at, this should
   * be the definition of the choice type.
   */
  void checkNoClosureAccesses(Resolution res, SourcePosition errorPos)
  {
    // NYI: Check if there is any chance a library feature used in a choice makes illegal closure accesses
  }


  /**
   * Perform an action as soon as this feature has reached
   * State.atLeast(State.RESOLVED_TYPES).  Perform the action immediately if
   * this is already the case, otherwise record the action to perform it as soon
   * as this is the case.
   *
   * This is used to solve cyclic dependencies in case features A and B use one
   * another.
   *
   * @param r the action
   */
  void whenResolvedTypes(Runnable r)
  {
    r.run();
  }


  /**
   * Check if this is a built in primitive.  For these, the type of an outer
   * reference for inner features is not a reference, but a copy of the value
   * itself since there are no inner features to modify the value.
   */
  public boolean isBuiltInPrimitive()
  {
    return !isUniverse()
      && outer() != null
      && outer().isUniverse()
      && (   FuzionConstants.I8_NAME  .equals(featureName().baseName())
          || FuzionConstants.I16_NAME .equals(featureName().baseName())
          || FuzionConstants.I32_NAME .equals(featureName().baseName())
          || FuzionConstants.I64_NAME .equals(featureName().baseName())
          || FuzionConstants.U8_NAME  .equals(featureName().baseName())
          || FuzionConstants.U16_NAME .equals(featureName().baseName())
          || FuzionConstants.U32_NAME .equals(featureName().baseName())
          || FuzionConstants.U64_NAME .equals(featureName().baseName())
          || FuzionConstants.F32_NAME .equals(featureName().baseName())
          || FuzionConstants.F64_NAME .equals(featureName().baseName())
          || "bool".equals(featureName().baseName()));
  }


  /**
   * If outer is a value type, we can either store its address in the inner
   * feature's data, or we can copy the value if it is small enough and
   * immutable.
   *
   * @return true iff outerRef is the copy of an outer value type, false iff
   * outerRef is the address of an outer value type or a reference to an outer
   * reference type.
   */
  private boolean isOuterRefCopyOfValue()
  {
    if (PRECONDITIONS) require
      (outer() != null);

    // if outer is a small and immutable value type, we can copy it:
    return this.outer().isBuiltInPrimitive();  // NYI: We might copy user defined small types as well
  }


  /**
   * If outer is a value type, we can either store its address in the inner
   * feature's data, or we can copy the value if it is small enough and
   * immutable.
   *
   * @return true iff outerRef is the address of an outer value type, false iff
   * outerRef is the address of an outer value type or a reference to an outer
   * reference type.
   */
  public boolean isOuterRefAdrOfValue()
  {
    if (PRECONDITIONS) require
      (outer() != null);

    return !this.outer().isRef() && !isOuterRefCopyOfValue();
  }


  /**
   * Does this feature define a type?
   *
   * This is the case for constructors and choice features.
   *
   * Type features and any features declared within type features do not declare
   * types.  Allowing this would open up Pandora's box of having instances of
   * the f.type.type, f.type.type.type, f.type.type.type.type, ...
   */
  public boolean definesType()
  {
    return (isConstructor() || isChoice())
      && !isUniverse()
      && !isCotype();
  }


  /**
   * true iff this feature as a result field. This is the case if the returnType
   * is not a constructortype (self, value, single) and this is not a field.
   *
   * @return true iff this has a result field.
   */
  public boolean hasResultField()
  {
    return isRoutine() && !isConstructor();
  }


  /**
   * For a feature with given FeatureName fn that is directly inherited from
   * this through inheritance call p to heir, this determines the actual
   * FeatureName as seen in the heir feature.
   *
   * The reasons for a feature name to change during inheritance are
   *
   * - actual generic arguments to open generic parameters change the argument
   *   count.
   *
   * - explicit renaming during inheritance
   *
   * @param res in case this is called during the front end phase, this is the
   * resolution instance, null otherwise.
   *
   * @param f a feature that is declared in or inherited by this feature
   *
   * @param fn a feature name within this feature
   *
   * @param p an inheritance call in heir inheriting from this
   *
   * @param heir the heir that contains the inheritance call p
   *
   * @return the new feature name as seen within heir.
   */
  public FeatureName handDown(Resolution res, AbstractFeature f, FeatureName fn, AbstractCall p, AbstractFeature heir)
  {
    if (PRECONDITIONS) require
      (this != heir);

    if (f.outer() == p.calledFeature())
      {
        // NYI: This might be incorrect in case p.actualTypeParameters() is inferred but not set yet.
        fn = f.effectiveName(res, p.actualTypeParameters());
      }

    return fn;
  }


  /**
   * Determine the actual types of an array of types in this feature after it
   * was inherited by heir. The types may change on the way due to formal
   * generics being replaced by actual generic arguments on the way.
   *
   * Due to open generics, even the number of types may change through
   * inheritance.
   *
   * @param res resolution instance, required only when run in front end phase,
   * null otherwise.
   *
   * @param a an array of types to be handed down
   *
   * @param heir a feature that inherits from outer()
   *
   * @return the types from the argument array a has seen this within
   * heir. Their number might have changed due to open generics.
   */
  public AbstractType[] handDown(Resolution res, AbstractType[] a, AbstractFeature heir)  // NYI: This does not distinguish different inheritance chains yet
  {
    if (PRECONDITIONS) require
      (heir != null,
       state().atLeast(State.RESOLVING_TYPES));

    if (heir != Types.f_ERROR)
      {
        var inh = heir.findInheritanceChain(outer());
        if (CHECKS) check
          (Errors.any() || inh != null);

        if (inh != null)
          {
            a = AbstractFeature.handDownInheritance(res, inh, a, heir);
          }
      }
    return a;
  }


  /**
   * Helper for handDown() to hand down an array of types along a given inheritance chain.
   *
   * @param res the resolution instance
   *
   * @param inh the inheritance chain from the parent down to the child
   *
   * @param a the original array of types that is to be handed down
   *
   * @param heir the feature that inherits the types
   *
   * @return a new array of types as they are visible in heir. The length might
   * be different due to open type parameters being replaced by a list of types.
   */
  private static AbstractType[] handDownInheritance(Resolution res, List<AbstractCall> inh, AbstractType[] a, AbstractFeature heir)
  {
    for (AbstractCall c : inh)
      {
        for (int i = 0; i < a.length; i++)
          {
            var ti = a[i];
            if (ti.isOpenGeneric())
              {
                var frmlTs = ti.genericArgument().replaceOpen(c.actualTypeParameters());
                a = Arrays.copyOf(a, a.length - 1 + frmlTs.size());
                for (var tg : frmlTs)
                  {
                    a[i] = tg;
                    i++;
                  }
                i = i - 1;
              }
            else
              {
                var actualTypes = c.actualTypeParameters();
                actualTypes = FormalGenerics.resolve(res, actualTypes, heir);
                ti = ti.applyTypePars(c.calledFeature(), actualTypes);
                a[i] = ti;
              }
          }
      }
    return a;
  }


  /**
   * Get the actual type from a type used in this feature after it was inherited
   * by heir.  During inheritance, formal generics may be replaced by actual
   * generics.
   *
   * @param t a type used in this feature, must not be an open generic type
   * (which can be replaced by several types during inheritance).
   *
   * @param heir an heir of this, might be equal to this.
   *
   * @return interned type that represents t seen as it is seen from heir.
   */
  public AbstractType handDownNonOpen(Resolution res, AbstractType t, AbstractFeature heir)
  {
    if (PRECONDITIONS) require
      (!t.isOpenGeneric(),
       heir != null,
       res == null || res.state(heir).atLeast(State.CHECKING_TYPES));

    var a = handDown(res, new AbstractType[] { t }, heir);

    if (CHECKS) check
      (Errors.any() || a.length == 1);

    return a.length == 1 ? a[0] : Types.t_ERROR;
  }


  /**
   * Find the chain of inheritance calls from this to its parent ancestor.
   *
   * NYI: Repeated inheritance handling is still missing, there might be several
   * different inheritance chains, need to check if they lead to the same result
   * (wrt generic arguments) or renaming/selection of the preferred
   * implementation.
   *
   * @param ancestor the ancestor feature this inherits from
   *
   * @return The inheritance chain from the inheritance call to ancestor at the
   * first index down to the last inheritance call within this.  Empty list in
   * case this == ancestor, null in case this does not inherit from ancestor.
   */
  public List<AbstractCall> tryFindInheritanceChain(AbstractFeature ancestor)
  {
    List<AbstractCall> result;
    if (this == ancestor)
      {
        result = new List<>();
      }
    else
      {
        result = null;
        for (var c : inherits())
          {
            result = c.calledFeature().tryFindInheritanceChain(ancestor);
            if (result != null)
              {
                result.add(c);
                break;
              }
          }
      }
    return result;
  }


  /**
   * Find the chain of inheritance calls from this to its parent f.
   *
   * NYI: Repeated inheritance handling is still missing, there might be several
   * different inheritance chains, need to check if they lead to the same result
   * (wrt generic arguments) or renaming/selection of the preferred
   * implementation.
   *
   * @param ancestor the ancestor feature this inherits from
   *
   * @return The inheritance chain from the inheritance call to ancestor at the
   * first index down to the last inheritance call within this.  Empty list in
   * case this == ancestor, never null.
   */
  public List<AbstractCall> findInheritanceChain(AbstractFeature ancestor)
  {
    if (PRECONDITIONS) require
      (ancestor != null,
       this == Types.f_ERROR || ancestor == Types.f_ERROR || Errors.any() || inheritsFrom(ancestor));

    List<AbstractCall> result = tryFindInheritanceChain(ancestor);

    if (POSTCONDITIONS) ensure
      (this == Types.f_ERROR || ancestor == Types.f_ERROR || Errors.any() || result != null);

    return result;
  }


  /**
   * Check if this is equal to or inherits from parent
   *
   * @param parent a loaded feature
   *
   * @return true iff this is an heir of parent.
   */
  public boolean inheritsFrom(AbstractFeature parent)
  {
    if (PRECONDITIONS) require
      (state().atLeast(State.LOADED),
       parent != null && parent.state().atLeast(State.LOADED));

    if (this == parent)
      {
        return true;
      }
    else
      {
        for (var p : inherits())
          {
            if (p.calledFeature().inheritsFrom(parent))
              {
                return true;
              }
          }
      }
    return false;
  }


  /**
   * Does this Feature have an outer ref field, i.e., is outerRef() != null?
   */
  public boolean hasOuterRef()
  {
    return
      (this != Types.f_ERROR) &&

      // tricky: abstract features may have contracts
      // that use outer references.
      // !isAbstract() &&

      // outer is required for backend code generator
      // !isIntrinsic() &&

      !isField() &&
      !isChoice() &&
      !isUniverse() &&
      !outer().isUniverse();
  }


  /**
   * Is this a field of open generic type?
   */
  public boolean isOpenGenericField()
  {
    return isField() && resultType().isOpenGeneric();
  }


  public void visitCode(FeatureVisitor fv)
  {
    for (var c: inherits())
      {
        var nc = c.visit(fv, this);
        if (CHECKS) check
          (c == nc); // NYI: This will fail when doing funny stuff like inherit from bool.infix &&, need to check and handle explicitly
      }
    if (isRoutine())
      {
        code().visit(fv, this);
      }
  }


  /**
   * Call v.action(s) on all expressions s within this feature.
   *
   * @param v the action to be performed on the expressions.
   */
  public void visitExpressions(ExpressionVisitor v)
  {
    for (var c: inherits())
      {
        c.visitExpressions(v);
      }
    if (isRoutine())
      {
        code().visitExpressions(v);
      }
  }


  /**
   * Determine the formal argument types of this feature.
   *
   * @return a new array containing this feature's formal argument types.
   */
  public AbstractType[] argTypes()
  {
    int argnum = 0;
    var result = new AbstractType[arguments().size()];
    for (var frml : arguments())
      {
        if (CHECKS) check
          (Errors.any() || frml.state().atLeast(State.RESOLVED_DECLARATIONS));

        var frmlT = frml.resultType();

        result[argnum] = frmlT;
        argnum++;
      }

    if (POSTCONDITIONS) ensure
      (result != null);

    return result;
  }


  /**
   * Is this feature marked with the {@code fixed} modifier. If so, this feature is
   * not inherited, i.e., we know that at runtime, the outer feature's type is
   * outer().selfType() and not a heir of outer().  However, outer().outer()
   * could might be a heir.
   */
  public boolean isFixed()
  {
    return (modifiers() & FuzionConstants.MODIFIER_FIXED) != 0 || isTypeParameter();
  }


  /**
   * Get inner feature with given name, ignoring the argument count.
   *
   * @param name the name of the feature within this.
   *
   * @return the found feature or null in case of an error.
   */
  public AbstractFeature get(AbstractModule mod, String name)
  {
    return get(mod, name, -1);
  }


  /**
   * Get inner feature with given name and argCount.
   *
   * @param name the name of the feature within this.
   *
   * @param argcount the number of arguments, -1 if not specified.
   *
   * @return the found feature or Types.f_ERROR in case of an error.
   */
  public AbstractFeature get(AbstractModule mod, String name, int argcount)
  {
    AbstractFeature result = Types.f_ERROR;
    var d = mod.declaredFeatures(this);
    var set = (argcount >= 0
               ? FeatureName.getAll(d, name, argcount)
               : FeatureName.getAll(d, name          )).values();
    if (set.size() == 1)
      {
        for (var f2 : set)
          {
            result = f2;
          }
      }
    else if (set.isEmpty())
      {
        check
          (this != Types.f_ERROR || Errors.any());
        if (this != Types.f_ERROR)
          {
            AstErrors.internallyReferencedFeatureNotFound(pos(), name, this, name);
          }
      }
    else
      { // NYI: This might happen if the user adds additional features
        // with different argCounts. name should contain argCount to
        // avoid this
        AstErrors.internallyReferencedFeatureNotUnique(pos(), name + (argcount >= 0 ? " (" + StringHelpers.argumentsString(argcount) : ""), set);
      }
    return result;
  }


  /**
   * List of arguments that are values, i.e., not type parameters or effects.
   */
  public List<AbstractFeature> valueArguments()
  {
    if (_valueArguments == null)
      {
        var args = arguments();
        if (args.stream().anyMatch(a -> a.isTypeParameter()))
          {
            _valueArguments = new List<>();
            _valueArguments.addAll(args.stream().filter(a -> !a.isTypeParameter()).toList());
          }
        else
          {
            _valueArguments = args;
          }
      }
    return _valueArguments;
  }


  /**
   * Is this feature an argument of its outer feature, but not a type argument?
   */
  boolean isValueArgument()
  {
    var result = false;
    var o = outer();
    if (o != null)
      {
        for (var va : o.valueArguments())
          {
            result = result || va == this;
          }
      }
    return result;
  }


  /**
   * List of arguments that are types, i.e., not type parameters or effects.
   */
  public List<AbstractFeature> typeArguments()
  {
    if (_typeArguments == null)
      {
        var args = arguments();
        if (args.stream().anyMatch(a -> a.isTypeParameter()))
          {
            _typeArguments = new List<>();
            _typeArguments.addAll(args.stream().filter(a -> a.isTypeParameter()).toList());
          }
        else if (args.stream().anyMatch(a -> !a.isTypeParameter()))
          {
            _typeArguments = new List<>();
          }
        else
          {
            _typeArguments = args;
          }
      }
    return _typeArguments;
  }


  /**
   * During type resolution, add a type parameter created for a free type like
   * {@code T} in {@code f(x T) is ...}.
   *
   * @param res the resolution instance.
   *
   * @param ta the newly created type parameter feature.
   *
   * @return the generic instance for ta
   */
  Generic addTypeParameter(Resolution res, Feature ta)
  {
    if (PRECONDITIONS) require
      (ta.isFreeType());

    throw new Error("addTypeArgument only possible for Feature, not for "+getClass());
  }


  /**
   * The formal generic arguments of this feature
   */
  public FormalGenerics generics()
  {
    if (_generics == null)
      {
        // Recreate FormalGenerics from typeParameters
        // NYI: Remove, FormalGenerics should use AbstractFeature.typeArguments() instead of its own list of Generics.
        if (typeArguments().isEmpty())
          {
            _generics = FormalGenerics.NONE;
          }
        else
          {
            var l = new List<Generic>();
            for (var a0 : typeArguments())
              {
                l.add(a0.asGeneric());
              }
            _generics = new FormalGenerics(l);
          }
      }
    return _generics;
  }


  /**
   * Return the index of this type parameter within the type arguments of its
   * outer feature.
   *
   * @return the index such that formalGenerics.get(result)) this
   */
  public int typeParameterIndex()
  {
    if (PRECONDITIONS) require
      (isTypeParameter());

    var result = 0;
    for (var tp : outer().typeArguments())
      {
        if (tp == this)
          {
            return result;
          }
        result++;
      }
    throw new Error("AbstractFeature.typeParameterIndex() failed for " + this);
  }


  /**
   * Some Expressions do not produce a result, e.g., a Block that is empty or
   * whose last expression is not an expression that produces a result.
   */
  public boolean producesResult()
  {
    return false;
  }


  /**
   * visit all the expressions within this feature.
   *
   * @param v the visitor instance that defines an action to be performed on
   * visited objects.
   *
   * @param outer the feature surrounding this expression.
   *
   * @return this or an alternative Expr if the action performed during the
   * visit replaces this by the alternative.
   */
  public Expr visit(FeatureVisitor v, AbstractFeature outer)
  {
    throw new Error("not meant to be used...");
  }


  /**
   * Is this feature an argument of its outer feature?
   */
  public boolean isArgument()
  {
    if (outer() != null)
      {
        for (var a : outer().arguments())
          {
            if (this == a)
              {
                return true;
              }
          }
      }
    return false;
  }


  /**
   * Is this feature a field that is not an argument?
   */
  public boolean isNonArgumentField()
  {
    return isField() && !isArgument();
  }


  /**
   * In contrast to redefines() this does not just contain direct redefines()
   * but also redefinitions of redefinitions of arbitrary depth.
   */
  public Set<AbstractFeature> redefinesFull()
  {
    return redefines()
      .stream()
      .flatMap(x -> Stream.concat(Stream.of(x), x.redefinesFull().stream()))
      .collect(Collectors.toSet());
  }


  /**
   * The Context associated with this feature without any context from
   * statements like {@code if T : x then}.  This provides a way to get this as an
   * outer feature via {@code result.outerFeature()}.
   *
   * @return the context for this feature.
   */
  Context context()
  {
    var result = _contextCache;
    if (result == null)
      {
        result = Context.forFeature(this);
        _contextCache = result;
      }

    if (POSTCONDITIONS) ensure
      (result != null,
       result.outerFeature() == this);

    return result;
  }

  /**
   * this feature as a human readable string
   */
  public String toString()
  {
    return visibility() + " " +
      FuzionConstants.modifierToString(modifiers()) +
      (isCotype() ? "type." : "") +
      featureName().baseNameHuman() +
      (arguments().isEmpty() ? "" : "("+arguments()+")") + " " +
      (state().atLeast(State.RESOLVED_TYPES) ? resultType() : "***not yet known***") + " " +
      (inherits().isEmpty() ? "" : ": " + inherits() + " ") +
      ((contract() == Contract.EMPTY_CONTRACT) ? "" : "🤝 ")
       +  "is " + kind();

  }


}

/* end of file */<|MERGE_RESOLUTION|>--- conflicted
+++ resolved
@@ -951,11 +951,7 @@
               { // let `Any.type` inherit from `Type`
                 if (CHECKS) check
                   (this instanceof Feature && featureName().baseName().equals(FuzionConstants.ANY_NAME));
-<<<<<<< HEAD
-                inh.add(new Call(pos(), "Type"));
-=======
                 inh.add(new Call(pos(), FuzionConstants.TYPE_FEAT));
->>>>>>> b8e81e0f
               }
             existingOrNewCotype(res, name, typeArgs, inh);
           }
