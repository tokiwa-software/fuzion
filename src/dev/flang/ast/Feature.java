--- conflicted
+++ resolved
@@ -2378,14 +2378,11 @@
           {
             result = outer().outer().thisType(outer().isFixed());
           }
-<<<<<<< HEAD
         else if (isOpenTypeParameter())
           {
             result = Types.resolved != null ? Types.resolved.f_OpenType.resultTypeIfPresentUrgent(res, urgent)
                                             : null;
           }
-=======
->>>>>>> 95cc26a6
         else
           {
             result = _returnType.functionReturnType(true);
@@ -2408,14 +2405,11 @@
             // FORWARD_CYCLIC should be returned only once.
             // We then want to return t_ERROR.
             _resultType = result == Types.t_FORWARD_CYCLIC ? Types.t_ERROR : result;
-<<<<<<< HEAD
 
             if (_resultType.isOpenGeneric())
               {
                 var ignore = openTypeFeature(res);
               }
-=======
->>>>>>> 95cc26a6
           }
       }
 
