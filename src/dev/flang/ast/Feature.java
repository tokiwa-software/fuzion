/*

This file is part of the Fuzion language implementation.

The Fuzion language implementation is free software: you can redistribute it
and/or modify it under the terms of the GNU General Public License as published
by the Free Software Foundation, version 3 of the License.

The Fuzion language implementation is distributed in the hope that it will be
useful, but WITHOUT ANY WARRANTY; without even the implied warranty of
MERCHANTABILITY or FITNESS FOR A PARTICULAR PURPOSE.  See the GNU General Public
License for more details.

You should have received a copy of the GNU General Public License along with The
Fuzion language implementation.  If not, see <https://www.gnu.org/licenses/>.

*/

/*-----------------------------------------------------------------------
 *
 * Tokiwa Software GmbH, Germany
 *
 * Source of class Feature
 *
 *---------------------------------------------------------------------*/

package dev.flang.ast;

import java.util.ArrayList;
import java.util.Collection;
import java.util.HashSet;
import java.util.Iterator;
import java.util.LinkedList;
import java.util.ListIterator;
import java.util.Map;
import java.util.Set;
import java.util.SortedMap;
import java.util.Stack;
import java.util.TreeMap;
import java.util.TreeSet;
import java.util.stream.Collector;
import java.util.stream.Collectors;

import dev.flang.util.ANY;
import dev.flang.util.Errors;
import dev.flang.util.FuzionConstants;
import dev.flang.util.List;
import dev.flang.util.SourceFile;
import dev.flang.util.SourcePosition;


/**
 * Feature is part of the Fuzion abstract syntax tree and represents a single
 * feature declaration.
 *
 * @author Fridtjof Siebert (siebert@tokiwa.software)
 */
public class Feature extends AbstractFeature implements Stmnt
{


  /*----------------------------  constants  ----------------------------*/


  public enum State {
    LOADING,
    FINDING_DECLARATIONS,
    LOADED,
    RESOLVING,
    RESOLVING_INHERITANCE,
    RESOLVED_INHERITANCE,
    RESOLVING_DECLARATIONS,
    RESOLVED_DECLARATIONS,
    RESOLVING_TYPES,
    RESOLVED_TYPES,
    RESOLVING_SUGAR1,
    RESOLVED_SUGAR1,
    TYPES_INFERENCING,
    TYPES_INFERENCED,
    BOXING,
    BOXED,
    CHECKING_TYPES1,
    CHECKED_TYPES1,
    RESOLVING_SUGAR2,
    RESOLVED_SUGAR2,
    CHECKING_TYPES2,
    RESOLVED,
    ERROR;
    public boolean atLeast(State s)
    {
      return this.ordinal() >= s.ordinal();
    }
  };


  /*------------------------  static variables  -------------------------*/


  /**
   * static counter used to generate unique _id values.
   */
  static int _ids_ = 0;


  /*----------------------------  variables  ----------------------------*/


  /**
   * Unique identifier to define a total ordered over Features (used in
   * compareTo)
   */
  int _id = _ids_++;


  /**
   * The state of this feature.
   */
  private State _state = State.LOADING;


  /**
   * Set during RESOLVING_INHERITANCE in case this is part of a cyclic
   * inheritance.
   */
  private boolean _detectedCyclicInheritance = false;
  boolean detectedCyclicInheritance() { return _detectedCyclicInheritance; }


  /**
   * The sourcecode position of this feature declaration, used for error
   * messages.
   */
  private final SourcePosition _pos;


  /**
   * The sourcecode position of this feature's return type, if given explicitly.
   */
  private final SourcePosition _posOfReturnType;


  /**
   * The visibility of this feature
   */
  private Visi _visibility;
  public Visi visibility() { return _visibility; }


  /**
   * the modifiers of this feature
   */
  public final int _modifiers;
  public int modifiers() { return _modifiers; }


  /**
   * the result type of this feature.  Special values this might have are
   *
   * NoType: for no result type (as for an abstract or intrinsic feature)
   *
   * RefType: for constructors
   *
   * ValueType: for constructors of value types
   */
  ReturnType _returnType;
  public ReturnType returnType() { return _returnType; }


  /**
   * The qualified name of this feature as given at its declaration. This
   * usually has just one entry equal to name. If it has several entries, this
   * gives the fully qualified name of this feature.
   */
  public final List<String> _qname;


  /**
   * The FeatureName of this feature, i.e., the combination of its name and the
   * number of arguments.
   *
   * NOTE that during findDeclarations phase, this field is overwritten for
   * fields such as
   *
   *    x := 42
   *    x := x + 1
   *
   * to have FeatureNames with different ids for these two x's.
   */
  private FeatureName _featureName;


  /**
   * The formal arguments of this feature
   */
  private List<Feature> _arguments;
  public List<AbstractFeature> arguments0;
  public List<AbstractFeature> arguments()
  {
    if (arguments0 == null)
      {
        arguments0 = new List<>();
        arguments0.addAll(_arguments);
      }
    return arguments0;
  }


  /**
   * The parents of this feature
   */
  private final List<AbstractCall> _inherits;
  public final List<AbstractCall> inherits() { return _inherits; }


  /**
   * The contract of this feature
   */
  private final Contract _contract;
  public Contract contract() { return _contract; }


  /**
   * The implementation of this feature
   */
  private Impl _impl;
  public Impl impl() { return _impl; }

  /**
   * Update the implementation of this feature, used in Loop.
   */
  void setImpl(Impl newImpl)
  {
    _impl = newImpl;
  }


  /**
   * Reference to this feature's root, i.e., its outer feature.
   */
  private AbstractFeature _outer = null;


  /**
   * In case this is a function returning a result different than self or single
   * and not implemented as a field, this is the result variable. Created during
   * LOADING.
   */
  private Feature _resultField = null;

  /**
   * Flag set during resolveTypes if this feature's code has at least one
   * assignment to the result field.
   */
  private boolean _hasAssignmentsToResult = false;


  /**
   * For Features with !returnType.isConstructorType(), this will be set to the
   * result type during resolveTypes.
   */
  private AbstractType _resultType = null;


  /**
   * Actions collectected to be executed as soon as this feature has reached
   * State.RESOLVED_DECLARATIONS, see method whenResolvedDeclarations().
   */
  private LinkedList<Runnable> whenResolvedDeclarations = new LinkedList<>();


  /**
   * Actions collectected to be executed as soon as this feature has reached
   * State.RESOLVED_TYPES, see method whenResolvedTypes().
   */
  private LinkedList<Runnable> whenResolvedTypes = new LinkedList<>();


  /**
   * Field containing reference to outer feature, set after
   * RESOLVED_DECLARATIONS.
   */
  public Feature _outerRef = null;


  /**
   * For choice feature (i.e., isChoice() holds): The tag field that holds in
   * i32 that identifies the index of the actual generic argument to choice that
   * is represented.
   *
   * This might not become part of the runtime clazz if isChoiceOfOnlyRefs()
   * holds for that classs.
   */
  public Feature _choiceTag = null;
  public AbstractFeature choiceTag() { return _choiceTag; }


  /**
   * Is this a loop's index variable that is automatically updated by the loops
   * for-clause.  If so, assignments outside the loop prolog or nextIteration
   * parts are not allowed.
   */
  boolean _isIndexVarUpdatedByLoop = false;
  public boolean isIndexVarUpdatedByLoop() { return _isIndexVarUpdatedByLoop; }


  /**
   * All features that have been found to be directly redefined by this feature.
   * This does not include redefintions of redefinitions.  Four Features loaded
   * from source code, this set is collected during RESOLVING_DECLARATIONS.  For
   * LibraryFeature, this will be loaded from the library module file.
   */
  private Set<AbstractFeature> _redefines = null;
  public Set<AbstractFeature> redefines()
  {
    if (_redefines == null)
      {
        _redefines = new TreeSet<>();
      }
    return _redefines;
  }


  /*--------------------------  constructors  ---------------------------*/


  /**
   * Quick-and-dirty way to generate unique names for anonymous features.
   */
  static long uniqueAnonymousFeatureId = 0;

  /**
   * Quick-and-dirty way to generate unique names for underscore fields.
   */
  static long underscoreId = 0;


  /**
   * Constructor for universe
   */
  public Feature()
  {
    this(SourcePosition.builtIn,
         Consts.VISIBILITY_PUBLIC,
         0,
         ValueType.INSTANCE,
         new List<String>(FuzionConstants.UNIVERSE_NAME),
         new List<Feature>(),
         new List<>(),
         Contract.EMPTY_CONTRACT,
         new Impl(SourcePosition.builtIn,
                  new Block(SourcePosition.builtIn,
                            new List<Stmnt>()),
                  Impl.Kind.Routine));
  }


  /**
   * Constructor for Types.f_ERROR, dummy feature for error handling.
   *
   * @param b ignored, just to have a different signature
   */
  Feature(boolean b)
  {
    this();
    _state = State.ERROR;
  }


  /**
   * Create an anonymous feature
   *
   * @param pos the sourcecode position, used for error messages.
   *
   * @param r the result type
   *
   * @param i the inherits calls
   *
   * @param c the contract
   *
   * @param b the implementation block
   */
  public static Feature anonymous(SourcePosition pos,
                                  ReturnType r,
                                  List<AbstractCall> i,
                                  Contract c,
                                  Block b)
  {
    return new Feature(pos,
                       Consts.VISIBILITY_INVISIBLE,
                       0,
                       r,
                       new List<String>(FuzionConstants.ANONYMOUS_FEATURE_PREFIX + (uniqueAnonymousFeatureId++)),
                       new List<Feature>(),
                       i,
                       c,
                       new Impl(b.pos(), b, Impl.Kind.Routine))
      {
        boolean isAnonymousInnerFeature()
        {
          return true;
        }
      };
  }


  /**
   * Constructor for automatically generated variables (result,
   * outer).
   *
   * @param pos the sourcecode position, used for error messages.
   *
   * @param v the visibility
   *
   * @param t the result type
   *
   * @param qname the name of this feature
   *
   * @param outer the declaring feature that will be set as an outer feature of
   * the newly created feature via a call to findDeclarations.
   */
  Feature(Resolution res,
          SourcePosition pos,
          Visi v,
          AbstractType t,
          String qname,
          AbstractFeature outer)
  {
    this(pos,
         v,
         0,
         t,
         qname,
         null);
    res._module.findDeclarations(this, outer);
  }


  /**
   * Constructor for field within a case of a match, e.g. the field "a" in "x ?
   * A a => ".
   *
   * @param pos the sourcecode position, used for error messages.
   *
   * @param v the visibility
   *
   * @param t the result type
   *
   * @param qname the name of this feature
   */
  Feature(SourcePosition pos,
          Visi v,
          AbstractType t,
          String qname)
  {
    this(pos,
         v,
         0,
         t,
         qname,
         null);
  }


  /**
   * Loop index variable field
   *
   * @param pos the sourcecode position, used for error messages.
   *
   * @param v the visibility
   *
   * @param t the result type, null in case it is inferred from initialValue
   *
   * @param qname the name of this feature
   *
   * @param initialValue the initial value used for type inference in case t == null
   *
   * @param outerOfInitialValue the feature that contains the expression initialValue
   */
  Feature(SourcePosition pos,
          Visi v,
          AbstractType t,
          String qname,
          Expr initialValue,
          AbstractFeature outerOfInitialValue)
  {
    this(pos,
         v,
         0,
         t == null ? NoType.INSTANCE : new FunctionReturnType(t), /* NYI: try to avoid creation of ReturnType here, set actualtype directly? */
         new List<String>(qname),
         new List<Feature>(),
         new List<>(),
         null,
         initialValue == null ? Impl.FIELD
                              : new Impl(pos, initialValue, outerOfInitialValue));

    if (PRECONDITIONS) require
                         ((t == null) == (initialValue != null));
  }


  /**
   * Constructor for argument features
   *
   * @param pos the sourcecode position, used for error messages.
   *
   * @param v the visibility
   *
   * @param m the modifiers
   *
   * @param t the result type
   *
   * @param n the name of this argument, never qualified
   *
   * @param c the contract
   *
   * @param i Impl.FIELD or Impl.TYPE_PARAMETER
   */
  public Feature(SourcePosition pos,
                 Visi v,
                 int m,
                 AbstractType t,
                 String n,
                 Contract c,
                 Impl i)
  {
    this(pos,
         v,
         m,
         new FunctionReturnType(t), /* NYI: try to avoid creation of ReturnType here, set actualtype directly? */
         new List<String>(n),
         new List<Feature>(),
         new List<>(),
         c,
         i);
  }


  /**
   * Constructor for internally generated fields
   *
   * @param pos the sourcecode position, used for error messages.
   *
   * @param v the visibility
   *
   * @param m the modifiers
   *
   * @param t the result type
   *
   * @param n the name of this argument, never qualified
   *
   * @param c the contract
   */
  public Feature(SourcePosition pos,
                 Visi v,
                 int m,
                 AbstractType t,
                 String n,
                 Contract c)
  {
    this(pos, v, m, t, n, c, Impl.FIELD);
  }


  /**
   * Quick-and-dirty way to generate unique names for anonymous inner features
   * declared for inline functions.
   */
  static long uniqueFunctionId = 0;

  /**
   * Constructor for function features
   *
   * @param pos the sourcecode position, used for error messages.
   *
   * @param r the result type
   *
   * @param qname the name of this feature
   *
   * @param a the arguments
   *
   * @param i the inherits calls
   *
   * @param c the contract
   *
   * @param p the implementation
   */
  Feature(SourcePosition pos,
          ReturnType r,
          List<String> qname,
          List<Feature> a,
          List<AbstractCall> i,
          Contract c,
          Impl     p)
  {
    this(pos,
         Consts.VISIBILITY_INVISIBLE,
         0,
         r,
         qname,
         a,
         i,
         c,
         p);
  }


  /**
   * Constructor
   *
   * @param pos the sourcecode position, used for error messages.
   *
   * @param v the visibility
   *
   * @param m the modifiers
   *
   * @param r the result type
   *
   * @param qname the name of this feature
   *
   * @param a the arguments
   *
   * @param i the inherits calls
   *
   * @param c the contract
   *
   * @param p the implementation (feature body etc).
   */
  public Feature(SourcePosition pos,
                 Visi v,
                 int m,
                 ReturnType r,
                 List<String> qname,
                 List<Feature> a,
                 List<AbstractCall> i,
                 Contract c,
                 Impl p)
  {
    if (PRECONDITIONS) require
      (pos != null,
       qname.size() >= 1,
       p != null);

    this._pos        = pos;
    this._visibility = v;
    this._modifiers  = m;
    this._returnType = r;
    this._posOfReturnType = r == NoType.INSTANCE || r.isConstructorType() ? pos : r.functionReturnType().pos();
    String n = qname.getLast();
    if (n.equals("_"))
      {
        // NYI: Check that this feature is allowed to have this name, i.e., it
        // is declared in a Destructure statement.
        n = FuzionConstants.UNDERSCORE_PREFIX + underscoreId++;
      }
    this._qname     = qname;

    // check args for duplicate names
    if (!a.stream()
          .map(arg -> arg.featureName().baseName())
          .filter(argName -> !argName.equals("_"))
          .allMatch(new HashSet<>()::add))
      {
        var usedNames = new HashSet<>();
        var duplicateNames = a.stream()
              .map(arg -> arg.featureName().baseName())
              .filter(argName -> !argName.equals("_"))
              .filter(argName -> !usedNames.add(argName))
              .collect(Collectors.toSet());
        // NYI report pos of arguments not pos of feature
        AstErrors.argumentNamesNotDistinct(pos, duplicateNames);
      }

    this._arguments = a;
    this._featureName = FeatureName.get(n, arguments().size());
    this._inherits   = (i.isEmpty() &&
                        (p._kind != Impl.Kind.FieldActual) &&
                        (p._kind != Impl.Kind.FieldDef   ) &&
                        (p._kind != Impl.Kind.FieldInit  ) &&
                        (p._kind != Impl.Kind.Field      ) &&
                        (qname.size() != 1 || (!qname.getFirst().equals(FuzionConstants.OBJECT_NAME  ) &&
                                               !qname.getFirst().equals(FuzionConstants.UNIVERSE_NAME))))
      ? new List<>(new Call(_pos, FuzionConstants.OBJECT_NAME))
      : i;

    this._contract = c == null ? Contract.EMPTY_CONTRACT : c;
    this._impl = p;
  }


  /*-----------------------------  methods  -----------------------------*/


  /**
   * Return the state of this feature.
   */
  public State state()
  {
    return _state;
  }


  /**
   * set the state to a new value
   */
  public void setState(State newState)
  {
    if (PRECONDITIONS) require
     (newState.ordinal() == _state.ordinal() + 1 || newState == State.RESOLVED || isUniverse());

    this._state = newState;
  }


  /**
   * NYI: HACK: universe is currently resolved twice, once as part of stdlib, and then as part of another module
   */
  public void resetState()
  {
    if (PRECONDITIONS) require
      (isUniverse());
    _state = Feature.State.LOADING;
  }


  /**
   * The sourcecode position of this statment, used for error messages.
   */
  public SourcePosition pos()
  {
    return _pos;
  }


  /**
   * Check for possible errors related to the feature name. Currenlty, this only
   * checks that no feature uses FuzionConstants.RESULT_NAME as its base name
   * since this is reserved for the implicit result field.
   */
  public void checkName()
  {
    if (!isResultField() && _qname.getLast().equals(FuzionConstants.RESULT_NAME))
      {
        AstErrors.declarationOfResultFeature(_pos);
      }
  }


  /**
   * Get the outer feature of this feature, or null if this is the universe.
   *
   * The outer is set during FIND_DECLARATIONS, so this cannot be called before
   * the find declarations phase is done (i.e. we are in Satet.LOADED), or
   * before _outer was during the finding declarations phase.
   */
  public AbstractFeature outer()
  {
    if (PRECONDITIONS) require
      (isUniverse() || state().atLeast(State.FINDING_DECLARATIONS));

    return _outer;
  }


  /**
   * Has the outer feature for this feature been set?  This is always the case
   * after phase LOADING, so this may only be called during phase LOADING.
   */
  public boolean outerSet()
  {
    if (PRECONDITIONS) require
      (isUniverse() || state() == Feature.State.LOADING);

    return _outer != null;
  }

  /**
   * Set outer feature for this feature. Has to be done during phase LOADING.
   */
  public void setOuter(AbstractFeature outer)
  {
    if (PRECONDITIONS) require
      (isUniverse() || state() == Feature.State.LOADING,
       !outerSet());

    this._outer = outer;
  }


  /**
   * What is this Feature's kind?
   *
   * @return Routine, Field, Intrinsic, Abstract or Choice.
   */
  public Kind kind()
  {
    return state().atLeast(State.RESOLVING_TYPES) && isChoiceAfterTypesResolved() ||
          !state().atLeast(State.RESOLVING_TYPES) && isChoiceBeforeTypesResolved()
      ? Kind.Choice
      : switch (_impl._kind) {
          case FieldInit, FieldDef, FieldActual, FieldIter, Field -> Kind.Field;
          case TypeParameter                                      -> Kind.TypeParameter;
          case TypeParameterOpen                                  -> Kind.OpenTypeParameter;
          case Routine, RoutineDef, Of                            -> Kind.Routine;
          case Abstract                                           -> Kind.Abstract;
          case Intrinsic                                          -> Kind.Intrinsic;
        };
  }


  /**
   * get the kind of this feature.
   */
  public Impl.Kind implKind()
  {
    return _impl._kind;
  }


  /**
   * Is this an intrinsic feature that creates an instance of its result ref
   * type?
   */
  public boolean isIntrinsicConstructor()
  {
    return _impl == Impl.INTRINSIC_CONSTRUCTOR;
  }


  /**
   * get the initial value of this feature.
   */
  public Expr initialValue()
  {
    // if (PRECONDITIONS) require
    //  (switch (implKind()) { case FieldInit, FieldDef, FieldActual, FieldIter -> true; default -> false; });

    return
      switch (implKind())
        {
        case FieldInit, FieldDef, FieldActual, FieldIter -> _impl._initialValue;
        default -> null;
        };
  }

  /**
   * get the code of this feature.
   */
  public Expr code()
  {
    if (PRECONDITIONS) require
      (isRoutine());

    return _impl._code;
  }


  /**
   * Is this an anonymous feature, i.e., a feature declared within an expression
   * and without giving a name, in contrast to an normal feature defined by a
   * feature declaration?
   *
   * @return true iff this feature is anonymous.
   */
  boolean isAnonymousInnerFeature()
  {
    return false;
  }


  /**
   * Is this a field that was added by fz, not by the user. If so, we do not
   * enforce visibility only after its declaration.
   *
   * @return true iff this feature is anonymous.
   */
  public boolean isArtificialField()
  {
    return isField() && _featureName.baseName().startsWith(FuzionConstants.INTERNAL_NAME_PREFIX);
  }


  /**
   * true iff this is the automatically generated field RESULT_NAME or
   * INTERNAL_RESULT_NAME.
   *
   * @return true iff this is a result field.
   */
  boolean isResultField()
  {
    return false;
  }


  /**
   * if hasResultField(), add a corresponding field to hold the result.
   */
  public void addResultField(Resolution res)
  {
    if (PRECONDITIONS) require
      (_state == State.FINDING_DECLARATIONS);

    if (hasResultField())
      {
        var t = _impl._kind == Impl.Kind.Routine
          ? _returnType.functionReturnType()
          : Types.t_UNDEFINED /* dummy type, will be replaced during TYPES_INFERENCING phase */;

        if (CHECKS) check
          (_resultField == null);
        _resultField = new Feature(res,
                                   _pos,
                                   Consts.VISIBILITY_PRIVATE,
                                   t,
                                   resultInternal() ? FuzionConstants.INTERNAL_RESULT_NAME
                                                    : FuzionConstants.RESULT_NAME,
                                   this)
          {
            protected boolean isResultField() { return true; }
          };
      }
  }


  /**
   * Check if the result variable should be internal, i.e., have a name that is
   * not accessible by source code.  This is true for routines defined using
   * '=>" (RoutineDef) that are internally generated, e.g. for loops.
   * In these cases, the result variable of the enclosing outer feature can be
   * accessed without qualification.
   */
  public boolean resultInternal()
  {
    return _impl._kind == Impl.Kind.RoutineDef &&
      _featureName.baseName().startsWith(FuzionConstants.INTERNAL_NAME_PREFIX);
  }


  /**
   * true iff this feature is a function or field that returns a result, but not
   * a constructor that returns its frame object.
   *
   * @return true iff this has a function result
   */
  boolean hasResult()
  {
    return isField() || hasResultField();
  }


  /**
   * In case a cycle in choice generic arguments is detected, this function is
   * used to erase the generics altogether to avoid later problems when
   * traversing types.
   */
  private void eraseChoiceGenerics()
  {
    if (PRECONDITIONS) require
      (_state.atLeast(State.RESOLVING_TYPES),
       Errors.count() > 0);

    if (this == Types.resolved.f_choice)
      { // if this == choice, there are only formal generics, so nothing to erase
      }
    else
      {
        for (var p: _inherits)
          {
            if (CHECKS) check
              (Errors.count() > 0 || p.calledFeature() != null);

            if (p.calledFeature() == Types.resolved.f_choice)
              {
                if (p instanceof Call cp)
                  {
                    cp._generics = new List<AbstractType>(Types.t_ERROR);
                  }
              }
          }
      }
  }


  /**
   * Is this a choice-type, i.e., is it 'choice' or does it directly inherit from 'choice'?
   */
  boolean isChoiceBeforeTypesResolved()
  {
    if (state().atLeast(Feature.State.RESOLVED_DECLARATIONS))
      {
        if (isBaseChoice())
          {
            return true;
          }
        else
          {
            for (var p: inherits())
              {
                if (CHECKS) check
                  (Errors.count() > 0 || p.calledFeature() != null);

                var pf = p.calledFeature();
                if (pf != null && pf.isBaseChoice())
                  {
                    return true;
                  }
              }
          }
      }
    return false;
  }


  /**
   * Is this a choice-type, i.e., does it directly inherit from choice?
   */
  boolean isChoiceAfterTypesResolved()
  {
    return choiceGenerics() != null;
  }


  /*
   * Inheritance resolution for a feature f: recursively, perform inheritance
   * resolution for the outer feature of f and for all direct ancestors of a f,
   * then perform inheritance resolution of the feature f itself.
   *
   * @param res this is called during type resolution, res gives the resolution
   * instance.
   */
  public void scheduleForResolution(Resolution res)
  {
    if (PRECONDITIONS) require
      (state().atLeast(State.LOADED));

    if (_state == State.LOADED)
      {
        _state = State.RESOLVING;
        res.add(this);
      }
  }


  /**
   * visit all the features, expressions, statements within this feature.
   *
   * @param v the visitor instance that defines an action to be performed on
   * visited objects.
   */
  public void visit(FeatureVisitor v)
  {
    for (var c: _inherits)
      {
        Expr nc = c.visit(v, this);
        if (CHECKS) check
          (c == nc); // NYI: This will fail when doing funny stuff like inherit from bool.infix &&, need to check and handle explicitly
      }
    _impl.visit(v, this);
    _returnType.visit(v, this);
    _contract.visit(v, this);
  }


  /**
   * May this be a field declared directly in universe?
   */
  private boolean _legalPartOfUniverse = false;


  /**
   * Application code that is read from stdin or directly from a file is allowed
   * to declare and initialize fields directly in the universe.  This is called
   * for features that are declared in stdin or directly read file.
   */
  public void legalPartOfUniverse()
  {
    this._legalPartOfUniverse = true;
  }


  /**
   * May this be a field declared directly in universe?
   */
  public boolean isLegalPartOfUniverse()
  {
    return _legalPartOfUniverse;
  }


  /**
   * Check if this is the last argument of a feature and t is its return type.
   * This is needed during type resolution since this is the only place where an
   * open formal generic may be used.
   *
   * @return true iff this is the last argument of a feature and t is its return
   * type.
   */
  boolean isLastArgType(Type t)
  {
    return
      outer() != null &&
      !outer().arguments().isEmpty() &&
      outer().arguments().getLast() == this &&
      t == _returnType.functionReturnType();
  }


  /**
   * buffer to collect cycle part of error message shown by
   * cyclicInheritanceError().
   */
  private static ArrayList<String> cyclicInhData = new ArrayList<>();


  /**
   * Helper function for resolveInheritance: In case a cycle was detected, this
   * is used to collect information on the cycle when returning from recursive
   * inheritance resolution.  When returning from the last element in the cycle,
   * create an error message from cyclicInhData.
   *
   * @param p the inherits call from this that is part of a cycle
   *
   * @param i the iterator over this.inherits() that has produced p. This will be
   * used to replace this entry to break the cycle (and hopefully avoid other
   * problems during compilation).
   */
  private void cyclicInheritanceError(AbstractCall p, ListIterator<AbstractCall> i)
  {
    if (PRECONDITIONS) require
      (p != null,
       p.calledFeature() instanceof Feature fp && fp.detectedCyclicInheritance(),
       i != null);

    var parent = p.calledFeature();
    String inh = "    inherits " + parent.qualifiedName() + " at " + p.pos().show() + "\n";
    if (_detectedCyclicInheritance)
      { // the cycle closes while returning from recursion in resolveInheritance, so show the error:
        StringBuilder cycle = new StringBuilder(inh);
        for (int c = 1; c <= cyclicInhData.size(); c++)
          {
            cycle.append(( c + 1 < 10 ? " " : "") + (c + 1) + cyclicInhData.get(cyclicInhData.size() - c));
          }
        AstErrors.recursiveInheritance(_pos, this, cycle.toString());
        cyclicInhData.clear();
      }
    else
      { // mark all member of the cycl
        cyclicInhData.add(": feature " + qualifiedName()+" at " + _pos.show() + "\n" + inh);
        _detectedCyclicInheritance = true;
      }

    // try to fix recursive inheritance to keep compiler from crashing
    i.set(new Call(_pos, FuzionConstants.OBJECT_NAME));
  }


  /**
   * Inheritance resolution for a feature f: recursively, perform inheritance
   * resolution for the outer feature of f and for all direct ancestors of a f,
   * then perform inheritance resolution of the feature f itself.
   *
   * After inheritance resolution for a feature f, add it to the set of features
   * to be type resolved.
   *
   * @param res this is called during type resolution, res gives the resolution
   * instance.
   */
  void resolveInheritance(Resolution res)
  {
    if (PRECONDITIONS) require
      (_state.atLeast(State.LOADED));

    if (_state == State.RESOLVING_INHERITANCE)
      {
        _detectedCyclicInheritance = true;
      }
    else if (_state == State.RESOLVING)
      {
        _state = State.RESOLVING_INHERITANCE;

        if (CHECKS) check
          ((_outer == null) || _outer.state().atLeast(State.RESOLVING));

        var i = _inherits.listIterator();
        while (i.hasNext() && !_detectedCyclicInheritance)
          {
            var p = i.next();
            p.loadCalledFeature(res, this);
            if (p instanceof Call cp)
              {
                cp._isInheritanceCall = true;
              }
            var parent = p.calledFeature();
            if (CHECKS) check
              (Errors.count() > 0 || parent != null);
            if (parent instanceof Feature fp)
              {
                fp.resolveInheritance(res);
                if (fp.detectedCyclicInheritance())
                  {
                    cyclicInheritanceError(p, i);
                  }
              }
            if (!parent.isConstructor() && !parent.isChoice() /* choice is handled in choiceTypeCheckAndInternalFields */)
              {
                AstErrors.parentMustBeConstructor(p.pos(), this, parent);
              }
          }
        _state = State.RESOLVED_INHERITANCE;
        res.scheduleForDeclarations(this);
      }

    if (POSTCONDITIONS) ensure
      (_detectedCyclicInheritance || _state.atLeast(State.RESOLVED_INHERITANCE));
  }

  static FeatureVisitor findGenerics = new FeatureVisitor()
    {
      public Function     action(Function     f, AbstractFeature outer) { f.findGenerics(this, outer); return f; }
      public This         action(This         t, AbstractFeature outer) { t.findGenerics(      outer); return t; }
      public AbstractType action(AbstractType t, AbstractFeature outer) { t.findGenerics(      outer); return t; }
    };

  /*
   * Declaration resolution for a feature f: For all declarations of features in
   * f (formal arguments, local features, implicit result field), add these
   * features to the set of features to be resolved for inheritance. Schedule f
   * for type resolution.
   *
   * @param res this is called during type resolution, res gives the resolution
   * instance.
   */
  void resolveDeclarations(Resolution res)
  {
    if (PRECONDITIONS) require
      (_state.atLeast(State.RESOLVED_INHERITANCE));

    if (_state == State.RESOLVED_INHERITANCE)
      {
        _state = State.RESOLVING_DECLARATIONS;

        if (CHECKS) check
          (_state == State.RESOLVING_DECLARATIONS);

        this._returnType = _impl.checkReturnType(this);
        res._module.findDeclaredOrInheritedFeatures(this);

        if (CHECKS) check
          (_state.atLeast(State.RESOLVING_DECLARATIONS));

        if (_state == State.RESOLVING_DECLARATIONS)
          {
            /**
             * Find all the types used in this that refer to formal generic arguments of
             * this or any of this' outer classes.
             */
            visit(findGenerics);
          }

        _state = State.RESOLVED_DECLARATIONS;
        while (!whenResolvedDeclarations.isEmpty())
          {
            whenResolvedDeclarations.removeFirst().run();
          }
        res.scheduleForTypeResolution(this);
      }

    if (POSTCONDITIONS) ensure
      (_state.atLeast(State.RESOLVED_DECLARATIONS));
  }


  /**
   * Perform an action as soon as this feature has reached
   * State.atLeast(State.RESOLVED_DECLARATIONS).  Perform the action immediately
   * if this is already the case, otherwise record the action to perform it as
   * soon as this is the case.
   *
   * @param r the action
   */
  public void whenResolvedDeclarations(Runnable r)
  {
    if (_state.atLeast(State.RESOLVED_DECLARATIONS))
      {
        r.run();
      }
    else
      {
        whenResolvedDeclarations.add(r);
      }
  }


  static class ResolveTypes extends FeatureVisitor
  {
    Resolution res;
    ResolveTypes(Resolution r)
      {
        res = r;
      }
    public void         action(AbstractAssign a, AbstractFeature outer) {        a.resolveTypes(res, outer); }
    public Call         action(Call           c, AbstractFeature outer) { return c.resolveTypes(res, outer); }
    public Expr         action(DotType        d, AbstractFeature outer) { return d.resolveTypes(res, outer); }
    public Stmnt        action(Destructure    d, AbstractFeature outer) { return d.resolveTypes(res, outer); }
    public Stmnt        action(Feature        f, AbstractFeature outer) { /* use f.outer() since qualified feature name may result in different outer! */
                                                                          return f.resolveTypes(res, f.outer() ); }
    public Function     action(Function       f, AbstractFeature outer) {        f.resolveTypes(res, outer); return f; }
    public void         action(Match          m, AbstractFeature outer) {        m.resolveTypes(res, outer); }
    public Expr         action(This           t, AbstractFeature outer) { return t.resolveTypes(res, outer); }
    public AbstractType action(AbstractType   t, AbstractFeature outer) { return t.resolve     (res, outer); }

    public boolean doVisitActuals() { return false; }
  }


  /**
   * Type resolution for a feature f: For all expressions and statements in f's
   * inheritance clause, contract, and implementation, determine the static type
   * of the expression. Were needed, perform type inference. Schedule f for
   * syntactic sugar resolution.
   *
   * NOTE: This is called by Resoltion.java. To force a feature is in state
   * RESOLVED_TYPES, use Resolution.resolveTypes(f).
   *
   * @param res this is called during type resolution, res gives the resolution
   * instance.
   */
  void internalResolveTypes(Resolution res)
  {
    if (PRECONDITIONS) require
      (_state.atLeast(State.RESOLVED_DECLARATIONS));

    var old_state = _state;

    if (_state == State.RESOLVED_DECLARATIONS)
      {
        _state = State.RESOLVING_TYPES;

        visit(new ResolveTypes(res));

        if (hasThisType())
          {
            var tt = thisType();
            _thisType = tt.resolve(res, this);
          }

        if ((_impl._kind == Impl.Kind.FieldActual) && (_impl._initialValue.typeForFeatureResultTypeInferencing() == null))
          {
            _impl._initialValue.visit(new ResolveTypes(res),
                                     true /* NYI: impl_outerOfInitialValue not set yet */
                                     ? (Feature) outer().outer()  /* NYI: Cast! */:
                                     _impl._outerOfInitialValue);
          }

        _state = State.RESOLVED_TYPES;
        while (!whenResolvedTypes.isEmpty())
          {
            whenResolvedTypes.removeFirst().run();
          }
        res.scheduleForSyntacticSugar1Resolution(this);
      }

    if (POSTCONDITIONS) ensure
      (old_state == State.RESOLVING_TYPES && _state == old_state /* recursive attempt to resolve types */ ||
       _state.atLeast(State.RESOLVING_TYPES));
  }


  /**
   * Perform an action as soon as this feature has reached
   * State.atLeast(State.RESOLVED_TYPES).  Perform the action immediately if
   * this is already the case, otherwise record the action to perform it as soon
   * as this is the case.
   *
   * This is used to solve cyclic dependencies in case features A and B use one
   * another.
   *
   * @param r the action
   */
  void whenResolvedTypes(Runnable r)
  {
    if (_state.atLeast(State.RESOLVED_TYPES))
      {
        r.run();
      }
    else
      {
        whenResolvedTypes.add(r);
      }
  }


  /**
   * Syntactic sugar resolution of a feature f after type resolution. Currently
   * used for lazy boolean operations like &&, || and for compile-time constants
   * safety, debugLevel, debug.
   *
   * @param res the resolution instance.
   */
  void resolveSyntacticSugar1(Resolution res)
  {
    if (PRECONDITIONS) require
      (_state.atLeast(State.RESOLVED_TYPES));

    if (_state == State.RESOLVED_TYPES)
      {
        _state = State.RESOLVING_SUGAR1;

        visit(new FeatureVisitor()
          {
            public Expr action(Call c, AbstractFeature outer) { return c.resolveSyntacticSugar(res, outer); }
          });

        _state = State.RESOLVED_SUGAR1;
        res.scheduleForTypeInteference(this);
      }

    if (POSTCONDITIONS) ensure
      (_state.atLeast(State.RESOLVED_SUGAR1));
  }


  /**
   * Find list of all accesses to this feature's closure by any of its inner
   * features.
   */
  private List<AbstractCall> closureAccesses(Resolution res)
  {
    List<AbstractCall> result = new List<>();
    for (AbstractFeature af : res._module.declaredOrInheritedFeatures(this).values())
      {
        af.visitStatements(s -> {
            if (s instanceof AbstractCall c && dependsOnOuterRef(c))
              {
                result.add(c);
              }
          });
      }
    return result;
  }


  /**
   * Returns true if the call depends on an outer reference.
   * @param c
   * @return
   */
  private boolean dependsOnOuterRef(AbstractCall c)
  {
    return c.calledFeature() == outerRef() ||
    // see issue #698 for an example where this applies.
      c.calledFeature().inherits().stream().anyMatch(ihc -> ihc.target().isCallToOuterRef());
  }


  /**
   * Check that this feature and all its declared or inherited features does not
   * contain code that would access the outer features of this feature.  If such
   * accesses exists, report an error that this not allowed.
   *
   * @param errorPos the position this error should be reported at, this should
   * be the definition of the choice type.
   */
  void checkNoClosureAccesses(Resolution res, SourcePosition errorPos)
  {
    var closureAccesses = closureAccesses(res);
    if (!closureAccesses.isEmpty())
      {
        StringBuilder accesses = new StringBuilder();
        for (var c: closureAccesses)
          {
            accesses.append(c.pos().show()).append("\n");
          }
        AstErrors.choiceMustNotAccessSurroundingScope(errorPos, accesses.toString());
      }
  }


  /**
   * Does this statement consist of nothing but declarations? I.e., it has no
   * code that actually would be executed at runtime.
   */
  public boolean containsOnlyDeclarations()
  {
    boolean result = true;
    switch (_impl._kind)
      {
      case FieldInit:    // a field with initialization syntactic sugar
      case FieldDef:     // a field with implicit type
        result = false;
      case Field:        // a field
      case FieldActual:  // a field with implicit type taken from actual argument to call
      case RoutineDef:   // normal feature with code and implicit result type
      case Routine:      // normal feature with code
        result = true;
      }
    return result;
  };


  /**
   * For a choice feature, perform compile time checks for validity and add
   * internal fields for the type tag and the values.
   *
   * Due to bootstrapping, this cannot be performed during resolveTypes, so it
   * is part of the typeInference pass.
   *
   *
   * @param res this is called during type inteference, res gives the resolution
   * instance to schedule new fields for resolution.
   */
  private void checkChoiceAndAddInternalFields(Resolution res)
  {
    if (PRECONDITIONS) require
      (isChoice());

    if (isThisRef())
      {
        AstErrors.choiceMustNotBeRef(_pos);
      }

    for (AbstractFeature p : res._module.declaredOrInheritedFeatures(this).values())
      {
        // choice type must not have any fields
        if (p.isField() && !p.isOuterRef() && (p != p.outer().choiceTag()))
          {
            AstErrors.choiceMustNotContainFields(_pos,p);
          }
      }
    // choice type must not contain any code, but may contain inner features
    switch (_impl._kind)
      {
      case FieldInit:    // a field with initialization syntactic sugar
      case FieldDef:     // a field with implicit type
      case FieldActual:  // a field with implicit type taken from actual argument to call
      case Field:        // a field
        {
          AstErrors.choiceMustNotBeField(_pos);
          break;
        }
      case RoutineDef:  // normal feature with code and implicit result type
        {
          AstErrors.choiceMustNotBeRoutine(_pos);
          break;
        }
      case Routine:      // normal feature with code
        {
          if (!_impl.containsOnlyDeclarations())
            {
              AstErrors.choiceMustNotContainCode(_pos);
            }
          break;
        }
      case Abstract:
        { // not ok
          AstErrors.choiceMustNotBeAbstract(_pos);
          break;
        }
      case Intrinsic:
        {
          AstErrors.choiceMustNotBeIntrinsic(_pos);
          break;
        }
      }

    for (var t : choiceGenerics())
      {
        if (CHECKS) check
          (Errors.count() > 0 || t != null);
        if (t != null && !t.isRef())
          {
            if (t == thisType())
              {
                AstErrors.choiceMustNotReferToOwnValueType(_pos, t);
                _thisType = Types.t_ERROR;
                eraseChoiceGenerics();
              }
            var o = outer();
            while (o != null)
              {
                if (t == o.thisType())
                  {
                    AstErrors.choiceMustNotReferToOuterValueType(_pos, t);
                    // o._thisType = Types.t_ERROR;  NYI: Do we need this?
                    eraseChoiceGenerics();
                  }
                o = o.outer();
              }
          }
      }

    thisType().checkChoice(_pos);

    checkNoClosureAccesses(res, _pos);
    for (var p : _inherits)
      {
        p.calledFeature().checkNoClosureAccesses(res, p.pos());
      }

    _choiceTag = new Feature(res,
                             _pos,
                             Consts.VISIBILITY_PRIVATE,
                             Types.resolved.t_i32,
                             FuzionConstants.CHOICE_TAG_NAME,
                             this);
    _choiceTag.scheduleForResolution(res);
  }


  /**
   * Choice related checks: Check if this inherits from a choice and flag an
   * error if this is the case.
   *
   * Check if this is a choice and if so, call checkChoiceAndAddInternalFields
   * for further checking and adding of fields.
   *
   * @param res this is called during type inteference, res gives the resolution
   * instance to schedule new fields for resolution.
   */
  void choiceTypeCheckAndInternalFields(Resolution res)
  {
    for (var p : _inherits)
      {
        // choice type is leaf
        var cf = p.calledFeature();
        if (CHECKS) check
          (Errors.count() > 0 || cf != null);

        if (cf != null && cf.isChoice() && cf != Types.resolved.f_choice)
          {
            AstErrors.cannotInheritFromChoice(p.pos());
          }
      }
    if (isChoice())
      {
        checkChoiceAndAddInternalFields(res);
      }
  }

  /**
   * Type inference determines static types that are not given explicitly in the
   * source code.
   *
   * @param res this is called during type inference, res gives the resolution
   * instance to schedule new features for resolution.
   */
  void typeInference(Resolution res)
  {
    if (PRECONDITIONS) require
      (_state.atLeast(State.RESOLVED_TYPES));

    if (_state == State.RESOLVED_SUGAR1)
      {
        _state = State.TYPES_INFERENCING;

        if (CHECKS) check
          (_resultType == null
           || isUniverse() // NYI: HACK: universe is currently resolved twice, once as part of stdlib, and then as part of another module
           );

        if (outer() instanceof Feature o)
          {
            o.typeInference(res);
          }
        choiceTypeCheckAndInternalFields(res);

        _resultType = resultType();
        if (_resultType instanceof Type t)
          {
            t.checkChoice(_posOfReturnType);
          }

        /**
         * Perform type inference from outside to the inside, i.e., propage the
         * expected type as in
         *
         *   f (b bool) i64              { if (b) { 23 } else { -17 } }
         *   g (b bool) choice<A, f32> } { b ? 3.4 : A }
         *   abstract myfun { abstract x(a i32) i32 }
         *   h myfun { fun (a) => a*a }
         *
         * Here, i64 will be propagated to be used as the type of "23" and
         * "-17", choice<A, f32> will be used as the type of "3.4" and "A", and
         * myfun will be used as the type of "fun (a) => a*a", which implies
         * that i32 will be the type for "a".
         */
        visit(new FeatureVisitor() {
            public void  action(AbstractAssign a, AbstractFeature outer) { a.propagateExpectedType(res, outer); }
            public Call  action(Call     c, AbstractFeature outer) { c.propagateExpectedType(res, outer); return c; }
            public void  action(Cond     c, AbstractFeature outer) { c.propagateExpectedType(res, outer); }
            public void  action(Impl     i, AbstractFeature outer) { i.propagateExpectedType(res, outer); }
            public void  action(If       i, AbstractFeature outer) { i.propagateExpectedType(res, outer); }
          });

        _state = State.TYPES_INFERENCED;
        res.scheduleForBoxing(this);
      }

    if (POSTCONDITIONS) ensure
      (_state.atLeast(State.TYPES_INFERENCED));
  }


  /**
   * Perform boxing, i.e., wrap value instances into ref instances if they are
   * assigned to a ref.
   *
   * @param res this is called during type resolution, res gives the resolution
   * instance.
   */
  void box(Resolution res)
  {
    if (PRECONDITIONS) require
      (_state.atLeast(State.TYPES_INFERENCED));

    if (_state == State.TYPES_INFERENCED)
      {
        _state = State.BOXING;

        visit(new FeatureVisitor() {
            public void  action(AbstractAssign a, AbstractFeature outer) { a.box(outer);           }
            public Call  action(Call        c, AbstractFeature outer) { c.box(outer); return c; }
            public Expr  action(InlineArray i, AbstractFeature outer) { i.box(outer); return i; }
          });

        _state = State.BOXED;
        res.scheduleForCheckTypes1(this);
      }

    if (POSTCONDITIONS) ensure
      (_state.atLeast(State.BOXED));
  }


  /**
   * Perform type checking, in particular, verify that all redefinitions of this
   * have the argument types.  Create compile time erros if this is not the
   * case.
   */
  private void checkTypes(Resolution res)
  {
    if (PRECONDITIONS) require
      (_state.atLeast(State.CHECKING_TYPES1));

    res._module.checkTypes(this);
  }


  /**
   * Perform static type checking, i.e., make sure, that for all assignments from
   * actual to formal arguments or from values to fields, the types match.
   *
   * @param res this is called during type resolution, res gives the resolution
   * instance.
   */
  void checkTypes1and2(Resolution res)
  {
    if (PRECONDITIONS) require
      (_state.atLeast(State.BOXED));

    _state =
      (_state == State.BOXED          ) ? State.CHECKING_TYPES1 :
      (_state == State.RESOLVED_SUGAR2) ? State.CHECKING_TYPES2 : _state;

    if ((_state == State.CHECKING_TYPES1) ||
        (_state == State.CHECKING_TYPES2)    )
      {
        visit(new FeatureVisitor() {
<<<<<<< HEAD
            public void  action(AbstractAssign a, AbstractFeature outer) { a.checkTypes(res);             }
            public Call  action(Call           c, AbstractFeature outer) { c.checkTypes(outer); return c; }
            public void  action(If             i, AbstractFeature outer) { i.checkTypes();                }
            public Expr  action(InlineArray    i, AbstractFeature outer) { i.checkTypes();      return i; }
=======
            public void         action(AbstractAssign a, AbstractFeature outer) { a.checkTypes(res);                   }
            public Call         action(Call           c, AbstractFeature outer) { c.checkTypes(outer); return c;       }
            public void         action(If             i, AbstractFeature outer) { i.checkTypes();                      }
            public Expr         action(InlineArray    i, AbstractFeature outer) { i.checkTypes();      return i;       }
            public AbstractType action(AbstractType   t, AbstractFeature outer) { return ((Type)t).checkConstraints(pos()); }
>>>>>>> fb7bf5b7
          });
        checkTypes(res);

        switch (_state)
          {
          case CHECKING_TYPES1: _state = State.CHECKED_TYPES1; res.scheduleForSyntacticSugar2Resolution(this); break;
          case CHECKING_TYPES2: _state = State.RESOLVED; /* end for front end! */                              break;
          }
      }

    if (POSTCONDITIONS) ensure
      (_state.atLeast(State.CHECKED_TYPES1));
  }


  /**
   * The result field declared automatically in case hasResultField().
   *
   * @return the result or null if this does not have a result field.
   */
  public Feature resultField()
  {
    if (PRECONDITIONS) require
      (_state.atLeast(State.LOADED));

    Feature result = _resultField;

    if (POSTCONDITIONS) ensure
      (Errors.count() > 0 || hasResultField() == (result != null));
    return result;
  }


  /**
   * During type resolution, record that we found an assignment to
   * resultField().
   */
  void foundAssignmentToResult()
  {
    if (PRECONDITIONS) require
      (_state == State.RESOLVING_TYPES ||
       _state == State.RESOLVED_TYPES);

    _hasAssignmentsToResult = true;
  }


  /**
   * After type resolution, this checks if an assignment tot he result variable
   * has been found.
   */
  public boolean hasAssignmentsToResult()
  {
    if (PRECONDITIONS) require
      (_state.atLeast(State.RESOLVED_TYPES));

    return _hasAssignmentsToResult;
  }


  /**
   * Syntactic sugar resolution of a feature f: For all expressions and
   * statements in f's inheritance clause, contract, and implementation, resolve
   * syntactic sugar, e.g., by replacing anonymous inner functions by
   * declaration of corresponding inner features. Add (f,<>) to the list of
   * features to be searched for runtime types to be layouted.
   *
   * @param res this is called during type resolution, res gives the resolution
   * instance.
   */
  void resolveSyntacticSugar2(Resolution res)
  {
    if (PRECONDITIONS) require
      (_state.atLeast(State.CHECKED_TYPES1));

    if (_state == State.CHECKED_TYPES1)
      {
        _state = State.RESOLVING_SUGAR2;

        visit(new FeatureVisitor() {
            public Stmnt action(Feature   f, AbstractFeature outer) { return new Nop(_pos);                         }
            public Expr  action(Function  f, AbstractFeature outer) { return f.resolveSyntacticSugar2(res, outer); }
            public Expr  action(InlineArray i, AbstractFeature outer) { return i.resolveSyntacticSugar2(res, outer); }
            public void  action(Impl      i, AbstractFeature outer) {        i.resolveSyntacticSugar2(res, outer); }
          });

        _state = State.RESOLVED_SUGAR2;
        res.scheduleForCheckTypes2(this);
      }

    if (POSTCONDITIONS) ensure
      (_state.atLeast(State.RESOLVED_SUGAR2));
  }


  /**
   * visit all the features, expressions, statements within this feature.
   *
   * @param v the visitor instance that defines an action to be performed on
   * visited objects.
   *
   * @param outer the feature surrounding this expression.
   *
   * @return this.
   */
  public Stmnt visit(FeatureVisitor v, AbstractFeature outer)
  {
    // impl.initialValue is code executed by outer, not by this. So we visit it
    // here, while impl.code is visited when impl.visit is called with this as
    // outer argument.
    //
    if (_impl._initialValue != null &&
        /* initial value has been replaced by explicit assignment during
         * RESOLVING_TYPES phase: */
        !outer.state().atLeast(State.RESOLVING_SUGAR1))
      {
        _impl._initialValue = _impl._initialValue.visit(v, outer);
      }
    return v.action(this, outer);
  }


  /**
   * determine the static type of all expressions and declared features in this feature
   *
   * @param res this is called during type resolution, res gives the resolution
   * instance.
   *
   * @param outer the root feature that contains this statement.
   */
  public Stmnt resolveTypes(Resolution res, AbstractFeature outer)
  {
    Stmnt result = this;

    if (CHECKS) check
      (this.outer() == outer,
        Errors.count() > 0 ||
        (_impl._kind != Impl.Kind.FieldDef &&
         _impl._kind != Impl.Kind.FieldActual &&
         _impl._kind != Impl.Kind.RoutineDef)
        || _returnType == NoType.INSTANCE);

    if (_impl._initialValue != null)
      {
        /* add assignment of initial value: */
        result = new Block
          (_pos, new List<>
           (this,
            new Assign(res, _pos, this, _impl._initialValue, outer)
            {
              public AbstractAssign visit(FeatureVisitor v, AbstractFeature outer)
              {
                /* During findFieldDefInScope, we check field uses in impl, but
                 * we have to avoid doing this again in this assignment since a declaration
                 *
                 *   x := 3
                 *   x := x + 1
                 *
                 * is converted into
                 *
                 *   Feature x with impl kind FieldDef, initialvalue 3
                 *   x := 3
                 *   Feature x with impl kind FieldDef, initialvalue x + 1
                 *   x := x + 1
                 *
                 * so the second assignment would find the second x, which is
                 * wrong.
                 *
                 * Alternatively, we could add this assignment in a later phase.
                 */
                return v.visitAssignFromFieldImpl()
                  ? super.visit(v, outer)
                  : this;
              }
            }
            ));
      }
    return result;
  }


  /**
   * Find the field whose scope includes the given call or assignment.
   *
   * @param name the name of the feature
   *
   * @param call the call we are trying to resolve, or null when not resolving a
   * call.
   *
   * @param assign the assign we are trying to resolve, or null when not resolving an
   * assign
   *
   * @param destructure the destructure we are strying to resolve, or null when not
   * resolving a destructure.
   *
   * @param inner the inner feature that contains call or assign, null if
   * call/assign is part of current feature's code.
   *
   * @return in case we found a feature visible in the call's or assign's scope,
   * this is the feature.
   */
  public Feature findFieldDefInScope(String name, Call call, AbstractAssign assign, Destructure destructure, AbstractFeature inner)
  {
    if (PRECONDITIONS) require
      (name != null,
       call != null && assign == null && destructure == null ||
       call == null && assign != null && destructure == null ||
       call == null && assign == null && destructure != null,
       inner == null || inner.outer() == this);

    // curres[0]: currently visible field with name name
    // curres[1]: result: will be set to currently visible field when call is found
    var curres = new Feature[2];
    var stack = new Stack<Feature>();

    // start by making the arguments visible:
    for (var f : _arguments)
      {
        if (f.featureName().baseName().equals(name))
          {
            curres[0] = f;
          }
      }

    var fv = new FeatureVisitor()
      {

        /* we do not want to check assignments of initial values, see above in
         * resolveTypes() */
        boolean visitAssignFromFieldImpl() { return false; }

        void found()
        {
          if (PRECONDITIONS) require
            (curres[1] == null);

          curres[1] = curres[0];
        }

        public Call action(Call c, AbstractFeature outer)
        {
          if (c == call)
            { // Found the call, so we got the result!
              found();
            }
          else
            {
              // NYI: Special handling for anonymous inner features that currently do not appear as statements
              if (c.calledFeatureKnown() &&
                  c.calledFeature() instanceof Feature cf && cf.isAnonymousInnerFeature() &&
                  c.calledFeature() == inner)
                {
                  found();
                }
            }
          return c;
        }
        public void action(AbstractAssign a, AbstractFeature outer)
        {
          if (a == assign)
            { // Found the assign, so we got the result!
              found();
            }
        }
        public Stmnt action(Destructure d, AbstractFeature outer)
        {
          if (d == destructure)
            { // Found the assign, so we got the result!
              found();
            }
          return d;
        }
        public void actionBefore(Block b, AbstractFeature outer)
        {
          if (b._newScope)
            {
              stack.push(curres[0]);
            }
        }
        public void  actionAfter(Block b, AbstractFeature outer)
        {
          if (b._newScope)
            {
              curres[0] = stack.pop();
            }
        }
        public void actionBefore(AbstractCase c)
        {
          stack.push(curres[0]);
        }
        public void  actionAfter(AbstractCase c)
        {
          curres[0] = stack.pop();
        }
        public Stmnt action(Feature f, AbstractFeature outer)
        {
          if (f == inner)
            {
              found();
            }
          else
            {
              var iv = f._impl._initialValue;
              if (iv != null &&
                  outer.state().atLeast(State.RESOLVING_SUGAR1) /* iv otherwise already visited by Feature.visit(fv,outer) */)
                {
                  iv.visit(this, f);
                }
            }
          if (f.isField() && f.featureName().baseName().equals(name))
            {
              curres[0] = f;
            }
          return f;
        }
        public Expr action(Function  f, AbstractFeature outer)
        {
          if (inner != null && f._wrapper == inner)
            {
              found();
            }
          return f;
        }
      };

    for (var c : _contract.req)
      {
        c.cond.visit(fv, this);
      }

    for (var c : _contract.ens)
      {
        c.cond.visit(fv, this);
      }

    for (var p: _inherits)
      {
        p.visit(fv, this);
      }

    // then iterate the statements making fields visible as they are declared
    // and checking which one is visible when we reach call:
    if (_impl._code != null)
      {
        _impl._code.visit(fv, this);
      }

    return curres[1];
  }


  /**
   * Is this feature an argument of its outer feature?
   */
  boolean isArgument()
  {
    if (_outer != null)
      {
        for (var a : _outer.arguments())
          {
            if (this == a)
              {
                return true;
              }
          }
      }
    return false;
  }


  /**
   * Is this feature declared in the main block of its outer feature?  Features
   * declared in inner blocks are not visible to the outside.
   */
  public boolean isDeclaredInMainBlock()
  {
    if (_outer != null)
      {
        var b = _outer.code();
        if (b instanceof Block)
          {
            for (var s : ((Block)b)._statements)
              {
                if (s == this)
                  {
                    return true;
                  }
              }
          }
      }
    return false;
  }


  /**
   * toString
   *
   * @return
   */
  public String toString()
  {
    return
      _visibility+" "+
      Consts.modifierToString(_modifiers)+
      _returnType + " "+
      _featureName.baseName()+
      generics()+
      (_arguments.isEmpty() ? "" : "("+_arguments+")")+
      (_inherits.isEmpty() ? "" : " : "+_inherits)+
      _contract+
      _impl.toString();
  }


  /**
   * resultTypeRaw returns the result type of this feature using the
   * formal generic argument.
   *
   * @return this feature's result type using the formal generics, null in
   * case the type is currently unknown (in particular, in case of a type
   * inference from a field declared later).
   */
  AbstractType resultTypeRaw()
  {
    AbstractType result;

    if (CHECKS) check
      (state().atLeast(State.RESOLVING_TYPES));

    if (_resultType != null)
      {
        result = _resultType;
      }
    else if (outer() != null && this == outer().resultField())
      {
        result = (outer() instanceof Feature of) ? of.resultTypeRaw() : outer().resultType();
      }
    else if (_impl._kind == Impl.Kind.FieldDef ||
             _impl._kind == Impl.Kind.FieldActual)
      {
        if (CHECKS) check
          (!state().atLeast(State.TYPES_INFERENCED));
        result = _impl._initialValue.typeForFeatureResultTypeInferencing();
      }
    else if (_impl._kind == Impl.Kind.RoutineDef)
      {
        if (CHECKS) check
          (!state().atLeast(State.TYPES_INFERENCED));
        result = _impl._code.typeForFeatureResultTypeInferencing();
      }
    else if (_returnType.isConstructorType())
      {
        result = thisType();
      }
    else if (_returnType == NoType.INSTANCE)
      {
        result = Types.resolved.t_unit; // may be the result of intrinsic or abstract feature
      }
    else
      {
        result = _returnType.functionReturnType();
      }

    return result;
  }


  /**
   * After type resolution, resultType returns the result type of this
   * feature using the formal generic argument.
   *
   * @return the result type, t_ERROR in case of an error. Never null.
   */
  public AbstractType resultType()
  {
    if (PRECONDITIONS) require
      (Errors.count() > 0 || _state.atLeast(State.RESOLVED_TYPES));

    var result = _state.atLeast(State.RESOLVED_TYPES) ? resultTypeRaw() : null;
    if (result == null)
      {
        if (CHECKS) check
          (Errors.count() > 0);

        result = Types.t_ERROR;
      }

    if (POSTCONDITIONS) ensure
      (result != null);

    return result;
  }


  /**
   * determine if this feature can either be called in a way that requires the
   * creation of a frame object or any heir features of this might do so.
   *
   * @return true iff this has or any heir of this might have a frame object on
   * a call.
   */
  boolean hasThisType()
  {
    return
      _impl._kind != Impl.Kind.Intrinsic &&
      _impl._kind != Impl.Kind.Abstract  &&
      !isField();
  }


  public FeatureName featureName()
  {
    if (CHECKS) check
      (arguments().size() == _featureName.argCount());

    return _featureName;
  }


  /**
   * Set the feature's name to a new value.  This can only be used to modify the
   * feature name's id field, which is used to distinguish several fields with
   * equal name as in
   *
   *   x := 42
   *   x := x + 1
   */
  public void setFeatureName(FeatureName newFeatureName)
  {
    if (PRECONDITIONS) require
      (_featureName.baseName() == newFeatureName.baseName(),
       _featureName.argCount() == 0,
       newFeatureName.argCount() == 0);

    _featureName = newFeatureName;
  }


  /**
   *
   */
  private boolean definedInOwnFile = false;


  /**
   * definedInOwnFile
   *
   * @return
   */
  public boolean definedInOwnFile() {
    boolean result = definedInOwnFile;
    return result;
  }

  /**
   * setDefinedInOwnFile
   */
  public void setDefinedInOwnFile()
  {
    if (PRECONDITIONS) require
      (!definedInOwnFile);

    definedInOwnFile = true;

    if (POSTCONDITIONS) ensure
      (definedInOwnFile);
  }

  /**
   * outerRefName
   *
   * @return
   */
  private String outerRefName()
  {
    if (PRECONDITIONS) require
      (_outer != null);

    return FuzionConstants.OUTER_REF_PREFIX + qualifiedName();
  }


  /**
   * Is this a routine that returns the current instance as its result?
   */
  public boolean isConstructor()
  {
    return isRoutine() && _returnType.isConstructorType() ||
      // special handling if this is called before resolveDeclarations:
      !state().atLeast(State.RESOLVING_DECLARATIONS) && _impl._kind == Impl.Kind.Routine && _returnType == NoType.INSTANCE;
  }


  /**
   * Has the frame object of this feature a ref type?
   */
  public boolean isThisRef()
  {
    return _returnType == RefType.INSTANCE;
  }


  /**
   * Add implicit field to the outer feature of this.
   */
  public void addOuterRef(Resolution res)
  {
    if (PRECONDITIONS) require
      (_state == State.FINDING_DECLARATIONS);

    if (hasOuterRef())
      {
        var outerRefType = isOuterRefAdrOfValue() ? Types.t_ADDRESS
                                                  : this._outer.thisType();
        _outerRef = new Feature(res,
                                _pos,
                                Consts.VISIBILITY_PRIVATE,
                                outerRefType,
                                outerRefName(),
                                this);
      }
  }


  /**
   * outerRef returns the field of this feature that refers to the
   * outer field.
   *
   * @return the outer ref if it exists, null otherwise.
   */
  public AbstractFeature outerRef()
  {
    if (PRECONDITIONS) require
      (_state.atLeast(State.RESOLVED_DECLARATIONS));

    Feature result = _outerRef;

    if (POSTCONDITIONS) ensure
      (!hasOuterRef() || result != null);

    return result;
  }


  /**
   * Compare this to other for sorting Feature
   */
  public int compareTo(AbstractFeature other)
  {
    return (other instanceof Feature of)
      ? _id - of._id
      : +1;
  }


}

/* end of file */<|MERGE_RESOLUTION|>--- conflicted
+++ resolved
@@ -1766,18 +1766,11 @@
         (_state == State.CHECKING_TYPES2)    )
       {
         visit(new FeatureVisitor() {
-<<<<<<< HEAD
-            public void  action(AbstractAssign a, AbstractFeature outer) { a.checkTypes(res);             }
-            public Call  action(Call           c, AbstractFeature outer) { c.checkTypes(outer); return c; }
-            public void  action(If             i, AbstractFeature outer) { i.checkTypes();                }
-            public Expr  action(InlineArray    i, AbstractFeature outer) { i.checkTypes();      return i; }
-=======
             public void         action(AbstractAssign a, AbstractFeature outer) { a.checkTypes(res);                   }
             public Call         action(Call           c, AbstractFeature outer) { c.checkTypes(outer); return c;       }
             public void         action(If             i, AbstractFeature outer) { i.checkTypes();                      }
             public Expr         action(InlineArray    i, AbstractFeature outer) { i.checkTypes();      return i;       }
             public AbstractType action(AbstractType   t, AbstractFeature outer) { return ((Type)t).checkConstraints(pos()); }
->>>>>>> fb7bf5b7
           });
         checkTypes(res);
 
