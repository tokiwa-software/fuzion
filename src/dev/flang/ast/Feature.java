/*

This file is part of the Fuzion language implementation.

The Fuzion language implementation is free software: you can redistribute it
and/or modify it under the terms of the GNU General Public License as published
by the Free Software Foundation, version 3 of the License.

The Fuzion language implementation is distributed in the hope that it will be
useful, but WITHOUT ANY WARRANTY; without even the implied warranty of
MERCHANTABILITY or FITNESS FOR A PARTICULAR PURPOSE.  See the GNU General Public
License for more details.

You should have received a copy of the GNU General Public License along with The
Fuzion language implementation.  If not, see <https://www.gnu.org/licenses/>.

*/

/*-----------------------------------------------------------------------
 *
 * Tokiwa Software GmbH, Germany
 *
 * Source of class Feature
 *
 *---------------------------------------------------------------------*/

package dev.flang.ast;

import java.util.ArrayList;
import java.util.HashSet;
import java.util.LinkedList;
import java.util.ListIterator;
import java.util.Set;
import java.util.Stack;
import java.util.TreeSet;
import java.util.stream.Collectors;

import dev.flang.util.Errors;
import dev.flang.util.FuzionConstants;
import dev.flang.util.List;
import dev.flang.util.SourcePosition;


/**
 * Feature is part of the Fuzion abstract syntax tree and represents a single
 * feature declaration.
 *
 * @author Fridtjof Siebert (siebert@tokiwa.software)
 */
public class Feature extends AbstractFeature
{


  /*------------------------  static variables  -------------------------*/


  /**
   * static counter used to generate unique _id values.
   */
  static int _ids_ = 0;


  /*----------------------------  variables  ----------------------------*/


  /**
   * Unique identifier to define a total ordered over Features (used in
   * compareTo)
   */
  int _id = _ids_++;


  /**
   * The state of this feature.
   */
  private State _state = State.LOADING;


  /**
   * Set during RESOLVING_INHERITANCE in case this is part of a cyclic
   * inheritance.
   */
  private boolean _detectedCyclicInheritance = false;
  boolean detectedCyclicInheritance() { return _detectedCyclicInheritance; }


  /**
   * The sourcecode position of this feature declaration, used for error
   * messages.
   */
  private final SourcePosition _pos;


  /**
   * The sourcecode position of this feature's return type, if given explicitly.
   */
  private final SourcePosition _posOfReturnType;


  /**
   * The visibility of this feature
   */
  private Visi _visibility;
  public Visi visibility()
  {
    return _visibility == Visi.UNSPECIFIED
      ? Visi.PRIV
      : _visibility;
  }


  /**
   * Is visiblity explicitly specified in source code (or already set)?
   */
  public boolean isVisibilitySpecified()
  {
    return _visibility != Visi.UNSPECIFIED;
  }


  /**
   * This is used for feature defined using `choice of`
   * to set same visibility for choice elements as for choice in Parser.
   *
   * @param v
   */
  public void setVisbility(Visi v)
  {
    if (PRECONDITIONS) require
      (_visibility == Visi.UNSPECIFIED);

    _visibility = v;
  }


  /**
   * the modifiers of this feature
   */
  public final int _modifiers;
  public int modifiers() { return _modifiers; }


  /**
   * the result type of this feature.  Special values this might have are
   *
   * NoType: for no result type (as for an abstract or intrinsic feature)
   *
   * RefType: for constructors
   *
   * ValueType: for constructors of value types
   */
  ReturnType _returnType;
  public ReturnType returnType() { return _returnType; }


  /**
   * The qualified name of this feature as given at its declaration. This
   * usually has just one entry equal to name. If it has several entries, this
   * gives the fully qualified name of this feature.
   */
  public final List<String> _qname;


  /**
   * The FeatureName of this feature, i.e., the combination of its name and the
   * number of arguments.
   *
   * NOTE that during findDeclarations phase, this field is overwritten for
   * fields such as
   *
   *    x := 42
   *    x := x + 1
   *
   * to have FeatureNames with different ids for these two x's.
   */
  private FeatureName _featureName;


  /**
   * The formal arguments of this feature
   */
  private List<AbstractFeature> _arguments;
  public List<AbstractFeature> arguments()
  {
    return _arguments;
  }


  /**
   * The parents of this feature
   */
  private final List<AbstractCall> _inherits;
  public final List<AbstractCall> inherits() { return _inherits; }


  /**
   * The contract of this feature
   */
  private final Contract _contract;
  public Contract contract() { return _contract; }

  @Override
  public AbstractFeature postFeature()
  {
    throw new Error("NYI: Feature.postFeature()");
  }


  /**
   * The implementation of this feature
   */
  private Impl _impl;
  public Impl impl() { return _impl; }

  /**
   * Update the implementation of this feature, used in Loop.
   */
  void setImpl(Impl newImpl)
  {
    _impl = newImpl;
  }


  /**
   * Reference to this feature's root, i.e., its outer feature.
   */
  private AbstractFeature _outer = null;


  /**
   * In case this is a function returning a result different than self or single
   * and not implemented as a field, this is the result variable. Created during
   * LOADING.
   */
  private Feature _resultField = null;


  /**
   * For Features with !returnType.isConstructorType(), this will be set to the
   * result type during resolveTypes.
   */
  private AbstractType _resultType = null;


  /**
   * Actions collected to be executed as soon as this feature has reached
   * State.RESOLVED_DECLARATIONS, see method whenResolvedDeclarations().
   */
  private LinkedList<Runnable> whenResolvedDeclarations = new LinkedList<>();


  /**
   * Actions collected to be executed as soon as this feature has reached
   * State.RESOLVED_TYPES, see method whenResolvedTypes().
   */
  private LinkedList<Runnable> whenResolvedTypes = new LinkedList<>();


  /**
   * Field containing reference to outer feature, set after
   * RESOLVED_DECLARATIONS.
   */
  private Feature _outerRef = null;


  /**
   * Is this a loop's index variable that is automatically updated by the loops
   * for-clause.  If so, assignments outside the loop prolog or nextIteration
   * parts are not allowed.
   */
  boolean _isIndexVarUpdatedByLoop = false;
  public boolean isIndexVarUpdatedByLoop() { return _isIndexVarUpdatedByLoop; }


  /**
   * Is this a loop's variable that is being iterated over using the `in` keyword?
   * If so, also store the internal list name.
   */
  boolean _isLoopIterator = false;
  String _loopIteratorListName;


  /**
   * All features that have been found to be directly redefined by this feature.
   * This does not include redefinitions of redefinitions.  For Features loaded
   * from source code, this set is collected during RESOLVING_DECLARATIONS.  For
   * LibraryFeature, this will be loaded from the library module file.
   */
  private Set<AbstractFeature> _redefines = null;
  public Set<AbstractFeature> redefines()
  {
    if (_redefines == null)
      {
        _redefines = new TreeSet<>();
      }
    return _redefines;
  }


  /**
   * Flag used by dev.flang.fe.SourceModule to mark Features that were added to
   * their outer feature late.  Features that were added late will not be seen
   * via heirs.
   *
   * This is used for adding internal features like wrappers for lambdas.
   *
   * This is a fix for #978 but it might need to be removed when fixing #932.
   */
  public boolean _addedLate = false;


  /*--------------------------  constructors  ---------------------------*/


  /**
   * Quick-and-dirty way to generate unique names for anonymous features.
   */
  static long uniqueAnonymousFeatureId = 0;

  /**
   * Quick-and-dirty way to generate unique names for underscore fields.
   */
  static long underscoreId = 0;


  /**
   * Constructor for universe
   */
  public Feature()
  {
    this(SourcePosition.builtIn,
         Visi.PUB,
         0,
         ValueType.INSTANCE,
         new List<String>(FuzionConstants.UNIVERSE_NAME),
         new List<>(),
         new List<>(),
         Contract.EMPTY_CONTRACT,
         new Impl(SourcePosition.builtIn,
                  new Block(new List<Expr>()),
                  Impl.Kind.Routine));
  }


  /**
   * Constructor for Types.f_ERROR, dummy feature for error handling.
   *
   * @param b ignored, just to have a different signature
   */
  Feature(boolean b)
  {
    this();
    _state = State.ERROR;
    _featureName = FeatureName.get(Types.ERROR_NAME, arguments().size());
  }


  /**
   * Create an anonymous feature
   *
   * @param pos the sourcecode position, used for error messages.
   *
   * @param r the result type
   *
   * @param i the inherits calls
   *
   * @param c the contract
   *
   * @param b the implementation block
   */
  public static Feature anonymous(SourcePosition pos,
                                  ReturnType r,
                                  List<AbstractCall> i,
                                  Contract c,
                                  Block b)
  {
    return new Feature(pos,
                       Visi.UNSPECIFIED,
                       0,
                       r,
                       new List<String>(FuzionConstants.ANONYMOUS_FEATURE_PREFIX + (uniqueAnonymousFeatureId++)),
                       new List<>(),
                       i,
                       c,
                       new Impl(b.pos(), b, Impl.Kind.Routine))
      {
        boolean isAnonymousInnerFeature()
        {
          return true;
        }
      };
  }


  /**
   * Constructor for automatically generated variables (result,
   * outer).
   *
   * @param pos the sourcecode position, used for error messages.
   *
   * @param v the visibility
   *
   * @param t the result type
   *
   * @param qname the name of this feature
   *
   * @param outer the declaring feature that will be set as an outer feature of
   * the newly created feature via a call to findDeclarations.
   */
  Feature(Resolution res,
          SourcePosition pos,
          Visi v,
          AbstractType t,
          String qname,
          AbstractFeature outer)
  {
    this(pos,
         v,
         0,
         t,
         qname,
         null);
    res._module.findDeclarations(this, outer);
  }


  /**
   * Constructor for field within a case of a match, e.g. the field "a" in "x ?
   * A a => ".
   *
   * @param pos the sourcecode position, used for error messages.
   *
   * @param v the visibility
   *
   * @param t the result type
   *
   * @param qname the name of this feature
   */
  Feature(SourcePosition pos,
          Visi v,
          AbstractType t,
          String qname)
  {
    this(pos,
         v,
         0,
         t,
         qname,
         null);
  }


  /**
   * Loop index variable field
   *
   * @param pos the sourcecode position, used for error messages.
   *
   * @param v the visibility
   *
   * @param t the result type, null in case it is inferred from initialValue
   *
   * @param qname the name of this feature
   */
  Feature(SourcePosition pos,
          Visi v,
          AbstractType t,
          String qname,
          Impl impl)
  {
    this(pos,
         v,
         0,
         t == null ? NoType.INSTANCE : new FunctionReturnType(t), /* NYI: try to avoid creation of ReturnType here, set actualtype directly? */
         new List<String>(qname),
         new List<>(),
         new List<>(),
         null,
         impl);
  }


  /**
   * Constructor for argument features
   *
   * @param pos the sourcecode position, used for error messages.
   *
   * @param v the visibility
   *
   * @param m the modifiers
   *
   * @param t the result type
   *
   * @param n the name of this argument, never qualified
   *
   * @param c the contract
   *
   * @param i Impl.FIELD or Impl.TYPE_PARAMETER
   */
  public Feature(SourcePosition pos,
                 Visi v,
                 int m,
                 AbstractType t,
                 String n,
                 Contract c,
                 Impl i)
  {
    this(pos,
         v,
         m,
         t == null ? NoType.INSTANCE: new FunctionReturnType(t), /* NYI: try to avoid creation of ReturnType here, set actualtype directly? */
         new List<String>(n),
         new List<>(),
         new List<>(),
         c,
         i);
  }


  /**
   * Constructor for internally generated fields
   *
   * @param pos the sourcecode position, used for error messages.
   *
   * @param v the visibility
   *
   * @param m the modifiers
   *
   * @param t the result type
   *
   * @param n the name of this argument, never qualified
   *
   * @param c the contract
   */
  public Feature(SourcePosition pos,
                 Visi v,
                 int m,
                 AbstractType t,
                 String n,
                 Contract c)
  {
    this(pos, v, m, t, n, c, Impl.FIELD);
  }


  /**
   * Quick-and-dirty way to generate unique names for anonymous inner features
   * declared for inline functions.
   */
  static long uniqueFunctionId = 0;

  /**
   * Constructor for function features
   *
   * @param pos the sourcecode position, used for error messages.
   *
   * @param r the result type
   *
   * @param qname the name of this feature
   *
   * @param a the arguments
   *
   * @param i the inherits calls
   *
   * @param c the contract
   *
   * @param p the implementation
   */
  Feature(SourcePosition pos,
          ReturnType r,
          List<String> qname,
          List<AbstractFeature> a,
          List<AbstractCall> i,
          Contract c,
          Impl     p)
  {
    this(pos,
         Visi.PRIV,
         0,
         r,
         qname,
         a,
         i,
         c,
         p);
  }


  /**
   * Constructor used by parser
   *
   * @param v the visibility
   *
   * @param m the modifiers
   *
   * @param r the result type
   *
   * @param qpname the name of this feature
   *
   * @param a the arguments
   *
   * @param i the inherits calls
   *
   * @param c the contract
   *
   * @param p the implementation (feature body etc).
   */
  public Feature(Visi v,
                 int m,
                 ReturnType r,
                 List<ParsedName> qpname,
                 List<AbstractFeature> a,
                 List<AbstractCall> i,
                 Contract c,
                 Impl p)
  {
    this(qpname.getLast()._pos, v, m, r, qpname.map2(x -> x._name), a, i, c, p);

    if (PRECONDITIONS) require
      (qpname.size() >= 1,
       p != null);
  }


  /**
   * Constructor
   *
   * @param pos the sourcecode position, used for error messages.
   *
   * @param v the visibility
   *
   * @param m the modifiers
   *
   * @param r the result type
   *
   * @param qname the name of this feature
   *
   * @param a the arguments
   *
   * @param i the inherits calls
   *
   * @param c the contract
   *
   * @param p the implementation (feature body etc).
   */
  public Feature(SourcePosition pos,
                 Visi v,
                 int m,
                 ReturnType r,
                 List<String> qname,
                 List<AbstractFeature> a,
                 List<AbstractCall> i,
                 Contract c,
                 Impl p)
  {
    if (PRECONDITIONS) require
      (pos != null,
       qname.size() >= 1,
       p != null);

    this._pos        = pos;
    this._visibility = v;
    this._modifiers  = m;
    this._returnType = r;
    this._posOfReturnType = r == NoType.INSTANCE || r.isConstructorType() ? pos : r.functionReturnTypePos();
    String n = qname.getLast();
    if (n.equals("_"))
      {
        // NYI: Check that this feature is allowed to have this name, i.e., it
        // is declared in a Destructure expression.
        n = FuzionConstants.UNDERSCORE_PREFIX + underscoreId++;
      }
    this._qname     = qname;
    this._arguments = a;
    this._featureName = FeatureName.get(n, arguments().size());
    this._inherits   = (i.isEmpty() &&
                        (p._kind != Impl.Kind.FieldActual) &&
                        (p._kind != Impl.Kind.FieldDef   ) &&
                        (p._kind != Impl.Kind.FieldInit  ) &&
                        (p._kind != Impl.Kind.Field      ) &&
                        (qname.size() != 1 || (!qname.getFirst().equals(FuzionConstants.ANY_NAME  ) &&
                                               !qname.getFirst().equals(FuzionConstants.UNIVERSE_NAME))))
      ? new List<>(new Call(_pos, FuzionConstants.ANY_NAME))
      : i;

    this._contract = c == null ? Contract.EMPTY_CONTRACT : c;
    this._impl = p;

    // check args for duplicate names
    if (!a.stream()
          .map(arg -> arg.featureName().baseName())
          .filter(argName -> !argName.equals("_"))
          .allMatch(new HashSet<>()::add))
      {
        var usedNames = new HashSet<>();
        var duplicateNames = a.stream()
              .map(arg -> arg.featureName().baseName())
              .filter(argName -> !argName.equals("_"))
              .filter(argName -> !usedNames.add(argName))
              .collect(Collectors.toSet());
        // NYI report pos of arguments not pos of feature
        AstErrors.argumentNamesNotDistinct(this, duplicateNames);
      }
  }


  /*-----------------------------  methods  -----------------------------*/


  /**
   * Return the state of this feature.
   */
  public State state()
  {
    return _state;
  }


  /**
   * set the state to a new value
   */
  public void setState(State newState)
  {
    if (PRECONDITIONS) require
     (newState.ordinal() == _state.ordinal() + 1 || newState == State.RESOLVED || isUniverse());

    this._state = newState;
  }


  /**
   * The sourcecode position of this expression, used for error messages.
   */
  public SourcePosition pos()
  {
    return _pos;
  }


  /**
   * Check for possible errors related to the feature name. Currently, this only
   * checks that no feature uses FuzionConstants.RESULT_NAME as its base name
   * since this is reserved for the implicit result field.
   */
  public void checkName()
  {
    if (!isResultField() && _qname.getLast().equals(FuzionConstants.RESULT_NAME))
      {
        AstErrors.declarationOfResultFeature(_pos);
      }
  }


  /**
   * Get the outer feature of this feature, or null if this is the universe.
   *
   * The outer is set during FIND_DECLARATIONS, so this cannot be called before
   * the find declarations phase is done (i.e. we are in State.LOADED), or
   * before _outer was during the finding declarations phase.
   */
  public AbstractFeature outer()
  {
    if (PRECONDITIONS) require
      (Errors.any() || isUniverse() || state().atLeast(State.FINDING_DECLARATIONS),
      !isFreeType() || _outer.arguments().contains(this));

    return _outer;
  }


  /**
   * Has the outer feature for this feature been set?  This is always the case
   * after phase LOADING, so this may only be called during phase LOADING.
   */
  public boolean outerSet()
  {
    if (PRECONDITIONS) require
      (isUniverse() || state() == State.LOADING);

    return _outer != null;
  }

  /**
   * Set outer feature for this feature. Has to be done during phase LOADING.
   */
  public void setOuter(AbstractFeature outer)
  {
    if (PRECONDITIONS) require
      (isUniverse() || state() == State.LOADING,
       !outerSet());

    this._outer = outer;
  }


  /**
   * What is this Feature's kind?
   *
   * @return Routine, Field, Intrinsic, Abstract or Choice.
   */
  public Kind kind()
  {
    return state().atLeast(State.RESOLVING_TYPES) && Types.resolved != null && isChoiceAfterTypesResolved() ||
                                                                               isChoiceBeforeTypesResolved()
      ? Kind.Choice
      : switch (implKind()) {
          case FieldInit, FieldDef, FieldActual, FieldIter, Field -> Kind.Field;
          case TypeParameter                                      -> Kind.TypeParameter;
          case TypeParameterOpen                                  -> Kind.OpenTypeParameter;
          case Routine, RoutineDef, Of                            -> Kind.Routine;
          case Abstract                                           -> Kind.Abstract;
          case Intrinsic                                          -> Kind.Intrinsic;
          case Native                                             -> Kind.Native;
        };
  }


  /**
   * get the kind of this feature.
   */
  public Impl.Kind implKind()
  {
    return _impl._kind;
  }


  /**
   * Is this an intrinsic feature that creates an instance of its result ref
   * type?
   */
  public boolean isIntrinsicConstructor()
  {
    return _impl == Impl.INTRINSIC_CONSTRUCTOR;
  }


  /**
   * get the code of this feature.
   */
  public Expr code()
  {
    if (PRECONDITIONS) require
      (isRoutine());

    return _impl.expr();
  }


  /**
   * Is this an anonymous feature, i.e., a feature declared within an expression
   * and without giving a name, in contrast to an normal feature defined by a
   * feature declaration?
   *
   * @return true iff this feature is anonymous.
   */
  boolean isAnonymousInnerFeature()
  {
    return false;
  }


  /**
   * Is this a field that was added by fz, not by the user. If so, we do not
   * enforce visibility only after its declaration.
   *
   * @return true iff this feature is anonymous.
   */
  public boolean isArtificialField()
  {
    return isField() && _featureName.isInternal();
  }


  /**
   * true iff this is the automatically generated field RESULT_NAME or
   * INTERNAL_RESULT_NAME.
   *
   * @return true iff this is a result field.
   */
  public boolean isResultField()
  {
    return false;
  }


  /**
   * if hasResultField(), add a corresponding field to hold the result.
   */
  public void addResultField(Resolution res)
  {
    if (PRECONDITIONS) require
      (_state == State.FINDING_DECLARATIONS);

    if (hasResultField())
      {
        var t = _impl._kind == Impl.Kind.Routine
          ? _returnType.functionReturnType()
          : Types.t_UNDEFINED /* dummy type, will be replaced during TYPES_INFERENCING phase */;

        if (CHECKS) check
          (_resultField == null);
        _resultField = new Feature(res,
                                   _pos,
                                   Visi.PRIV,
                                   t,
                                   // NYI: Always use INTERNAL_RESULT_NAME except for post conditions!
                                   resultInternal() ? FuzionConstants.INTERNAL_RESULT_NAME
                                                    : FuzionConstants.RESULT_NAME,
                                   this)
          {
            public boolean isResultField() { return true; }
          };
      }
  }


  /**
   * Is this a case-field declared in a match-clause?
   */
  public boolean isCaseField()
  {
    return false;
  }


  /**
   * Check if the result variable should be internal, i.e., have a name that is
   * not accessible by source code.  This is true for routines defined using
   * '=>" (RoutineDef) that are internally generated, e.g. for loops.
   * In these cases, the result variable of the enclosing outer feature can be
   * accessed without qualification.
   */
  public boolean resultInternal()
  {
    return _impl._kind == Impl.Kind.RoutineDef &&
      _featureName.isInternal();
  }


  /**
   * true iff this feature is a function or field that returns a result, but not
   * a constructor that returns its frame object.
   *
   * @return true iff this has a function result
   */
  boolean hasResult()
  {
    return isField() || hasResultField();
  }


  /**
   * In case a cycle in choice generic arguments is detected, this function is
   * used to erase the generics altogether to avoid later problems when
   * traversing types.
   */
  private void eraseChoiceGenerics()
  {
    if (PRECONDITIONS) require
      (_state.atLeast(State.RESOLVING_TYPES),
       Errors.any());

    if (this.isBaseChoice())
      { // if this == choice, there are only formal generics, so nothing to erase
      }
    else
      {
        for (var p: _inherits)
          {
            if (CHECKS) check
              (Errors.any() || p.calledFeature() != null);

            if (p.calledFeature().isBaseChoice())
              {
                if (p instanceof Call cp)
                  {
                    cp._generics = new List<AbstractType>(Types.t_ERROR);
                  }
              }
          }
      }
  }


  /**
   * Is this a choice-type, i.e., is it 'choice' or does it directly inherit from 'choice'?
   */
  boolean isChoiceBeforeTypesResolved()
  {
    if (state().atLeast(State.RESOLVED_DECLARATIONS))
      {
        if (isBaseChoice())
          {
            return true;
          }
        else
          {
            for (var p: inherits())
              {
                if (CHECKS) check
                  (Errors.any() || p.calledFeature() != null);

                var pf = p.calledFeature();
                if (pf != null && pf.isBaseChoice())
                  {
                    return true;
                  }
              }
          }
      }
    return false;
  }


  /**
   * Is this a choice-type, i.e., does it directly inherit from choice?
   */
  boolean isChoiceAfterTypesResolved()
  {
    return choiceGenerics() != null;
  }


  /*
   * Inheritance resolution for a feature f: recursively, perform inheritance
   * resolution for the outer feature of f and for all direct ancestors of a f,
   * then perform inheritance resolution of the feature f itself.
   *
   * @param res this is called during type resolution, res gives the resolution
   * instance.
   */
  public void scheduleForResolution(Resolution res)
  {
    if (PRECONDITIONS) require
      (state().atLeast(State.LOADED));

    if (_state == State.LOADED)
      {
        _state = State.RESOLVING;
        res.add(this);
      }
  }


  /**
   * visit all the expressions within this feature.
   *
   * @param v the visitor instance that defines an action to be performed on
   * visited objects.
   */
  public void visit(FeatureVisitor v)
  {
    for (var c: _inherits)
      {
        Expr nc = c.visit(v, this);
        if (CHECKS) check
          (Errors.any() || c == nc); // NYI: This will fail when doing funny stuff like inherit from bool.infix &&, need to check and handle explicitly
      }
    _impl.visit(v, this);
    _returnType.visit(v, this);
    _contract.visit(v, this);
  }


  /**
   * May this be a field declared directly in universe?
   */
  private boolean _legalPartOfUniverse = false;


  /**
   * Application code that is read from stdin or directly from a file is allowed
   * to declare and initialize fields directly in the universe.  This is called
   * for features that are declared in stdin or directly read file.
   */
  public void legalPartOfUniverse()
  {
    this._legalPartOfUniverse = true;
  }


  /**
   * May this be a field declared directly in universe?
   */
  public boolean isLegalPartOfUniverse()
  {
    return _legalPartOfUniverse;
  }


  /**
   * Check if this is the last argument of a feature and t is its return type.
   * This is needed during type resolution since this is the only place where an
   * open formal generic may be used.
   *
   * @return true iff this is the last argument of a feature and t is its return
   * type.
   */
  boolean isLastArgType(AbstractType t)
  {
    return
      outer() != null &&
      !outer().arguments().isEmpty() &&
      outer().arguments().getLast() == this &&
      t == _returnType.functionReturnType();
  }


  /**
   * buffer to collect cycle part of error message shown by
   * cyclicInheritanceError().
   */
  private static ArrayList<String> cyclicInhData = new ArrayList<>();


  /**
   * Helper function for resolveInheritance: In case a cycle was detected, this
   * is used to collect information on the cycle when returning from recursive
   * inheritance resolution.  When returning from the last element in the cycle,
   * create an error message from cyclicInhData.
   *
   * @param p the inherits call from this that is part of a cycle
   *
   * @param i the iterator over this.inherits() that has produced p. This will be
   * used to replace this entry to break the cycle (and hopefully avoid other
   * problems during compilation).
   */
  private void cyclicInheritanceError(AbstractCall p, ListIterator<AbstractCall> i)
  {
    if (PRECONDITIONS) require
      (p != null,
       p.calledFeature() instanceof Feature fp && fp.detectedCyclicInheritance(),
       i != null);

    var parent = p.calledFeature();
    String inh = "    inherits " + parent.qualifiedName() + " at " + p.pos().show() + "\n";
    if (_detectedCyclicInheritance)
      { // the cycle closes while returning from recursion in resolveInheritance, so show the error:
        StringBuilder cycle = new StringBuilder(inh);
        for (int c = 1; c <= cyclicInhData.size(); c++)
          {
            cycle.append(( c + 1 < 10 ? " " : "") + (c + 1) + cyclicInhData.get(cyclicInhData.size() - c));
          }
        AstErrors.recursiveInheritance(_pos, this, cycle.toString());
        cyclicInhData.clear();
      }
    else
      { // mark all member of the cycle
        cyclicInhData.add(": feature " + qualifiedName()+" at " + _pos.show() + "\n" + inh);
        _detectedCyclicInheritance = true;
      }

    // try to fix recursive inheritance to keep compiler from crashing
    i.set(new Call(_pos, FuzionConstants.ANY_NAME));
  }


  /**
   * Inheritance resolution for a feature f: recursively, perform inheritance
   * resolution for the outer feature of f and for all direct ancestors of a f,
   * then perform inheritance resolution of the feature f itself.
   *
   * After inheritance resolution for a feature f, add it to the set of features
   * to be type resolved.
   *
   * @param res this is called during type resolution, res gives the resolution
   * instance.
   */
  void resolveInheritance(Resolution res)
  {
    if (PRECONDITIONS) require
      (_state.atLeast(State.LOADED));

    if (_state == State.RESOLVING_INHERITANCE)
      {
        _detectedCyclicInheritance = true;
      }
    else if (_state == State.RESOLVING)
      {
        _state = State.RESOLVING_INHERITANCE;

        if (CHECKS) check
          ((_outer == null) || res.state(_outer).atLeast(State.RESOLVING));

        var i = _inherits.listIterator();
        while (i.hasNext() && !_detectedCyclicInheritance)
          {
            var p = i.next();
            if (p instanceof Call cp)
              {
                cp._isInheritanceCall = true;
              }
            p.loadCalledFeature(res, this);
            var parent = p.calledFeature();
            if (CHECKS) check
              (Errors.any() || parent != null);
            if (parent instanceof Feature fp)
              {
                fp.resolveInheritance(res);
                if (fp.detectedCyclicInheritance())
                  {
                    cyclicInheritanceError(p, i);
                  }
              }
            if (!parent.isConstructor() && !parent.isChoice() /* choice is handled in choiceTypeCheckAndInternalFields */)
              {
                AstErrors.parentMustBeConstructor(p.pos(), this, parent);
              }
          }
        _state = State.RESOLVED_INHERITANCE;
        res.scheduleForDeclarations(this);
      }

    if (POSTCONDITIONS) ensure
      (_detectedCyclicInheritance || _state.atLeast(State.RESOLVED_INHERITANCE));
  }


  /**
   * For every feature 'f', this produces the corresponding type feature
   * 'f.type'.  This feature inherits from the abstract type features of all
   * direct ancestors of this, and, if there are no direct ancestors (for
   * Object), this inherits from 'Type'.
   *
   * @param res Resolution instance used to resolve this for types.
   *
   * @return The feature that should be the direct ancestor of this feature's
   * type feature.
   */
  @Override
  public AbstractFeature typeFeature(Resolution res)
  {
    resolveInheritance(res);
    return super.typeFeature(res);
  }


  /*
   * Declaration resolution for a feature f: For all declarations of features in
   * f (formal arguments, local features, implicit result field), add these
   * features to the set of features to be resolved for inheritance. Schedule f
   * for type resolution.
   *
   * @param res this is called during type resolution, res gives the resolution
   * instance.
   */
  void resolveDeclarations(Resolution res)
  {
    if (PRECONDITIONS) require
      (_state.atLeast(State.RESOLVED_INHERITANCE));

    if (_state == State.RESOLVED_INHERITANCE)
      {
        _state = State.RESOLVING_DECLARATIONS;

        if (CHECKS) check
          (_state == State.RESOLVING_DECLARATIONS);

        this._returnType = _impl.checkReturnType(this);
        res._module.findDeclaredOrInheritedFeatures(this);

        if (CHECKS) check
          (_state.atLeast(State.RESOLVING_DECLARATIONS));

        if (_state == State.RESOLVING_DECLARATIONS)
          {
            /**
             * Find all the types used in this that refer to formal generic arguments of
             * this or any of this' outer classes.
             */
            resolveArgumentTypes(res);
            visit(res.resolveTypesOnly);
          }

        _state = State.RESOLVED_DECLARATIONS;
        while (!whenResolvedDeclarations.isEmpty())
          {
            whenResolvedDeclarations.removeFirst().run();
          }
        res.scheduleForTypeResolution(this);
      }

    if (POSTCONDITIONS) ensure
      (_state.atLeast(State.RESOLVING_DECLARATIONS));
  }


  /**
   * Perform an action as soon as this feature has reached
   * State.atLeast(State.RESOLVED_DECLARATIONS).  Perform the action immediately
   * if this is already the case, otherwise record the action to perform it as
   * soon as this is the case.
   *
   * @param r the action
   */
  public void whenResolvedDeclarations(Runnable r)
  {
    if (_state.atLeast(State.RESOLVED_DECLARATIONS))
      {
        r.run();
      }
    else
      {
        whenResolvedDeclarations.add(r);
      }
  }


  static class ResolveTypes extends FeatureVisitor
  {
    Resolution res;
    ResolveTypes(Resolution r)
      {
        res = r;
      }
    public void         action      (AbstractAssign a, AbstractFeature outer) {        a.resolveTypes   (res,   outer); }
    public void         actionBefore(Call           c, AbstractFeature outer) {        c.tryResolveTypeCall(res,   outer); }
    public Call         action      (Call           c, AbstractFeature outer) { return c.resolveTypes   (res,   outer); }
    public Expr         action      (DotType        d, AbstractFeature outer) { return d.resolveTypes   (res,   outer); }
    public Expr         action      (Destructure    d, AbstractFeature outer) { return d.resolveTypes   (res,   outer); }
    public Expr         action      (Feature        f, AbstractFeature outer) { /* use f.outer() since qualified feature name may result in different outer! */
                                                                                return f.resolveTypes   (res, f.outer() ); }
    public Function     action      (Function       f, AbstractFeature outer) {        f.resolveTypes   (res,   outer); return f; }
    public void         action      (Match          m, AbstractFeature outer) {        m.resolveTypes   (res,   outer); }
    public Expr         action      (This           t, AbstractFeature outer) { return t.resolveTypes   (res,   outer); }
    public AbstractType action      (AbstractType   t, AbstractFeature outer) { return t.resolve        (res,   outer); }

    public boolean doVisitActuals() { return false; }
  }


  /**
   * Resolve argument types such that type parameters for free types will be
   * added.
   *
   * @param res the resolution instance.
   */
  void resolveArgumentTypes(Resolution res)
  {
    valueArguments().stream().forEach(a -> { if (a instanceof Feature af) af.returnType().resolveArgumentType(res, af); } );
  }


  /**
   * Type resolution for a feature f: For all expressions and expressions in f's
   * inheritance clause, contract, and implementation, determine the static type
   * of the expression. Were needed, perform type inference. Schedule f for
   * syntactic sugar resolution.
   *
   * NOTE: This is called by Resolution.java. To force a feature is in state
   * RESOLVED_TYPES, use Resolution.resolveTypes(f).
   *
   * @param res this is called during type resolution, res gives the resolution
   * instance.
   */
  void internalResolveTypes(Resolution res)
  {
    if (PRECONDITIONS) require
      (_state.atLeast(State.RESOLVED_DECLARATIONS));

    var old_state = _state;

    if (_state == State.RESOLVED_DECLARATIONS)
      {
        _state = State.RESOLVING_TYPES;

        resolveArgumentTypes(res);
        visit(res.resolveTypesFully);

        if (hasThisType())
          {
            var tt = selfType();
            _selfType = tt.resolve(res, this);
          }

        _state = State.RESOLVED_TYPES;
        while (!whenResolvedTypes.isEmpty())
          {
            whenResolvedTypes.removeFirst().run();
          }
        res.scheduleForSyntacticSugar1Resolution(this);
      }

    if (POSTCONDITIONS) ensure
      (old_state == State.RESOLVING_TYPES && _state == old_state /* recursive attempt to resolve types */ ||
       _state.atLeast(State.RESOLVING_TYPES));
  }


  /**
   * Perform an action as soon as this feature has reached
   * State.atLeast(State.RESOLVED_TYPES).  Perform the action immediately if
   * this is already the case, otherwise record the action to perform it as soon
   * as this is the case.
   *
   * This is used to solve cyclic dependencies in case features A and B use one
   * another.
   *
   * @param r the action
   */
  void whenResolvedTypes(Runnable r)
  {
    if (_state.atLeast(State.RESOLVED_TYPES))
      {
        r.run();
      }
    else
      {
        whenResolvedTypes.add(r);
      }
  }


  /**
   * Syntactic sugar resolution of a feature f after type resolution. Currently
   * used for lazy boolean operations like &&, || and for compile-time constants
   * safety, debug_level, debug.
   *
   * @param res the resolution instance.
   */
  void resolveSyntacticSugar1(Resolution res)
  {
    if (PRECONDITIONS) require
      (_state.atLeast(State.RESOLVED_TYPES));

    if (_state == State.RESOLVED_TYPES)
      {
        _state = State.RESOLVING_SUGAR1;

        _contract.addContractFeatures(this, res);
        if (definesType())
          {
            typeFeature(res);
          }
        visit(new FeatureVisitor()
          {
            public Expr action(Call c, AbstractFeature outer) { return c.resolveSyntacticSugar(res, outer); }
          });

        _state = State.RESOLVED_SUGAR1;
        res.scheduleForTypeInference(this);
      }

    if (POSTCONDITIONS) ensure
      (_state.atLeast(State.RESOLVED_SUGAR1));
  }


  /**
   * Find list of all accesses to this feature's closure by any of its inner
   * features.
   */
  private List<AbstractCall> closureAccesses(Resolution res)
  {
    List<AbstractCall> result = new List<>();
    res._module.forEachDeclaredOrInheritedFeature(this,
                                                  af -> af.visitExpressions(s -> {
          if (s instanceof AbstractCall c && dependsOnOuterRef(c))
            {
              result.add(c);
            }
        })
      );
    return result;
  }


  /**
   * Returns true if the call depends on an outer reference.
   * @param c
   * @return
   */
  private boolean dependsOnOuterRef(AbstractCall c)
  {
    return c.calledFeature() == outerRef() ||
    // see issue #698 for an example where this applies.
      c.calledFeature().inherits().stream().anyMatch(ihc -> ihc.target().isCallToOuterRef());
  }


  /**
   * Check that this feature and all its declared or inherited features does not
   * contain code that would access the outer features of this feature.  If such
   * accesses exists, report an error that this not allowed.
   *
   * @param errorPos the position this error should be reported at, this should
   * be the definition of the choice type.
   */
  void checkNoClosureAccesses(Resolution res, SourcePosition errorPos)
  {
    var closureAccesses = closureAccesses(res);
    if (!closureAccesses.isEmpty())
      {
        StringBuilder accesses = new StringBuilder();
        for (var c: closureAccesses)
          {
            accesses.append(c.pos().show()).append("\n");
          }
        AstErrors.choiceMustNotAccessSurroundingScope(errorPos, accesses.toString());
      }
  }


  /**
   * Does this expression consist of nothing but declarations? I.e., it has no
   * code that actually would be executed at runtime.
   */
  public boolean containsOnlyDeclarations()
  {
    return switch (_impl._kind)
      {
      case FieldInit,    // a field with initialization syntactic sugar
           FieldDef      // a field with implicit type
        -> false;
      case Field,        // a field
           FieldActual,  // a field with implicit type taken from actual argument to call
           RoutineDef,   // normal feature with code and implicit result type
           Routine,      // normal feature with code
           Intrinsic,    // intrinsic feature
           Abstract      // abstract feature
        -> true;
      default -> throw new Error("missing case "+_impl._kind);
      };
  }


  /**
   * For a choice feature, perform compile time checks for validity and add
   * internal fields for the type tag and the values.
   *
   * Due to bootstrapping, this cannot be performed during resolveTypes, so it
   * is part of the typeInference pass.
   *
   *
   * @param res this is called during type interference, res gives the resolution
   * instance to schedule new fields for resolution.
   */
  private void checkChoiceAndAddInternalFields(Resolution res)
  {
    if (PRECONDITIONS) require
      (isChoice());

    if (isThisRef())
      {
        AstErrors.choiceMustNotBeRef(_pos);
      }

    // choice type must not contain any code, but may contain inner features
    switch (_impl._kind)
      {
      case FieldInit:    // a field with initialization syntactic sugar
      case FieldDef:     // a field with implicit type
      case FieldActual:  // a field with implicit type taken from actual argument to call
      case Field:        // a field
        {
          AstErrors.choiceMustNotBeField(_pos);
          break;
        }
      case RoutineDef:  // normal feature with code and implicit result type
        {
          AstErrors.choiceMustNotBeRoutine(_pos);
          break;
        }
      case Routine:      // normal feature with code
        {
          if (!_impl.containsOnlyDeclarations())
            {
              AstErrors.choiceMustNotContainCode(_pos);
            }
          break;
        }
      case Abstract:
        { // not ok
          AstErrors.choiceMustNotBeAbstract(_pos);
          break;
        }
      case Intrinsic:
        {
          AstErrors.choiceMustNotBeIntrinsic(_pos);
          break;
        }
      }

    res._module.forEachDeclaredOrInheritedFeature(this,
                                                  p ->
      {
        // choice type must not have any fields
        if (p.isField() && !p.isOuterRef() &&
<<<<<<< HEAD
            (!Errors.any() || !(p instanceof Feature pf && (pf.isArtificialField() || /* do not report auto-generated fields like `result` in choice if there are other problems */
                                                            pf.isResultField()
                                                            )
                                )
             )
=======
            !(Errors.any() && (p instanceof Feature pf && (pf.isArtificialField() || /* do not report auto-generated fields like `result` in choice if there are other problems */
                                                           pf.isResultField()
                                                           )
                               )
              )
>>>>>>> d127760d
            )
          {
            AstErrors.mustNotContainFields(_pos, p, "Choice");
          }
      });

    for (var t : choiceGenerics())
      {
        if (CHECKS) check
          (Errors.any() || t != null);
        if (t != null && !t.isRef())
          {
            if (t.compareTo(thisType()) == 0)
              {
                AstErrors.choiceMustNotReferToOwnValueType(_pos, t);
                _selfType = Types.t_ERROR;
                eraseChoiceGenerics();
              }
            var o = outer();
            while (o != null)
              {
                if (t.compareTo(o.thisType()) == 0)
                  {
                    AstErrors.choiceMustNotReferToOuterValueType(_pos, t);
                    eraseChoiceGenerics();
                  }
                o = o.outer();
              }
          }
      }

    selfType().checkChoice(_pos);

    checkNoClosureAccesses(res, _pos);
    for (var p : _inherits)
      {
        p.calledFeature().checkNoClosureAccesses(res, p.pos());
      }
  }


  /**
   * Choice related checks: Check if this inherits from a choice and flag an
   * error if this is the case.
   *
   * Check if this is a choice and if so, call checkChoiceAndAddInternalFields
   * for further checking and adding of fields.
   *
   * @param res this is called during type interference, res gives the resolution
   * instance to schedule new fields for resolution.
   */
  void choiceTypeCheckAndInternalFields(Resolution res)
  {
    for (var p : _inherits)
      {
        // choice type is leaf
        var cf = p.calledFeature();
        if (CHECKS) check
          (Errors.any() || cf != null);

        if (cf != null && cf.isChoice() && !cf.isBaseChoice())
          {
            AstErrors.cannotInheritFromChoice(p.pos());
          }
      }
    if (isChoice())
      {
        checkChoiceAndAddInternalFields(res);
      }
    if (isBuiltInPrimitive())
      {
        checkBuiltInPrimitive(res);
      }
  }


  /**
   * check that primitives do not contain fields
   *
   * @param res
   */
  private void checkBuiltInPrimitive(Resolution res)
  {
    res._module.forEachDeclaredOrInheritedFeature(this,
                                                  p ->
      {
        // primitives must not have any fields
        if (p.isField() && !p.isOuterRef() && !(p.featureName().baseName().equals("val") && p.resultType().compareTo(selfType())==0) )
          {
            AstErrors.mustNotContainFields(_pos, p, this.featureName().baseName());
          }
      });
  }


  /**
   * Type inference determines static types that are not given explicitly in the
   * source code.
   *
   * @param res this is called during type inference, res gives the resolution
   * instance to schedule new features for resolution.
   */
  void typeInference(Resolution res)
  {
    if (PRECONDITIONS) require
      (_state.atLeast(State.RESOLVED_TYPES));

    if (_state == State.RESOLVED_SUGAR1)
      {
        _state = State.TYPES_INFERENCING;

        if (CHECKS) check
          (_resultType == null
           || isUniverse() // NYI: HACK: universe is currently resolved twice, once as part of stdlib, and then as part of another module
           );

        if (outer() instanceof Feature o)
          {
            o.typeInference(res);
          }
        choiceTypeCheckAndInternalFields(res);

        _resultType = resultTypeIfPresent(res);
        if (_resultType == null)
          {
            AstErrors.failedToInferResultType(this);
            _resultType = Types.t_ERROR;
          }

        if (!isTypeParameter())
          {
            _resultType.checkChoice(_posOfReturnType);
          }

        if (_resultType.isThisType() && _resultType.feature() == this)
          { // we are in the case of issue #1186: A routine returns itself:
            //
            //  a => a.this
            AstErrors.routineCannotReturnItself(this);
            _resultType = Types.t_ERROR;
          }

        /**
         * Perform type inference from outside to the inside, i.e., propagate the
         * expected type as in
         *
         *   f (b bool) i64              { if (b) { 23 } else { -17 } }
         *   g (b bool) choice<A, f32> } { b ? 3.4 : A }
         *   abstract myfun { abstract x(a i32) i32 }
         *   h myfun { fun (a) => a*a }
         *
         * Here, i64 will be propagated to be used as the type of "23" and
         * "-17", choice<A, f32> will be used as the type of "3.4" and "A", and
         * myfun will be used as the type of "fun (a) => a*a", which implies
         * that i32 will be the type for "a".
         */
        visit(new FeatureVisitor() {
            public void  action(AbstractAssign a, AbstractFeature outer) { a.propagateExpectedType(res, outer); }
            public Call  action(Call           c, AbstractFeature outer) { c.propagateExpectedType(res, outer); return c; }
            public void  action(Cond           c, AbstractFeature outer) { c.propagateExpectedType(res, outer); }
            public void  action(Impl           i, AbstractFeature outer) { i.propagateExpectedType(res, outer); }
            public Expr  action(If             i, AbstractFeature outer) { i.propagateExpectedType(res, outer); return i; }
          });

        /*
         * extra pass to automatically wrap values into 'Lazy'
         * or unwrap values inheriting `unwrap`
         */
        visit(new FeatureVisitor() {
            // we must do this from the outside of calls towards the inside to
            // get the corrected nesting of Lazy features created during this
            // phase
            public boolean visitActualsLate() { return true; }
            public void  action(AbstractAssign a, AbstractFeature outer) { a.wrapValueInLazy  (res, outer); a.unwrapValue(res, outer); }
            public Expr  action(Call           c, AbstractFeature outer) { c.wrapActualsInLazy(res, outer); c.unwrapActuals(res, outer); return c; }
          });

        if (isConstructor())
          {
            _impl.propagateExpectedType(res, this, Types.resolved.t_unit);
          }

        _state = State.TYPES_INFERENCED;
        res.scheduleForBoxing(this);
      }

    if (POSTCONDITIONS) ensure
      (_state.atLeast(State.TYPES_INFERENCED));
  }


  /**
   * Perform boxing, i.e., wrap value instances into ref instances if they are
   * assigned to a ref.
   *
   * @param res this is called during type resolution, res gives the resolution
   * instance.
   */
  void box(Resolution res)
  {
    if (PRECONDITIONS) require
      (_state.atLeast(State.TYPES_INFERENCED));

    if (_state == State.TYPES_INFERENCED)
      {
        _state = State.BOXING;

        visit(new FeatureVisitor() {
            public void  action(AbstractAssign a, AbstractFeature outer) { a.box(outer);        }
            public Call  action(Call        c, AbstractFeature outer) { c.box(outer); return c; }
            public Expr  action(InlineArray i, AbstractFeature outer) { i.box(outer); return i; }
          });

        _state = State.BOXED;
        res.scheduleForCheckTypes1(this);
      }

    if (POSTCONDITIONS) ensure
      (_state.atLeast(State.BOXED));
  }


  /**
   * Perform type checking, in particular, verify that all redefinitions of this
   * have the argument types.  Create compile time errors if this is not the
   * case.
   */
  private void checkTypes(Resolution res)
  {
    if (PRECONDITIONS) require
      (_state.atLeast(State.CHECKING_TYPES1));

    res._module.checkTypes(this);
  }


  /**
   * Perform static type checking, i.e., make sure, that for all assignments from
   * actual to formal arguments or from values to fields, the types match.
   *
   * @param res this is called during type resolution, res gives the resolution
   * instance.
   */
  void checkTypes1and2(Resolution res)
  {
    if (PRECONDITIONS) require
      (_state.atLeast(State.BOXED));

    _state =
      (_state == State.BOXED          ) ? State.CHECKING_TYPES1 :
      (_state == State.RESOLVED_SUGAR2) ? State.CHECKING_TYPES2 : _state;

    if ((_state == State.CHECKING_TYPES1) ||
        (_state == State.CHECKING_TYPES2)    )
      {
        visit(new FeatureVisitor() {

            /* if an error is reported in a call it might no longer make sense to check the actuals: */
            public boolean visitActualsLate() { return true; }

            public void         action(AbstractAssign a, AbstractFeature outer) { a.checkTypes(res);             }
            public Call         action(Call           c, AbstractFeature outer) { c.checkTypes(res, outer); return c; }
            public Expr         action(If             i, AbstractFeature outer) { i.checkTypes();      return i; }
            public Expr         action(InlineArray    i, AbstractFeature outer) { i.checkTypes();      return i; }
            public AbstractType action(AbstractType   t, AbstractFeature outer) { return t.checkConstraints();   }
            public void         action(Cond           c, AbstractFeature outer) { c.checkTypes();                }
          });
        checkTypes(res);

        switch (_state)
          {
          case CHECKING_TYPES1: _state = State.CHECKED_TYPES1; res.scheduleForSyntacticSugar2Resolution(this); break;
          case CHECKING_TYPES2: _state = State.RESOLVED; /* end for front end! */                              break;
          }
      }

    if (POSTCONDITIONS) ensure
      (_state.atLeast(State.CHECKED_TYPES1));
  }


  /**
   * The result field declared automatically in case hasResultField().
   *
   * @return the result or null if this does not have a result field.
   */
  public Feature resultField()
  {
    if (PRECONDITIONS) require
      (_state.atLeast(State.LOADED));

    Feature result = _resultField;

    if (POSTCONDITIONS) ensure
      (Errors.any() || hasResultField() == (result != null));
    return result;
  }


  /**
   * Syntactic sugar resolution of a feature f: For all expressions and
   * expressions in f's inheritance clause, contract, and implementation, resolve
   * syntactic sugar, e.g., by replacing anonymous inner functions by
   * declaration of corresponding inner features. Add (f,<>) to the list of
   * features to be searched for runtime types to be layouted.
   *
   * @param res this is called during type resolution, res gives the resolution
   * instance.
   */
  void resolveSyntacticSugar2(Resolution res)
  {
    if (PRECONDITIONS) require
      (_state.atLeast(State.CHECKED_TYPES1));

    if (_state == State.CHECKED_TYPES1)
      {
        _state = State.RESOLVING_SUGAR2;

        visit(new FeatureVisitor() {
            public Expr  action(Feature     f, AbstractFeature outer) { return new Nop(_pos);                        }
            public Expr  action(Function    f, AbstractFeature outer) { return f.resolveSyntacticSugar2(res, outer); }
            public Expr  action(InlineArray i, AbstractFeature outer) { return i.resolveSyntacticSugar2(res, outer); }
            public void  action(Impl        i, AbstractFeature outer) {        i.resolveSyntacticSugar2(res, outer); }
            public Expr  action(If          i, AbstractFeature outer) { return i.resolveSyntacticSugar2(res, outer); }
          });

        _state = State.RESOLVED_SUGAR2;
        res.scheduleForCheckTypes2(this);
      }

    if (POSTCONDITIONS) ensure
      (_state.atLeast(State.RESOLVED_SUGAR2));
  }


  /**
   * visit all the expressions within this feature.
   *
   * @param v the visitor instance that defines an action to be performed on
   * visited objects.
   *
   * @param outer the feature surrounding this expression.
   *
   * @return this.
   */
  public Expr visit(FeatureVisitor v, AbstractFeature outer)
  {
    // impl.initialValue is code executed by outer, not by this. So we visit it
    // here, while impl.code is visited when impl.visit is called with this as
    // outer argument.
    //
    if (_impl.hasInitialValue() &&
        /* initial value has been replaced by explicit assignment during
         * RESOLVING_TYPES phase: */
        !outer.state().atLeast(State.RESOLVING_SUGAR1))
      {
        _impl.visitExpr(v, outer);
      }
    return v.action(this, outer);
  }


  /**
   * determine the static type of all expressions and declared features in this feature
   *
   * @param res this is called during type resolution, res gives the resolution
   * instance.
   *
   * @param outer the root feature that contains this expression.
   */
  public Expr resolveTypes(Resolution res, AbstractFeature outer)
  {
    Expr result = this;

    if (CHECKS) check
      (this.outer() == outer,
        Errors.any() ||
        (_impl._kind != Impl.Kind.FieldDef    &&
         _impl._kind != Impl.Kind.FieldActual)
        || _returnType == NoType.INSTANCE);

    if (_impl.hasInitialValue())
      {
        /* add assignment of initial value: */
        result = new Block
          (new List<>
           (this,
            new Assign(res, _pos, this, _impl.expr(), outer)
            {
              public AbstractAssign visit(FeatureVisitor v, AbstractFeature outer)
              {
                /* During findFieldDefInScope, we check field uses in impl, but
                 * we have to avoid doing this again in this assignment since a declaration
                 *
                 *   x := 3
                 *   x := x + 1
                 *
                 * is converted into
                 *
                 *   Feature x with impl kind FieldDef, initialvalue 3
                 *   x := 3
                 *   Feature x with impl kind FieldDef, initialvalue x + 1
                 *   x := x + 1
                 *
                 * so the second assignment would find the second x, which is
                 * wrong.
                 *
                 * Alternatively, we could add this assignment in a later phase.
                 */
                return v.visitAssignFromFieldImpl()
                  ? super.visit(v, outer)
                  : this;
              }
            }
            ));
      }
    return result;
  }


  /**
   * Find the field whose scope includes the given call or assignment.
   *
   * @param name the name of the feature
   *
   * @param use the call, assign or destructure we are trying to resolve
   *
   * @param inner the inner feature that contains call or assign, null if
   * call/assign is part of current feature's code.
   *
   * @return in case we found a feature visible in the call's or assign's scope,
   * this is the feature.
   */
  public Feature findFieldDefInScope(String name, Expr use, AbstractFeature inner)
  {
    if (PRECONDITIONS) require
      (name != null,
       use instanceof Call ||
       use instanceof AbstractAssign ||
       use instanceof Destructure,
       inner == null || inner.outer() == this);

    // curres[0]: currently visible field with name name
    // curres[1]: result: will be set to currently visible field when call is found
    var curres = new Feature[2];
    var stack = new Stack<Feature>();

    // start by making the arguments visible:
    for (var f : _arguments)
      {
        if (f.featureName().baseName().equals(name))
          {
            curres[0] = (Feature) f;
          }
      }

    var fv = new FeatureVisitor()
      {

        /* we do not want to check assignments of initial values, see above in
         * resolveTypes() */
        boolean visitAssignFromFieldImpl() { return false; }

        void found()
        {
          if (PRECONDITIONS) require
            (curres[1] == null || curres[1] == Types.f_ERROR);

          curres[1] = curres[0];
        }

        public Call action(Call c, AbstractFeature outer)
        {
          if (c == use)
            { // Found the call, so we got the result!
              found();
            }
          else if (c == Call.ERROR && curres[1] == null)
            {
              curres[1] = Types.f_ERROR;
            }
          return c;
        }
        public void action(AbstractAssign a, AbstractFeature outer)
        {
          if (a == use)
            { // Found the assign, so we got the result!
              found();
            }
        }
        public Expr action(Destructure d, AbstractFeature outer)
        {
          if (d == use)
            { // Found the assign, so we got the result!
              found();
            }
          return d;
        }
        public void actionBefore(Block b, AbstractFeature outer)
        {
          if (b._newScope)
            {
              stack.push(curres[0]);
            }
        }
        public void  actionAfter(Block b, AbstractFeature outer)
        {
          if (b._newScope)
            {
              curres[0] = stack.pop();
            }
        }
        public void actionBefore(AbstractCase c)
        {
          stack.push(curres[0]);
        }
        public void  actionAfter(AbstractCase c)
        {
          curres[0] = stack.pop();
        }
        public Expr action(Feature f, AbstractFeature outer)
        {
          if (f == inner)
            {
              found();
            }
          else
            {
              if (f._impl.hasInitialValue() &&
                  outer.state().atLeast(State.RESOLVING_SUGAR1) /* iv otherwise already visited by Feature.visit(fv,outer) */)
                {
                  f._impl.visitExpr(this, f);
                }
            }
          if (f.isField() && f.featureName().baseName().equals(name))
            {
              curres[0] = f;
            }
          return f;
        }
        public Expr action(Function  f, AbstractFeature outer)
        {
          if (inner != null && f._wrapper == inner)
            {
              found();
            }
          return f;
        }
      };

    _contract.visit(fv, this);
    for (var p: _inherits)
      {
        p.visit(fv, this);
      }

    // then iterate the expressions making fields visible as they are declared
    // and checking which one is visible when we reach call:
    _impl.visit(fv, this);

    return curres[1];
  }


  /**
   * Is this feature an argument of its outer feature?
   */
  public boolean isArgument()
  {
    if (_outer != null)
      {
        for (var a : _outer.arguments())
          {
            if (this == a)
              {
                return true;
              }
          }
      }
    return false;
  }


  /**
   * During type resolution, add a type parameter created for a free type like
   * `T` in `f(x T) is ...`.
   *
   * @param res the resolution instance.
   *
   * @param ta the newly created type parameter feature.
   *
   * @return the generic instance for ta
   */
  Generic addTypeParameter(Resolution res, Feature ta)
  {
    if (PRECONDITIONS) require
      (ta.isFreeType());

    // A call to generics() has the side effects of setting _generics,
    // _arguments and _typeArguments
    var unused = generics();

    // Now we patch the new type parameter ta into _arguments, _typeArguments
    // and _generics:
    var a = _arguments;
    _arguments = new List<>(a);
    var tas = typeArguments();
    _arguments.add(tas.size(), ta);
    tas.add(ta);

    // NYI: For now, we keep the original FeatureName since changing it would
    // require updating res._module.declaredFeatures /
    // declaredOrInheritedFeatures. This means free types do not increase the
    // arg count in feature name. This does not seem to cause problems when
    // looking up features, but we may miss to report errors for duplicate
    // features.  Note that when saved to a module file, this feature's name
    // will have the actual argument count, so this inconsistency is restricted
    // to the current source module.
    //
    //    _featureName = FeatureName.get(_featureName.baseName(), _arguments.size());
    res._module.findDeclarations(ta, this);

    var g = ta.asGeneric();
    _generics = _generics.addTypeParameter(g);
    res._module.addTypeParameter(this, ta);
    this.whenResolvedTypes(()->res.resolveTypes(ta));

    return g;
  }


  /**
   * Is this a type parameter created for a free type?
   */
  boolean isFreeType()
  {
    return false;
  }

  /**
   * Is this feature declared in the main block of its outer feature?  Features
   * declared in inner blocks are not visible to the outside.
   */
  public boolean isDeclaredInMainBlock()
  {
    if (_outer != null)
      {
        var b = _outer.code();
        if (b instanceof Block)
          {
            for (var e : ((Block)b)._expressions)
              {
                if (e == this)
                  {
                    return true;
                  }
              }
          }
      }
    return false;
  }


  /**
   * resultTypeIfPresent returns the result type of this feature using the
   * formal generic argument.
   *
   * @return this feature's result type using the formal generics, null in
   * case the type is currently unknown (in particular, in case of a type
   * inference from a field declared later).
   */
  @Override
  AbstractType resultTypeIfPresent(Resolution res)
  {
    AbstractType result;

    if (CHECKS) check
      (state().atLeast(State.RESOLVING_TYPES));

    if (_resultType != null)
      {
        result = _resultType;
      }
    else if (outer() != null && this == outer().resultField())
      {
        result = outer().resultTypeIfPresent(res);
      }
    else if (_impl.typeInferable())
      {
        if (CHECKS) check
          (!state().atLeast(State.TYPES_INFERENCED));
        result = _impl.inferredType(res, this);
      }
    else if (_returnType.isConstructorType())
      {
        result = selfType();
      }
    else if (_returnType == NoType.INSTANCE)
      {
        result = Types.resolved.t_unit; // may be the result of intrinsic or abstract feature
      }
    else
      {
        result = _returnType.functionReturnType();
      }
    if (isOuterRef())
      {
        result = result.asThis();
      }

    if (POSTCONDITIONS) ensure
      (isTypeFeaturesThisType() || selfType() == Types.resolved.t_Const_String || result != Types.resolved.t_Const_String);

    return result;
  }


  /**
   * In case this has not been resolved for types yet, do so. Next, try to
   * determine the result type of this feature. If the type is not explicit, but
   * needs to be inferenced, the result might still be null. Inferenced types
   * become available once this is in state RESOLVED_TYPES.
   *
   * @param res Resolution instance use to resolve this for types.
   *
   * @param generics the generic arguments to be applied to resultType.
   *
   * @return the result type, Types.resolved.t_void if none and null in case the
   * type must be inferenced and is not available yet.
   */
  @Override
  AbstractType resultTypeIfPresent(Resolution res, List<AbstractType> generics)
  {
    AbstractType result = Types.resolved == null ? null : Types.resolved.t_void;
    if (result != null && !_resultTypeIfPresentRecursion)
      {
        _resultTypeIfPresentRecursion = impl()._kind == Impl.Kind.FieldActual;
        if (!res.state(this).atLeast(State.RESOLVING_TYPES))
          {
            res.resolveTypes(this);
          }
        result = resultTypeIfPresent(res);
        result = result == null ? null : result.resolve(res, outer());
        result = result == null ? null : result.applyTypePars(this, generics);
        _resultTypeIfPresentRecursion = false;
      }
    return result;
  }
  boolean _resultTypeIfPresentRecursion = false;


  /**
   * After type resolution, resultType returns the result type of this
   * feature using the formal generic argument.
   *
   * @return the result type, t_ERROR in case of an error. Never null.
   */
  @Override
  public AbstractType resultType()
  {
    if (PRECONDITIONS) require
      (Errors.any() || _state.atLeast(State.RESOLVED_TYPES));

    var result = _state.atLeast(State.RESOLVED_TYPES) ? resultTypeIfPresent(null) : null;
    if (result == null)
      {
        if (CHECKS) check
          (Errors.any());

        result = Types.t_ERROR;
      }

    if (POSTCONDITIONS) ensure
      (result != null);

    return result;
  }


  /**
   * determine if this feature can either be called in a way that requires the
   * creation of a frame object or any heir features of this might do so.
   *
   * @return true iff this has or any heir of this might have a frame object on
   * a call.
   */
  private boolean hasThisType()
  {
    return
      _impl._kind != Impl.Kind.Intrinsic &&
      _impl._kind != Impl.Kind.Abstract  &&
      !isField();
  }


  public FeatureName featureName()
  {
    if (CHECKS) check
      (// the feature name is currently not changed in addTypeParameter, so
       // we add freeTypesCount() here.
       arguments().size() == _featureName.argCount() + freeTypesCount());

    return _featureName;
  }


  /**
   * Number of free types among the type parameters.
   */
  public int freeTypesCount()
  {
    var result = 0;
    for (var tp : _arguments)
      {
        result += ((Feature) tp).isFreeType() ? 1 : 0;
      }
    return result;
  }


  /**
   * Set the feature's name to a new value.  This can only be used to modify the
   * feature name's id field, which is used to distinguish several fields with
   * equal name as in
   *
   *   x := 42
   *   x := x + 1
   */
  public void setFeatureName(FeatureName newFeatureName)
  {
    if (PRECONDITIONS) require
      (_featureName.baseName() == newFeatureName.baseName(),
       _featureName.argCount() == 0,
       newFeatureName.argCount() == 0);

    _featureName = newFeatureName;
  }


  /**
   * outerRefName
   *
   * @return
   */
  private String outerRefName()
  {
    if (PRECONDITIONS) require
      (_outer != null);

    return FuzionConstants.OUTER_REF_PREFIX + qualifiedName();
  }


  /**
   * Is this a routine that returns the current instance as its result?
   */
  public boolean isConstructor()
  {
    return isRoutine() && _returnType.isConstructorType() ||
      // special handling if this is called before resolveDeclarations:
      !state().atLeast(State.RESOLVING_DECLARATIONS) && _impl._kind == Impl.Kind.Routine && _returnType == NoType.INSTANCE;
  }


  /**
   * Has the frame object of this feature a ref type?
   */
  public boolean isThisRef()
  {
    return _returnType == RefType.INSTANCE;
  }


  /**
   * Add implicit field to the outer feature of this.
   */
  public void addOuterRef(Resolution res)
  {
    if (PRECONDITIONS) require
      (_state.atLeast(State.FINDING_DECLARATIONS));

    if (hasOuterRef())
      {
        var outerRefType = isOuterRefAdrOfValue() ? Types.t_ADDRESS
                                                  : this._outer.selfType();
        _outerRef = new Feature(res,
                                _pos,
                                Visi.PRIV,
                                outerRefType,
                                outerRefName(),
                                this);

        whenResolvedTypes(()->_outerRef.scheduleForResolution(res));
      }
  }


  /**
   * outerRef returns the field of this feature that refers to the
   * outer field.
   *
   * @return the outer ref if it exists, null otherwise.
   */
  public AbstractFeature outerRef()
  {
    if (PRECONDITIONS) require
      (isUniverse() || _state.atLeast(State.RESOLVING_DECLARATIONS));

    Feature result = _outerRef;

    if (POSTCONDITIONS) ensure
      (!hasOuterRef() || result != null);

    return result;
  }


  /**
   * Check if this is an outer ref field.
   */
  public boolean isOuterRef()
  {
    var o = outer();
    return o != null && (o instanceof Feature of ? of._outerRef : o.outerRef()) == this;
  }


  /**
   * Compare this to other for sorting Feature
   */
  public int compareTo(AbstractFeature other)
  {
    return (other instanceof Feature of)
      ? _id - of._id
      : +1;
  }


  /**
   * Is this the `call` implementation of a lambda?
   */
  public boolean isLambdaCall()
  {
    return false;
  }


  /**
   * Is this the 'THIS_TYPE' type parameter in a type feature?
   *
   * Overriding since AbstractFeature.isTypeFeaturesThisType needs outer to be
   * in state of at least FINDING_DECLARATIONS which is not always the case
   * when isTypeFeaturesThisType is called.
   */
  @Override
  public boolean isTypeFeaturesThisType()
  {
    return false;
  }


  /**
   * Is this base-lib's choice-feature?
   */
  @Override
  boolean isBaseChoice()
  {
    if (PRECONDITIONS) require
      (state().atLeast(State.RESOLVED_DECLARATIONS));

    return Types.resolved != null
      ? this == Types.resolved.f_choice
      : (featureName().baseName().equals("choice") && featureName().argCount() == 1 && outer().isUniverse());
  }


}

/* end of file */<|MERGE_RESOLUTION|>--- conflicted
+++ resolved
@@ -1585,19 +1585,11 @@
       {
         // choice type must not have any fields
         if (p.isField() && !p.isOuterRef() &&
-<<<<<<< HEAD
-            (!Errors.any() || !(p instanceof Feature pf && (pf.isArtificialField() || /* do not report auto-generated fields like `result` in choice if there are other problems */
-                                                            pf.isResultField()
-                                                            )
-                                )
-             )
-=======
             !(Errors.any() && (p instanceof Feature pf && (pf.isArtificialField() || /* do not report auto-generated fields like `result` in choice if there are other problems */
                                                            pf.isResultField()
                                                            )
                                )
               )
->>>>>>> d127760d
             )
           {
             AstErrors.mustNotContainFields(_pos, p, "Choice");
