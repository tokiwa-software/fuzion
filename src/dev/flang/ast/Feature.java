--- conflicted
+++ resolved
@@ -1876,11 +1876,7 @@
       {
         _state = State.TYPES_INFERENCING;
 
-<<<<<<< HEAD
         if (outer() instanceof Feature o)
-=======
-       if (outer() instanceof Feature o)
->>>>>>> 16edef66
           {
             o.typeInference(res);
           }
