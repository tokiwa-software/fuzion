--- conflicted
+++ resolved
@@ -129,7 +129,7 @@
       else if (e instanceof AbstractCall     c) { Clazzes.findClazzes(c, Clazz.this, _inh); }
       else if (e instanceof AbstractConstant c) { Clazzes.findClazzes(c, Clazz.this, _inh); }
       else if (e instanceof If               i) { Clazzes.findClazzes(i, Clazz.this, _inh); }
-      else if (e instanceof InlineArray      i) { Clazzes.findClazzes(i, Clazz.this, _inh); }
+      else if (e instanceof InlineArray      i) { Clazzes.findClazzes(this, i, Clazz.this, _inh); }
       else if (e instanceof Env              b) { Clazzes.findClazzes(b, Clazz.this, _inh); }
       else if (e instanceof AbstractMatch    m) { Clazzes.findClazzes(m, Clazz.this, _inh); }
       else if (e instanceof Tag              t) { Clazzes.findClazzes(t, Clazz.this, _inh); }
@@ -1531,29 +1531,7 @@
     if (this._type != Types.t_ADDRESS)
       {
         var f = feature();
-<<<<<<< HEAD
-        inspectCode(new ExpressionVisitor()
-          {
-            public void action (Expr e)
-            {
-              if      (e instanceof AbstractAssign   a) { Clazzes.findClazzes(a, Clazz.this); }
-              else if (e instanceof AbstractCall     c) { Clazzes.findClazzes(c, Clazz.this); }
-              else if (e instanceof AbstractConstant c) { Clazzes.findClazzes(c, Clazz.this); }
-              else if (e instanceof If               i) { Clazzes.findClazzes(i, Clazz.this); }
-              else if (e instanceof InlineArray      i) { Clazzes.findClazzes(this, i, Clazz.this); }
-              else if (e instanceof Env              b) { Clazzes.findClazzes(b, Clazz.this); }
-              else if (e instanceof AbstractMatch    m) { Clazzes.findClazzes(m, Clazz.this); }
-              else if (e instanceof Tag              t) { Clazzes.findClazzes(t, Clazz.this); }
-            }
-            public void action(AbstractCase c)
-            {
-              Clazzes.findClazzes(c, Clazz.this);
-            }
-          },
-          f);
-=======
         inspectCode(new List<>(), f);
->>>>>>> 0ed5f776
 
         for (AbstractFeature ff: _module.allInnerAndInheritedFeatures(f))
           {
