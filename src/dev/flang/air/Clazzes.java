/*

This file is part of the Fuzion language implementation.

The Fuzion language implementation is free software: you can redistribute it
and/or modify it under the terms of the GNU General Public License as published
by the Free Software Foundation, version 3 of the License.

The Fuzion language implementation is distributed in the hope that it will be
useful, but WITHOUT ANY WARRANTY; without even the implied warranty of
MERCHANTABILITY or FITNESS FOR A PARTICULAR PURPOSE.  See the GNU General Public
License for more details.

You should have received a copy of the GNU General Public License along with The
Fuzion language implementation.  If not, see <https://www.gnu.org/licenses/>.

*/

/*-----------------------------------------------------------------------
 *
 * Tokiwa Software GmbH, Germany
 *
 * Source of class Clazzes
 *
 *---------------------------------------------------------------------*/

package dev.flang.air;

import java.util.LinkedList;
import java.util.Map;
import java.util.Set;
import java.util.TreeMap;
import java.util.TreeSet;

import dev.flang.ast.AbstractAssign; // NYI: remove dependency!
import dev.flang.ast.AbstractBlock; // NYI: remove dependency!
import dev.flang.ast.AbstractCall; // NYI: remove dependency!
import dev.flang.ast.AbstractCase; // NYI: remove dependency!
import dev.flang.ast.AbstractConstant; // NYI: remove dependency!
import dev.flang.ast.AbstractCurrent; // NYI: remove dependency!
import dev.flang.ast.AbstractFeature; // NYI: remove dependency!
import dev.flang.ast.AbstractMatch; // NYI: remove dependency!
import dev.flang.ast.AbstractType; // NYI: remove dependency!
import dev.flang.ast.Box; // NYI: remove dependency!
import dev.flang.ast.Env; // NYI: remove dependency!
import dev.flang.ast.Expr; // NYI: remove dependency!
import dev.flang.ast.Feature; // NYI: remove dependency!
import dev.flang.ast.If; // NYI: remove dependency!
import dev.flang.ast.InlineArray; // NYI: remove dependency!
import dev.flang.ast.Tag; // NYI: remove dependency!
import dev.flang.ast.Types; // NYI: remove dependency!
import dev.flang.ast.Unbox; // NYI: remove dependency!
import dev.flang.ast.Universe; // NYI: remove dependency!

import dev.flang.util.ANY;
import dev.flang.util.Errors;
import dev.flang.util.FuzionOptions;
import dev.flang.util.HasSourcePosition;
import dev.flang.util.List;
import dev.flang.util.SourcePosition;


/**
 * Clazzes manages the actual clazzes used in the system during runtime.
 *
 * @author Fridtjof Siebert (siebert@tokiwa.software)
 */
public class Clazzes extends ANY
{


  /*----------------------------  constants  ----------------------------*/


  /**
   * All clazzes found in the system.
   *
   * NYI: One of these maps is probably redundant!
   */
  private static final Map<Clazz, Clazz> clazzes = new TreeMap<>();
  private static final Map<AbstractType, Clazz> _clazzesForTypes_ = new TreeMap<>();


  /**
   * All clazzes found so far that have not been analyzed yet for clazzes that
   * they require.
   */
  private static final LinkedList<Clazz> clazzesToBeVisited = new LinkedList<>();


  static interface TypF
  {
    AbstractType get();
  }
  public static class OnDemandClazz
  {
    final TypF _t;
    Clazz _clazz = null;
    Clazz _dummy = null;
    boolean _called = false;
    OnDemandClazz(TypF t) { _t = t; }
    OnDemandClazz(TypF t, boolean called) { this(t); _called = called; }
    OnDemandClazz() { this(null); }

    /**
     * Get this clazz only if it was created, by a call to get() or by direct
     * call to Clazzes.create():
     */
    public Clazz getIfCreated()
    {
      if (_t == null)
        {
          get();
        }
      else if (_clazz == null)
        {
          if (_dummy == null)
            {
              var oldClosed = closed;
              closed = false;
              _dummy = new Clazz(_t.get(), -1, universe.get());
              closed = oldClosed;
            }
          _clazz = clazzes.get(_dummy);
        }
      return _clazz;
    }
    public Clazz get()
    {
      if (_clazz == null)
        {
          if (_t == null)
            {
              _clazz = create(Types.resolved.universe.thisType(), null);
            }
          else
            {
              _clazz = create(_t.get(), universe.get());
            }
          if (_called)
            {
              // called(_clazz);
            }
        }
      return _clazz;
    }
    public void clear()
    {
      _dummy = null;
      _clazz = null;
    }
  }

  /**
   * Handy preallocated classes to be used during execution:
   */
  public static final OnDemandClazz universe    = new OnDemandClazz(null, true);
  public static final OnDemandClazz c_void      = new OnDemandClazz(() -> Types.resolved.t_void             );
  public static final OnDemandClazz bool        = new OnDemandClazz(() -> Types.resolved.t_bool             );
  public static final OnDemandClazz c_TRUE      = new OnDemandClazz(() -> Types.resolved.f_TRUE .thisType() );
  public static final OnDemandClazz c_FALSE     = new OnDemandClazz(() -> Types.resolved.f_FALSE.thisType() );
  public static final OnDemandClazz i8          = new OnDemandClazz(() -> Types.resolved.t_i8               );
  public static final OnDemandClazz i16         = new OnDemandClazz(() -> Types.resolved.t_i16              );
  public static final OnDemandClazz i32         = new OnDemandClazz(() -> Types.resolved.t_i32              );
  public static final OnDemandClazz i64         = new OnDemandClazz(() -> Types.resolved.t_i64              );
  public static final OnDemandClazz u8          = new OnDemandClazz(() -> Types.resolved.t_u8               );
  public static final OnDemandClazz u16         = new OnDemandClazz(() -> Types.resolved.t_u16              );
  public static final OnDemandClazz u32         = new OnDemandClazz(() -> Types.resolved.t_u32              );
  public static final OnDemandClazz u64         = new OnDemandClazz(() -> Types.resolved.t_u64              );
  public static final OnDemandClazz f32         = new OnDemandClazz(() -> Types.resolved.t_f32              );
  public static final OnDemandClazz f64         = new OnDemandClazz(() -> Types.resolved.t_f64              );
  public static final OnDemandClazz ref_i8      = new OnDemandClazz(() -> Types.resolved.t_ref_i8           );
  public static final OnDemandClazz ref_i16     = new OnDemandClazz(() -> Types.resolved.t_ref_i16          );
  public static final OnDemandClazz ref_i32     = new OnDemandClazz(() -> Types.resolved.t_ref_i32          );
  public static final OnDemandClazz ref_i64     = new OnDemandClazz(() -> Types.resolved.t_ref_i64          );
  public static final OnDemandClazz ref_u8      = new OnDemandClazz(() -> Types.resolved.t_ref_u8           );
  public static final OnDemandClazz ref_u16     = new OnDemandClazz(() -> Types.resolved.t_ref_u16          );
  public static final OnDemandClazz ref_u32     = new OnDemandClazz(() -> Types.resolved.t_ref_u32          );
  public static final OnDemandClazz ref_u64     = new OnDemandClazz(() -> Types.resolved.t_ref_u64          );
  public static final OnDemandClazz ref_f32     = new OnDemandClazz(() -> Types.resolved.t_ref_f32          );
  public static final OnDemandClazz ref_f64     = new OnDemandClazz(() -> Types.resolved.t_ref_f64          );
  public static final OnDemandClazz object      = new OnDemandClazz(() -> Types.resolved.t_object           );
  public static final OnDemandClazz string      = new OnDemandClazz(() -> Types.resolved.t_string           );
  public static final OnDemandClazz conststring = new OnDemandClazz(() -> Types.resolved.t_conststring      , true /* needed? */);
  public static final OnDemandClazz c_unit      = new OnDemandClazz(() -> Types.resolved.t_unit             );
  public static final OnDemandClazz error       = new OnDemandClazz(() -> Types.t_ERROR                     );
  public static Clazz constStringInternalArray;  // field conststring.internalArray
  public static Clazz fuzionSysArray_u8;         // result clazz of conststring.internalArray
  public static Clazz fuzionSysArray_u8_data;    // field fuzion.sys.array<u8>.data
  public static Clazz fuzionSysArray_u8_length;  // field fuzion.sys.array<u8>.length


  /**
   * NYI: This will eventually be part of a Fuzion IR Config class.
   */
  public static FuzionOptions _options_;


  /*----------------------------  variables  ----------------------------*/


  /**
   * Flag that is set during runtime execution to make sure there are no classes
   * created accidentally during runtime.
   */
  static boolean closed = false;


  /**
   * Collection of actions to be performed during findClasses phase when it is
   * found that a feature is called dynamically: Then this features needs to be
   * added to the dynamic binding data of heir classes of f.outer).
   */
  private static TreeMap<AbstractFeature, List<Runnable>> _whenCalledDynamically_ = new TreeMap<>();
  static TreeMap<Clazz, List<Runnable>> _whenCalled_ = new TreeMap<>();


  /**
   * Set of features that are called dynamically. Populated during findClasses
   * phase.
   */
  private static TreeSet<AbstractFeature> _calledDynamically_ = new TreeSet<>();


  /*-----------------------------  methods  -----------------------------*/


  /**
   * Initilize Clazzes with given Options.
   */
  public static void init(FuzionOptions options)
  {
    _options_ = options;
    universe.get();
  }


  /**
   * Find the unique instance of a clazz.
   *
   * @param c a Clazz
   *
   * @return in case a class equal to c was interned before, returns that
   * existing clazz, otherwise returns c.
   */
  public static Clazz intern(Clazz c)
  {
    if (PRECONDITIONS) require
      (Errors.count() > 0 || c._type != Types.t_ERROR);

    Clazz existing = clazzes.get(c);
    if (existing == null)
      {
        clazzes.put(c, c);
        existing = c;
      }

    return existing;
  }


  /**
   * Create a clazz for the given actual type and the given outer clazz.
   * Clazzes created are recorded to be handed by findAllClasses.
   *
   * @param actualType the type of the clazz, must be free from generics
   *
   * @param clazz the runtime clazz of the outer feature of
   * actualType.featureOfType.
   *
   * @return the existing or newly created Clazz that represents actualType
   * within outer.
   */
  public static Clazz create(AbstractType actualType, Clazz outer)
  {
    return create(actualType, -1, outer);
  }


  /**
   * Create a clazz for the given actual type and the given outer clazz.
   * Clazzes created are recorded to be handed by findAllClasses.
   *
   * @param actualType the type of the clazz, must be free from generics
   *
   * @param select in case actualType is a field with open generic result, this
   * choses the actual field from outer's actual generics. -1 otherwise.
   *
   * @param clazz the runtime clazz of the outer feature of
   * actualType.featureOfType.
   *
   * @return the existing or newly created Clazz that represents actualType
   * within outer.
   */
  public static Clazz create(AbstractType actualType, int select, Clazz outer)
  {
    if (PRECONDITIONS) require
      (actualType == Types.intern(actualType),
       Errors.count() > 0 || !actualType.dependsOnGenerics());

    Clazz result = null;
    Clazz o = outer;
    while (o != null && result == null)
      {
        if (o._type == actualType && actualType != Types.t_ERROR)
          { // a recursive outer-relation
            result = o;  // is ok for a ref type, we can just return the original outer clazz
            if (// This is a little ugly: we do not want outer to be a value
                // type in the source code (see tests/inheritance_negative for
                // reasons why), but we are fine if outer is an 'artificial'
                // value type that is created by Clazz.asValue(), since these
                // will never be instantiated at runtime but are here only for
                // the convenience of the backend.
                //
                // So instead of testing !o.isRef() we use
                // !o._type.featureOfType().isThisRef().
                !o._type.featureOfType().isThisRef() &&
                !o._type.featureOfType().isIntrinsic())
              {  // but a recursive chain of value types is not permitted

                // NYI: recursive chain of value types should be detected during
                // types checking phase!
                StringBuilder chain = new StringBuilder();
                chain.append("1: "+actualType+" at "+actualType.pos().show()+"\n");
                int i = 2;
                Clazz c = outer;
                while (c._type != actualType)
                  {
                    chain.append(""+i+": "+c._type+" at "+c._type.pos().show()+"\n");
                    c = c._outer;
                    i++;
                  }
                chain.append(""+i+": "+c._type+" at "+c._type.pos().show()+"\n");
                Errors.error(actualType.pos(),
                             "Recursive value type is not allowed",
                             "Value type " + actualType + " equals type of outer feature.\n"+
                             "The chain of outer types that lead to this recursion is:\n"+
                             chain + "\n" +
                             "To solve this, you could add a 'ref' after the arguments list at "+o._type.featureOfType().pos().show());
              }
          }
        o = o._outer;
      }
    if (result == null)
      {
        // NYI: We currently create new clazzes for every different outer
        // context. This gives us plenty of opportunity to specialize the code,
        // but it might be overkill in some cases. We might rethink this and,
        // e.g. treat clazzes of inherited features with a reference outer clazz
        // the same.

        Clazz newcl;
        if (wouldCreateCycleInOuters(actualType, outer))
          {
            newcl = clazz(actualType);
          }
        else
          {
            newcl =  new Clazz(actualType, select, outer);
          }

        result = intern(newcl);
        if (result == newcl)
          {
            if (CHECKS) check
              (Errors.count() > 0 || !(result.feature() instanceof Feature f) || f.state().atLeast(Feature.State.RESOLVED));
            if (!(result.feature() instanceof Feature f) || f.state().atLeast(Feature.State.RESOLVED))
              {
                clazzesToBeVisited.add(result);
              }
            result.registerAsHeir();
            if (_options_.verbose(3))
              {
                _options_.verbosePrintln(3, "GLOBAL CLAZZ: " + result);
                if (_options_.verbose(10))
                  {
                    Thread.dumpStack();
                  }
              }
            result.dependencies();
          }
      }

    if (POSTCONDITIONS) ensure
      (Errors.count() > 0 || actualType.compareToIgnoreOuter(result._type) == 0,
       outer == result._outer || true /* NYI: Check why this sometimes does not hold */);

    return result;
  }


  /**
   * Would creating new clazz for actualType and outer result in a cycle?
   */
  private static boolean wouldCreateCycleInOuters(AbstractType actualType, Clazz outer)
  {
    if (PRECONDITIONS) require
      (Errors.count() > 0 || !actualType.dependsOnGenerics());
    return outer != null && outer.selfAndOuters().anyMatch(ou -> actualType.featureOfType().equals(ou.feature()));
  }


  /**
   * As long as there are clazzes that were created via create(), call
   * findAllClasses on that clazz and layout the class.
   *
   * Once this returns, all runtime classes required during execution have been
   * created.
   */
  public static void findAllClasses(Clazz main)
  {
    var toLayout = new LinkedList<Clazz>();
    int clazzCount = 0;

    // make sure internally referenced clazzes do exist:
    object.get();
    create(Types.t_ADDRESS, universe.get());

    // mark internally referenced clazzes as called or instantiated:
    if (CHECKS) check
      (Errors.count() > 0 || main != null);
    if (main != null)
      {
        main.called(SourcePosition.builtIn);
        main.instantiated(SourcePosition.builtIn);
      }
    for (var c : new OnDemandClazz[] { universe, i32, u32, i64, u64, f32, f64 })
      {
        c.get().called(SourcePosition.builtIn);
        c.get().instantiated(SourcePosition.builtIn);
      }
    for (var c : new OnDemandClazz[] { conststring, bool, c_TRUE, c_FALSE, c_unit })
      {
        c.get().instantiated(SourcePosition.builtIn);
      }
    constStringInternalArray = conststring.get().lookup(Types.resolved.f_array_internalArray, SourcePosition.builtIn);
    fuzionSysArray_u8 = constStringInternalArray.resultClazz();
    fuzionSysArray_u8.instantiated(SourcePosition.builtIn);
    fuzionSysArray_u8_data   = fuzionSysArray_u8.lookup(Types.resolved.f_fuzion_sys_array_data  , SourcePosition.builtIn);
    fuzionSysArray_u8_length = fuzionSysArray_u8.lookup(Types.resolved.f_fuzion_sys_array_length, SourcePosition.builtIn);

    while (!clazzesToBeVisited.isEmpty())
      {
        clazzCount++;
        Clazz cl = clazzesToBeVisited.removeFirst();

        cl.findAllClasses();
        if (!cl.feature().isField())
          {
            toLayout.add(cl);
          }

        while (clazzesToBeVisited.isEmpty() && !toLayout.isEmpty())
          {
            toLayout.removeFirst().layoutAndHandleCycle();
            /* NYI: There are very few fields for which layout() causes the
             * creation of new clazzes. Examples are some inherited outer refs
             * and i32.val in case there is a user defined feature inheriting
             * from i32.  We might want to make sure that these are also
             * found before the layout phase.
             */
            if (!clazzesToBeVisited.isEmpty() && _options_.verbose(1))
              {
                Errors.warning("New clazz created during layout phase: "+clazzesToBeVisited.get(0));
              }
          }
      }
    if (CHECKS) check
      (clazzesToBeVisited.size() == 0);
    closed = true;
    for (var cl : clazzes.keySet())
      {
        cl.check();
      }
  }


  /**
   * When it is detected that f is called dynamically, execute r.run().
   */
  static void whenCalledDynamically(AbstractFeature f,
                                    Runnable r)
  {
    if (_calledDynamically_.contains(f))
      {
        r.run();
      }
    else
      {
        var l = _whenCalledDynamically_.get(f);
        if (l == null)
          {
            l = new List<Runnable>(r);
            _whenCalledDynamically_.put(f, l);
          }
        else
          {
            l.add(r);
          }
      }
  }


  /**
   * When it is detected that f is called dynamically, execute r.run().
   */
  static void whenCalled(Clazz c,
                         Runnable r)
  {
    if (c.isCalled())
      {
        r.run();
      }
    else
      {
        var l = _whenCalled_.get(c);
        if (l == null)
          {
            l = new List<Runnable>(r);
            _whenCalled_.put(c, l);
          }
        else
          {
            l.add(r);
          }
      }
  }


  /**
   * Remember that f is called dynamically.  In case f was not known to be
   * called dynamically, execute all the runnables registered for f by
   * whenCalledDynamically.
   */
  static void calledDynamically(AbstractFeature f)
  {
    if (PRECONDITIONS) require
      (Errors.count() > 0 || isUsedAtAll(f),
       f.generics().list.isEmpty());

    if (!_calledDynamically_.contains(f))
      {
        _calledDynamically_.add(f);
        var l = _whenCalledDynamically_.remove(f);
        if (l != null)
          {
            for (var r : l)
              {
                r.run();
              }
          }
      }

    if (POSTCONDITIONS) ensure
      (isCalledDynamically(f));
  }


  /**
   * Has f been found to be caled dynamically?
   */
  static boolean isCalledDynamically(AbstractFeature f)
  {
    return _calledDynamically_.contains(f);
  }


  /**
   * Print statistics on clazzes defined per feature, for verbose output.
   */
  public static void showStatistics()
  {
    if (_options_.verbose(1))
      {
        int fields = 0;
        int routines = 0;
        int clazzesForFields = 0;
        Map<AbstractFeature, List<Clazz>> clazzesPerFeature = new TreeMap<>();
        for (var cl : clazzes.keySet())
          {
            var f = cl.feature();
            var l = clazzesPerFeature.get(f);
            if (l == null)
              {
                l = new List<>();
              }
            l.add(cl);
            clazzesPerFeature.put(f, l);
            if (f.isField())
              {
                clazzesForFields++;
                if (l.size() == 1)
                  {
                    fields++;
                  }
              }
            else
              {
                if (l.size() == 1)
                  {
                    routines++;
                  }
              }
          }
        if (_options_.verbose(2))
          {
            for (var e : clazzesPerFeature.entrySet())
              {
                var f = e.getKey();
                String fn = (f.isField() ? "field " : "routine ") + f.qualifiedName();
                System.out.println(""+e.getValue().size()+" classes for " + fn);
                if (_options_.verbose(5))
                  {
                    int i = 0;
                    for (var c : e.getValue() )
                      {
                        i++;
                        System.out.println(""+i+"/"+e.getValue().size()+" classes for " + fn + ": " + c);
                      }
                  }
              }
          }
        System.out.println("Found "+Types.num()+" types and "+Clazzes.num()+" clazzes (" +
                           clazzesForFields + " for " + fields+ " fields, " +
                           (clazzes.size()-clazzesForFields) + " for " + routines + " routines).");
      }
  }


  /**
   * Obtain a set of all clazzes.
   */
  public static Set<Clazz> all()
  {
    return clazzes.keySet();
  }


  /**
   * Return the total number of unique runtime clazzes stored globally.
   */
  public static int num()
  {
    return clazzes.size();
  }


  /*-----------------  methods to find runtime Clazzes  -----------------*/


  /**
   * # if ids created by getRuntimeClazzId[s].
   *
   * NYI! This is static to create unique ids. It is sufficient to have unique ids for sets of clazzes used by the same statement.
   */
  private static int _runtimeClazzIdCount = 0;  // NYI: Used by dev.flang.be.interpreter, REMOVE!


  /**
   * Obtain new unique ids for runtime clazz data stored in
   * Clazz.setRuntimeClazz/getRuntimeClazz.
   *
   * @param count the number of ids to reserve
   *
   * @return the first of the ids result..result+count-1 ids reserved.
   */
  static int getRuntimeClazzIds(int count)
  {
    if (PRECONDITIONS) require
      (runtimeClazzIdCount() <= Integer.MAX_VALUE - count,
       count >= 0);

    int result = _runtimeClazzIdCount;
    _runtimeClazzIdCount = result + count;

    if (POSTCONDITIONS) ensure
      (result >= 0,
       result + count <= runtimeClazzIdCount());

    return result;
  }


  /**
   * Obtain a new unique id for runtime clazz data stored in
   * Clazz.setRuntimeClazz/getRuntimeClazz.
   *
   * @return the id that was reserved.
   */
  private static int getRuntimeClazzId()
  {
    if (PRECONDITIONS) require
      (runtimeClazzIdCount() < Integer.MAX_VALUE);

    int result = getRuntimeClazzIds(1);

    if (POSTCONDITIONS) ensure
      (result >= 0,
       result < runtimeClazzIdCount());

    return result;
  }

  /**
   * Total number of ids crated by getRuntimeClazzId[s].
   *
   * @return the id count.
   */
  static int runtimeClazzIdCount()
  {
    int result = _runtimeClazzIdCount;

    if (POSTCONDITIONS) ensure
      (result >= 0);

    return result;
  }


  /**
   * Find all static clazzes for this case and store them in outerClazz.
   */
  public static void findClazzes(AbstractAssign a, Clazz outerClazz)
  {
    if (PRECONDITIONS) require
      (a != null, outerClazz != null);

    if (CHECKS) check
      (Errors.count() > 0 || a._target != null);

    if (a._target != null)
      {
        if (a._tid < 0)
          {
            a._tid = getRuntimeClazzIds(2);
          }

        Clazz sClazz = clazz(a._target, outerClazz);
        outerClazz.setRuntimeClazz(a._tid, sClazz);
        var vc = sClazz.asValue();
        var fc = vc.lookup(a._assignedField, a);
        propagateExpectedClazz(a._value, fc.resultClazz(), outerClazz);
        if (isUsed(a._assignedField, sClazz))
          {
            outerClazz.setRuntimeClazz(a._tid + 1, fc);
          }
      }
  }


  /**
   * propagate the expected clazz of an expression.  This is used to find the
   * result type of Box() expressions that are a NOP if the expected type is a
   * value type or the boxed type is already a ref type, while it performs
   * boxing if a value type is used as a ref.
   *
   * @param e the expression we are propagating the expected clazz into
   *
   * @param ec the expected result clazz of e
   *
   * @param outerClazz the current clazz
   */
  static void propagateExpectedClazz(Expr e, Clazz ec, Clazz outerClazz)
  {
    if (e instanceof Box b)
      {
        Clazz vc = clazz(b._value, outerClazz);
        Clazz rc = vc;
        if (ec.isRef() ||
            (ec._type.isChoice() &&
             !ec._type.isAssignableFrom(vc._type) &&
             ec._type.isAssignableFrom(vc._type.asRef())))
          {
            rc = vc.asRef();
          }
        if (b._valAndRefClazzId < 0)
          {
            b._valAndRefClazzId = getRuntimeClazzIds(2);
          }
        outerClazz.setRuntimeClazz(b._valAndRefClazzId    , vc);
        outerClazz.setRuntimeClazz(b._valAndRefClazzId + 1, rc);
        if (vc != rc)
          {
            rc.instantiated(b);
          }
      }
    else if (e instanceof AbstractBlock b)
      {
        var s = b._statements;
        if (!s.isEmpty() && s.get(s.size()-1) instanceof Expr e0)
          {
            propagateExpectedClazz(e0, ec, outerClazz);
          }
      }
    else if (e instanceof Tag t)
      {
        propagateExpectedClazz(t._value, ec, outerClazz);
      }
  }


  /**
   * Find all static clazzes for this Unbox and store them in outerClazz.
   */
  public static void findClazzes(Unbox u, Clazz outerClazz)
  {
    Clazz rc = clazz(u._adr, outerClazz);
    Clazz vc = rc.asValue();
    if (u._refAndValClazzId < 0)
      {
        u._refAndValClazzId = getRuntimeClazzIds(2);
      }
    outerClazz.setRuntimeClazz(u._refAndValClazzId    , rc);
    outerClazz.setRuntimeClazz(u._refAndValClazzId + 1, vc);
  }


  /**
   * Find the mapping from all calls to actual frame clazzes
   *
   * In an inheritance clause of the form
   *
   *   o<p,q>
   *   {
   *     a<x,y> : b<x,p>.c<y,q>;
   *
   *     d<x,y> { e<z> { } };
   *     d<i32,p>.e<bool>;
   *   }
   *
   * for the call b<x,p>.c<y,q>, the outerClazz is a<x,y>, while the frame for
   * b<x,p>.c<y,q> will be created with outerClazz.outer, i.e., o<p,q>.
   *
   * In contrast, for the call to e in d<i32,p>.e<bool>, outerClazz is d<x,y>
   * and will be used both as frame clazz for d<i32,p> and as the context for
   * call to e<z>.
   */
  public static void findClazzes(AbstractCall c, Clazz outerClazz)
  {
    if (PRECONDITIONS) require
      (Errors.count() > 0 || c.calledFeature() != null && c.target() != null);

    if (c.calledFeature() == null  || c.target() == null)
      {
        return;  // previous errors, give up
      }

    var tclazz  = clazz(c.target(), outerClazz);
    var cf      = c.calledFeature();
    var callToOuterRef = c.target().isCallToOuterRef();
    boolean dynamic = c.isDynamic() && (tclazz.isRef() || callToOuterRef);
    if (callToOuterRef)
      {
        tclazz._isCalledAsOuter = true;
      }
    if (dynamic)
      {
        calledDynamically(cf);
      }
    if (cf.isChoice())
      {
        outerClazz
          .actualGenerics(c.actualTypeParameters())
          .stream()
          .forEach(ag ->
            {
              if (!ag.isRef())
                {
                  // Even though choice element ag
                  // might never actually be instantiated
                  // there might be tagging code being generated for ag.
                  // related: tests/issue459.fz
                  clazz(ag).instantiated(c.pos());
                }
            });
      }
    else if (tclazz != c_void.get())
      {
        var innerClazz = tclazz.lookup(cf, c.select(), outerClazz.actualGenerics(c.actualTypeParameters()), c, c.isInheritanceCall());
        if (c._sid < 0)
          {
            c._sid = getRuntimeClazzIds(2);
          }
        outerClazz.setRuntimeData(c._sid + 0, innerClazz);
        outerClazz.setRuntimeData(c._sid + 1, tclazz    );
        var afs = innerClazz.argumentFields();
        var i = 0;
        for (var a : c.actuals())
          {
            if (i < afs.length)  // NYI: check boxing for open generic argument lists
              {
                propagateExpectedClazz(a, afs[i].resultClazz(), outerClazz);
              }
            i++;
          }

        var f = innerClazz.feature();
        if (f.kind() == AbstractFeature.Kind.TypeParameter)
          {
            var tpc = innerClazz.resultClazz();
            tpc._typeType = innerClazz.typeParameterActualType()._type;
            do
              {
                addUsedFeature(tpc.feature(), c.pos());
                tpc.instantiated(c.pos());
                tpc = tpc._outer;
              }
            while (tpc != null && !tpc.feature().isUniverse());
          }
      }
  }


  /**
   * Find all static clazzes for this case and store them in outerClazz.
   */
  public static void findClazzes(If i, Clazz outerClazz)
  {
    if (i._runtimeClazzId < 0)
      {
        i._runtimeClazzId = getRuntimeClazzIds(1);
      }
    outerClazz.setRuntimeClazz(i._runtimeClazzId, clazz(i.cond, outerClazz));
  }


  /**
   * Find all static clazzes for this case and store them in outerClazz.
   */
  public static void findClazzes(AbstractCase c, Clazz outerClazz)
  {
    // NYI: Check if this works for a case that is part of an inherits clause, do
    // we need to store in outerClazz.outer?
    var f = c.field();
    var t = c.types();
    if (c._runtimeClazzId < 0)
      {
        c._runtimeClazzId = getRuntimeClazzIds(f != null ? 1 :
                                               t != null ? t.size()
                                                         : 0);
      }
    int i = c._runtimeClazzId;
    if (f != null)
      {
        var fOrFc = isUsed(f, outerClazz)
          ? outerClazz.lookup(f)
          : outerClazz.actualClazz(f.resultType());
        outerClazz.setRuntimeClazz(i, fOrFc);
      }
    else if (t != null)
      {
        for (var caseType : t)
          {
            outerClazz.setRuntimeClazz(i, outerClazz.actualClazz(caseType));
            i++;
          }
      }
  }


  /**
   * Find all static clazzes for this case and store them in outerClazz.
   */
  public static void findClazzes(AbstractMatch m, Clazz outerClazz)
  {
    if (m._runtimeClazzId < 0)
      {
        // NYI: Check if this works for a match that is part of a inhertis clause, do
        // we need to store in outerClazz.outer?
        m._runtimeClazzId = getRuntimeClazzIds(1);
      }
    var subjClazz = clazz(m.subject(), outerClazz);
    var subjClazzValue = subjClazz.asValue(); // this is used in the be/interpreter
    outerClazz.setRuntimeClazz(m._runtimeClazzId, subjClazz);
  }


  /**
   * Find all static clazzes for this Tag and store them in outerClazz.
   */
  public static void findClazzes(Tag t, Clazz outerClazz)
  {
    Clazz vc = clazz(t._value, outerClazz);
    Clazz tc = outerClazz.actualClazz(t._taggedType);
    if (t._valAndTaggedClazzId < 0)
      {
        t._valAndTaggedClazzId = getRuntimeClazzIds(2);
      }
    outerClazz.setRuntimeClazz(t._valAndTaggedClazzId    , vc);
    outerClazz.setRuntimeClazz(t._valAndTaggedClazzId + 1, tc);
    tc.instantiated(t);
  }


  /**
   * Find all static clazzes for this Tag and store them in outerClazz.
   */
  public static void findClazzes(InlineArray i, Clazz outerClazz)
  {
    Clazz ac = clazz(i, outerClazz);
    if (i._arrayClazzId < 0)
      {
        i._arrayClazzId = getRuntimeClazzIds(2);
      }
    Clazz sa = ac.lookup(Types.resolved.f_array_internalArray, i).resultClazz();
    sa.instantiated(i);
    outerClazz.setRuntimeClazz(i._arrayClazzId    , ac);
    outerClazz.setRuntimeClazz(i._arrayClazzId + 1, sa);
    ac.instantiated(i);
    var ec = outerClazz.actualClazz(i.elementType());
    for (var e : i._elements)
      {
        propagateExpectedClazz(e, ec, outerClazz);
      }
  }


  /**
   * Find all static clazzes for this Env and store them in outerClazz.
   */
  public static void findClazzes(Env v, Clazz outerClazz)
  {
    Clazz ac = clazz(v, outerClazz);
    if (v._clazzId < 0)
      {
        v._clazzId = getRuntimeClazzId();
      }
    outerClazz.setRuntimeClazz(v._clazzId, ac);
  }


  /**
   * Determine the result clazz of an Expr.
   *
   * NYI: Temporary solution, will be replaced by dynamic calls.
   *
   * This is fairly inefficient compared to dynamic
   * binding.
   */
  public static Clazz clazz(Expr e, Clazz outerClazz)
  {
    Clazz result;
    if (e instanceof Unbox u)
      {
        result = clazz(u._adr, outerClazz);
      }
    else if (e instanceof AbstractBlock b)
      {
        Expr resExpr = b.resultExpression();
        result = resExpr != null ? clazz(resExpr, outerClazz)
                                 : c_unit.get();
      }
    else if (e instanceof Box b)
      {
        result = outerClazz.actualClazz(b._type);
      }

    else if (e instanceof AbstractCall c)
      {
        var tclazz = clazz(c.target(), outerClazz);
        if (tclazz != c_void.get())
          {
            var inner = tclazz.lookup(c.calledFeature(),
                                      c.select(),
                                      outerClazz.actualGenerics(c.actualTypeParameters()),
                                      c,
                                      false);
            if (c.calledFeature() == Types.resolved.f_Types_getOuterType)
              {
                /* starting with outerClazz.feature(), follow outer references
                 * until we find the call's type parameter. The type of that outer ref's result
                 * is the type whose type clazz is our result.
                 */
                var res = outerClazz;
                var o = c.actualTypeParameters().get(0).featureOfType();
                var i = outerClazz.feature();
                while (i != o)
                  {
<<<<<<< HEAD
                    res = res.lookup(i.outerRef(), AbstractCall.NO_GENERICS, c).resultClazz();
=======
                    res = res.lookup(i.outerRef(), c).resultClazz();
>>>>>>> 9ca1c847
                    i = i.outer();
                  }
                result = res.typeClazz();
              }
            else
              {
                result = inner.resultClazz();
              }
          }
        else
          {
            result = tclazz;
          }
      }
    else if (e instanceof AbstractCurrent c)
      {
        result = outerClazz;
      }

    else if (e instanceof If i)
      {
        result = outerClazz.actualClazz(i.type());
      }

    else if (e instanceof AbstractMatch m)
      {
        result = outerClazz.actualClazz(m.type());
      }

    else if (e instanceof Universe)
      {
        result = universe.get();
      }

    else if (e instanceof AbstractConstant c)
      {
        result = outerClazz.actualClazz(c.type());
        if (result == string.get())
          { /* this is a bit tricky: in the front end, the type of a string
             * constant is 'string'.  However, for the back end, the type is
             * 'consstring' such that the backend can create an instance of
             * 'constString' and see the correct type (and create proper type
             * conversion code to 'string' if this is needed).
             */
            result = conststring.get();
          }
      }

    else if (e instanceof Tag t)
      {
        result = outerClazz.actualClazz(t._taggedType);
      }

    else if (e instanceof InlineArray ia)
      {
        result = outerClazz.actualClazz(ia.type());
      }

    else if (e instanceof Env v)
      {
        result = outerClazz.actualClazz(v.type());
      }

    else
      {
        if (Errors.count() == 0)
          {
            throw new Error("" + e.getClass() + " should no longer exist at runtime");
          }

        result = error.get(); // dummy class
      }

    if (POSTCONDITIONS) ensure
      (result != null);

    return result;
  }


  /*----------------  methods to convert type to clazz  -----------------*/


  /**
   * clazz
   *
   * @return
   */
  public static Clazz clazz(AbstractType thiz)
  {
    if (PRECONDITIONS) require
      (Errors.count() > 0 || !thiz.dependsOnGenerics(),
       !thiz.isThisType());

    Clazz outerClazz;
    if (thiz.outer() != null)
      {
        outerClazz = clazz(thiz.outer());
      }
    else
      {
        outerClazz = null;
      }

    var t = Types.intern(thiz);
    var result = _clazzesForTypes_.get(t);
    if (result == null)
      {
        result = create(t, outerClazz);
        _clazzesForTypes_.put(t, result);
      }

    if (POSTCONDITIONS) ensure
      (thiz.isRef() == result._type.isRef());

    return result;
  }


  /**
   * clazzWithSpecificOuter creates a clazz from this type with a specific outer
   * clazz that is inserted as the outer clazz for the outermost type that was
   * explicitly given in the source code.
   *
   * @param thiz the type of the clazz, must be free from generics
   *
   * @param select in case thiz is a field with open generic result, this
   * choses the actual field from outer's actual generics. -1 otherwise.
   *
   * @param outerClazz the outer clazz
   *
   * @return the corresponding Clazz.
   */
  public static Clazz clazzWithSpecificOuter(AbstractType thiz, int select, Clazz outerClazz)
  {
    if (PRECONDITIONS) require
      (Errors.count()>0 || !thiz.dependsOnGenerics(),
       outerClazz != null || thiz.featureOfType().outer() == null,
       Errors.count()>0 || thiz == Types.t_ERROR || outerClazz == null || outerClazz.feature().inheritsFrom(thiz.featureOfType().outer()));

    var t = Types.intern(thiz);
    var result = create(t, select, outerClazz);

    return result;
  }


  /*-------------  methods for clazzes related to features  -------------*/


  /**
   * NYI: recycle this comment whose method has disappeared.
   *
   * thisClazz returns the clazz of this feature's frame object.  This can be
   * called even if !hasThisType() since thisClazz() is used also for abstract
   * or intrinsic feature to determine the resultClazz().
   *
   * Depending on the generics of this and its outer features, we consider the
   * following cases:
   *
   * a.b.c.f
   *
   *   A feature with no generic arguments and no generic outer features,
   *   there is exactly one clazz for a.b.c.f's frame that can be used for all
   *   calls to f. outerClazz is not really needed in this case.
   *
   * a.b.c.f<A,B>
   *
   *   A feature with generic arguments and no generic outer features has
   *   exactly one clazz for each set of actual generic arguments <X,Y> used
   *   at any call site.
   *
   * a.b<A,B>.c<C>.d
   *
   *   A feature with no generic arguments but generic outer features has
   *   exactly one clazz for each set of actual generic arguments <X,Y>,<Z>
   *   for its outer features used at any call site.
   *
   * a.b<A,B>.c<C>.f<D,E>
   *
   *   A feature with generic arguments and generic outer features has one
   *   clazz for each complete set of actual generic arguments <V,W>,<X>,<Y,Z>
   *   used at any call site.
   *
   * a.b.c.f : g<x,y>.h<z>
   *
   *   For a feature f that inherits from a generic feature g.h, the inherits
   *   clause specifies actual generic arguments to g and g.h and these actual
   *   generic argument may contain only the formal genric arguments of
   *   a.b.c.f.  Consequently, the presence of generics in the parent feature
   *   does not add any new clazzes.
   *
   * The complete set of actual generics of a feature including all actual
   * generics of all outer features will be called the generic signature s of
   * a call.
   *
   * Note that a generic signature <V,W>,<X>,<Y,Z> cannot be flattened to
   * <V,W,X,Y,Z> since formal genric lists can be open, i.e, they do not have
   * a fixed length.
   *
   * So, essentially, we need one clazz for each (f,s) where f is a feature
   * and s is any generic signatures used in calls.
   *
   * Since every call is performed in the code of a feature that is executed
   * for an actual clazz (caller), we need a mapping
   *
   *  caller x call -> callee
   *
   * that gives the actual class to be called.
   *
   * Special thought is required for calls in an inherits clause of a feature:
   * Since calls to parent features operate on the same data, so they should
   * be performed using the same clazz. I.e., the mapping caller x call ->
   * callee also has to include all calls performed in any parent features.
   *
   * @param thiz the feature whose clazz we create
   *
   * @param actualGenerics the actual generics arguments
   *
   * @param outerClazz the clazz of this.outer(), null for universe
   *
   * @return this feature's frame clazz
   */


  /**
   * Has this feature been found to be used within the given static clazz?
   */
  public static boolean isUsed(AbstractFeature thiz, Clazz staticClazz)
  {
    return isUsedAtAll(thiz);
  }


  /**
   * Has this feature been found to be used?
   */
  public static boolean isUsedAtAll(AbstractFeature thiz)
  {
    return thiz._usedAt != null;
  }


  /**
   * Has this feature been found to be used?
   */
  public static HasSourcePosition isUsedAt(AbstractFeature thiz)
  {
    return thiz._usedAt;
  }


  /**
   * Add f to the set of used features, record at as the position of the first
   * use.
   */
  public static void addUsedFeature(AbstractFeature f, HasSourcePosition at)
  {
    f._usedAt = at;
  }

  /**
   * reset all statically held data
   * and set closed to false again
   */
  public static void reset()
  {
    clazzes.clear();
    _clazzesForTypes_.clear();
    clazzesToBeVisited.clear();
    universe.clear();
    c_void.clear();
    bool.clear();
    c_TRUE.clear();
    c_FALSE.clear();
    i8.clear();
    i16.clear();
    i32.clear();
    i64.clear();
    u8.clear();
    u16.clear();
    u32.clear();
    u64.clear();
    f32.clear();
    f64.clear();
    ref_i8.clear();
    ref_i16.clear();
    ref_i32.clear();
    ref_i64.clear();
    ref_u8.clear();
    ref_u16.clear();
    ref_u32.clear();
    ref_u64.clear();
    ref_f32.clear();
    ref_f64.clear();
    object.clear();
    string.clear();
    conststring.clear();
    c_unit.clear();
    error.clear();
    constStringInternalArray = null;
    fuzionSysArray_u8 = null;
    fuzionSysArray_u8_data = null;
    fuzionSysArray_u8_length = null;
    closed = false;
    _whenCalledDynamically_.clear();
    _whenCalled_.clear();
    _calledDynamically_.clear();
  }


}

/* end of file */<|MERGE_RESOLUTION|>--- conflicted
+++ resolved
@@ -1076,11 +1076,7 @@
                 var i = outerClazz.feature();
                 while (i != o)
                   {
-<<<<<<< HEAD
-                    res = res.lookup(i.outerRef(), AbstractCall.NO_GENERICS, c).resultClazz();
-=======
                     res = res.lookup(i.outerRef(), c).resultClazz();
->>>>>>> 9ca1c847
                     i = i.outer();
                   }
                 result = res.typeClazz();
