/*

This file is part of the Fuzion language implementation.

The Fuzion language implementation is free software: you can redistribute it
and/or modify it under the terms of the GNU General Public License as published
by the Free Software Foundation, version 3 of the License.

The Fuzion language implementation is distributed in the hope that it will be
useful, but WITHOUT ANY WARRANTY; without even the implied warranty of
MERCHANTABILITY or FITNESS FOR A PARTICULAR PURPOSE.  See the GNU General Public
License for more details.

You should have received a copy of the GNU General Public License along with The
Fuzion language implementation.  If not, see <https://www.gnu.org/licenses/>.

*/

/*-----------------------------------------------------------------------
 *
 * Tokiwa Software GmbH, Germany
 *
 * Source of class Clazzes
 *
 *---------------------------------------------------------------------*/

package dev.flang.air;

import java.util.LinkedList;
import java.util.Map;
import java.util.Set;
import java.util.TreeMap;
import java.util.TreeSet;

import dev.flang.ast.AbstractAssign; // NYI: remove dependency!
import dev.flang.ast.AbstractBlock; // NYI: remove dependency!
import dev.flang.ast.AbstractCall; // NYI: remove dependency!
import dev.flang.ast.AbstractCase; // NYI: remove dependency!
import dev.flang.ast.AbstractConstant; // NYI: remove dependency!
import dev.flang.ast.AbstractCurrent; // NYI: remove dependency!
import dev.flang.ast.AbstractFeature; // NYI: remove dependency!
import dev.flang.ast.AbstractMatch; // NYI: remove dependency!
import dev.flang.ast.AbstractType; // NYI: remove dependency!
import dev.flang.ast.Box; // NYI: remove dependency!
import dev.flang.ast.Env; // NYI: remove dependency!
import dev.flang.ast.Expr; // NYI: remove dependency!
import dev.flang.ast.Feature; // NYI: remove dependency!
import dev.flang.ast.If; // NYI: remove dependency!
import dev.flang.ast.InlineArray; // NYI: remove dependency!
import dev.flang.ast.Tag; // NYI: remove dependency!
import dev.flang.ast.Types; // NYI: remove dependency!
import dev.flang.ast.Unbox; // NYI: remove dependency!
import dev.flang.ast.Universe; // NYI: remove dependency!

import dev.flang.util.ANY;
import dev.flang.util.Errors;
import dev.flang.util.FuzionOptions;
import dev.flang.util.HasSourcePosition;
import dev.flang.util.List;
import dev.flang.util.SourcePosition;


/**
 * Clazzes manages the actual clazzes used in the system during runtime.
 *
 * @author Fridtjof Siebert (siebert@tokiwa.software)
 */
public class Clazzes extends ANY
{


  /*----------------------------  constants  ----------------------------*/


  /**
   * All clazzes found in the system.
   *
   * NYI: One of these maps is probably redundant!
   */
  private static final Map<Clazz, Clazz> clazzes = new TreeMap<>();
  private static final Map<AbstractType, Clazz> _clazzesForTypes_ = new TreeMap<>();


  /**
   * All clazzes found so far that have not been analyzed yet for clazzes that
   * they require.
   */
  private static final LinkedList<Clazz> clazzesToBeVisited = new LinkedList<>();


  static interface TypF
  {
    AbstractType get();
  }
  public static class OnDemandClazz
  {
    final TypF _t;
    Clazz _clazz = null;
    Clazz _dummy = null;
    OnDemandClazz(TypF t) { _t = t; }
    OnDemandClazz() { this(null); }

    /**
     * Get this clazz only if it was created, by a call to get() or by direct
     * call to Clazzes.create():
     */
    public Clazz getIfCreated()
    {
      if (_t == null)
        {
          get();
        }
      else if (_clazz == null)
        {
          if (_dummy == null)
            {
              var oldClosed = closed;
              closed = false;
              _dummy = new Clazz(_t.get(), -1, universe.get());
              closed = oldClosed;
            }
          _clazz = clazzes.get(_dummy);
        }
      return _clazz;
    }
    public Clazz get()
    {
      if (_clazz == null)
        {
          if (_t == null)
            {
              _clazz = create(Types.resolved.universe.selfType(), null);
            }
          else
            {
              _clazz = create(_t.get(), universe.get());
            }
        }
      return _clazz;
    }
    public void clear()
    {
      _dummy = null;
      _clazz = null;
    }
  }

  /**
   * Handy preallocated classes to be used during execution:
   */
  public static final OnDemandClazz universe    = new OnDemandClazz(null);
  public static final OnDemandClazz c_void      = new OnDemandClazz(() -> Types.resolved.t_void             );
  public static final OnDemandClazz bool        = new OnDemandClazz(() -> Types.resolved.t_bool             );
  public static final OnDemandClazz c_TRUE      = new OnDemandClazz(() -> Types.resolved.f_TRUE .selfType() );
  public static final OnDemandClazz c_FALSE     = new OnDemandClazz(() -> Types.resolved.f_FALSE.selfType() );
  public static final OnDemandClazz i8          = new OnDemandClazz(() -> Types.resolved.t_i8               );
  public static final OnDemandClazz i16         = new OnDemandClazz(() -> Types.resolved.t_i16              );
  public static final OnDemandClazz i32         = new OnDemandClazz(() -> Types.resolved.t_i32              );
  public static final OnDemandClazz i64         = new OnDemandClazz(() -> Types.resolved.t_i64              );
  public static final OnDemandClazz u8          = new OnDemandClazz(() -> Types.resolved.t_u8               );
  public static final OnDemandClazz u16         = new OnDemandClazz(() -> Types.resolved.t_u16              );
  public static final OnDemandClazz u32         = new OnDemandClazz(() -> Types.resolved.t_u32              );
  public static final OnDemandClazz u64         = new OnDemandClazz(() -> Types.resolved.t_u64              );
  public static final OnDemandClazz f32         = new OnDemandClazz(() -> Types.resolved.t_f32              );
  public static final OnDemandClazz f64         = new OnDemandClazz(() -> Types.resolved.t_f64              );
  public static final OnDemandClazz ref_i8      = new OnDemandClazz(() -> Types.resolved.t_ref_i8           );
  public static final OnDemandClazz ref_i16     = new OnDemandClazz(() -> Types.resolved.t_ref_i16          );
  public static final OnDemandClazz ref_i32     = new OnDemandClazz(() -> Types.resolved.t_ref_i32          );
  public static final OnDemandClazz ref_i64     = new OnDemandClazz(() -> Types.resolved.t_ref_i64          );
  public static final OnDemandClazz ref_u8      = new OnDemandClazz(() -> Types.resolved.t_ref_u8           );
  public static final OnDemandClazz ref_u16     = new OnDemandClazz(() -> Types.resolved.t_ref_u16          );
  public static final OnDemandClazz ref_u32     = new OnDemandClazz(() -> Types.resolved.t_ref_u32          );
  public static final OnDemandClazz ref_u64     = new OnDemandClazz(() -> Types.resolved.t_ref_u64          );
  public static final OnDemandClazz ref_f32     = new OnDemandClazz(() -> Types.resolved.t_ref_f32          );
  public static final OnDemandClazz ref_f64     = new OnDemandClazz(() -> Types.resolved.t_ref_f64          );
  public static final OnDemandClazz any         = new OnDemandClazz(() -> Types.resolved.t_any              );
  public static final OnDemandClazz string      = new OnDemandClazz(() -> Types.resolved.t_string           );
<<<<<<< HEAD
  public static final OnDemandClazz Const_String = new OnDemandClazz(() -> Types.resolved.t_Const_String      , true /* needed? */);
=======
  public static final OnDemandClazz conststring = new OnDemandClazz(() -> Types.resolved.t_conststring      );
>>>>>>> ee3b1049
  public static final OnDemandClazz c_unit      = new OnDemandClazz(() -> Types.resolved.t_unit             );
  public static final OnDemandClazz error       = new OnDemandClazz(() -> Types.t_ERROR                     )
    {
      public Clazz get()
      {
        if (CHECKS) check
          (Errors.count() > 0);
        return super.get();
      }
    };
  public static Clazz constStringInternalArray;  // field Const_String.internalArray
  public static Clazz fuzionSysArray_u8;         // result clazz of Const_String.internalArray
  public static Clazz fuzionSysArray_u8_data;    // field fuzion.sys.array<u8>.data
  public static Clazz fuzionSysArray_u8_length;  // field fuzion.sys.array<u8>.length


  /**
   * NYI: This will eventually be part of a Fuzion IR Config class.
   */
  public static FuzionOptions _options_;


  /*----------------------------  variables  ----------------------------*/


  /**
   * Flag that is set during runtime execution to make sure there are no classes
   * created accidentally during runtime.
   */
  static boolean closed = false;


  /**
   * Collection of actions to be performed during findClasses phase when it is
   * found that a feature is called dynamically: Then this features needs to be
   * added to the dynamic binding data of heir classes of f.outer).
   */
  private static TreeMap<AbstractFeature, List<Runnable>> _whenCalledDynamically_ = new TreeMap<>();
  static TreeMap<Clazz, List<Runnable>> _whenCalled_ = new TreeMap<>();


  /**
   * Set of features that are called dynamically. Populated during findClasses
   * phase.
   */
  private static TreeSet<AbstractFeature> _calledDynamically_ = new TreeSet<>();


  /*-----------------------------  methods  -----------------------------*/


  /**
   * Initialize Clazzes with given Options.
   */
  public static void init(FuzionOptions options)
  {
    _options_ = options;
    universe.get();
  }


  /**
   * Find the unique instance of a clazz.
   *
   * @param c a Clazz
   *
   * @return in case a class equal to c was interned before, returns that
   * existing clazz, otherwise returns c.
   */
  public static Clazz intern(Clazz c)
  {
    if (PRECONDITIONS) require
      (Errors.count() > 0 || c._type != Types.t_ERROR);

    Clazz existing = clazzes.get(c);
    if (existing == null)
      {
        clazzes.put(c, c);
        existing = c;
      }

    return existing;
  }


  /**
   * Create a clazz for the given actual type and the given outer clazz.
   * Clazzes created are recorded to be handed by findAllClasses.
   *
   * @param actualType the type of the clazz, must be free from generics
   *
   * @param clazz the runtime clazz of the outer feature of
   * actualType.featureOfType.
   *
   * @return the existing or newly created Clazz that represents actualType
   * within outer.
   */
  public static Clazz create(AbstractType actualType, Clazz outer)
  {
    return create(actualType, -1, outer);
  }


  /**
   * Create a clazz for the given actual type and the given outer clazz.
   * Clazzes created are recorded to be handed by findAllClasses.
   *
   * @param actualType the type of the clazz, must be free from generics
   *
   * @param select in case actualType is a field with open generic result, this
   * chooses the actual field from outer's actual generics. -1 otherwise.
   *
   * @param clazz the runtime clazz of the outer feature of
   * actualType.featureOfType.
   *
   * @return the existing or newly created Clazz that represents actualType
   * within outer.
   */
  public static Clazz create(AbstractType actualType, int select, Clazz outer)
  {
    if (PRECONDITIONS) require
      (actualType == Types.intern(actualType),
       Errors.count() > 0 || !actualType.dependsOnGenerics(),
       Errors.count() > 0 || !actualType.containsThisType());

    Clazz result = null;
    Clazz o = outer;
    while (o != null && result == null)
      {
        if (o._type == actualType && actualType != Types.t_ERROR)
          { // a recursive outer-relation
            result = o;  // is ok for a ref type, we can just return the original outer clazz
            if (// This is a little ugly: we do not want outer to be a value
                // type in the source code (see tests/inheritance_negative for
                // reasons why), but we are fine if outer is an 'artificial'
                // value type that is created by Clazz.asValue(), since these
                // will never be instantiated at runtime but are here only for
                // the convenience of the backend.
                //
                // So instead of testing !o.isRef() we use
                // !o._type.featureOfType().isThisRef().
                !o._type.featureOfType().isThisRef() &&
                !o._type.featureOfType().isIntrinsic())
              {  // but a recursive chain of value types is not permitted

                // NYI: recursive chain of value types should be detected during
                // types checking phase!
                StringBuilder chain = new StringBuilder();
                chain.append("1: "+actualType+" at "+actualType.pos2BeRemoved().show()+"\n");
                int i = 2;
                Clazz c = outer;
                while (c._type != actualType)
                  {
                    chain.append(""+i+": "+c._type+" at "+c._type.pos2BeRemoved().show()+"\n");
                    c = c._outer;
                    i++;
                  }
                chain.append(""+i+": "+c._type+" at "+c._type.pos2BeRemoved().show()+"\n");
                Errors.error(actualType.pos2BeRemoved(),
                             "Recursive value type is not allowed",
                             "Value type " + actualType + " equals type of outer feature.\n"+
                             "The chain of outer types that lead to this recursion is:\n"+
                             chain + "\n" +
                             "To solve this, you could add a 'ref' after the arguments list at "+o._type.featureOfType().pos().show());
              }
          }
        o = o._outer;
      }
    if (result == null)
      {
        // NYI: We currently create new clazzes for every different outer
        // context. This gives us plenty of opportunity to specialize the code,
        // but it might be overkill in some cases. We might rethink this and,
        // e.g. treat clazzes of inherited features with a reference outer clazz
        // the same.

        Clazz newcl;
        if (wouldCreateCycleInOuters(actualType, outer))
          {
            newcl = clazz(actualType);
          }
        else
          {
            newcl =  new Clazz(actualType, select, outer);
          }

        result = intern(newcl);
        if (result == newcl)
          {
            if (CHECKS) check
              (Errors.count() > 0 || !(result.feature() instanceof Feature f) || f.state().atLeast(Feature.State.RESOLVED));
            if (!(result.feature() instanceof Feature f) || f.state().atLeast(Feature.State.RESOLVED))
              {
                clazzesToBeVisited.add(result);
              }
            result.registerAsHeir();
            if (_options_.verbose(3))
              {
                _options_.verbosePrintln(3, "GLOBAL CLAZZ: " + result);
                if (_options_.verbose(10))
                  {
                    Thread.dumpStack();
                  }
              }
            result.dependencies();
          }
      }

    if (POSTCONDITIONS) ensure
      (Errors.count() > 0 || actualType == Types.t_ADDRESS || actualType.compareToIgnoreOuter(result._type) == 0,
       outer == result._outer || true /* NYI: Check why this sometimes does not hold */);

    return result;
  }


  /**
   * Would creating new clazz for actualType and outer result in a cycle?
   */
  private static boolean wouldCreateCycleInOuters(AbstractType actualType, Clazz outer)
  {
    if (PRECONDITIONS) require
      (Errors.count() > 0 || !actualType.dependsOnGenerics());
    return outer != null && outer.selfAndOuters().anyMatch(ou -> actualType.featureOfType().equals(ou.feature()));
  }


  /**
   * As long as there are clazzes that were created via create(), call
   * findAllClasses on that clazz and layout the class.
   *
   * Once this returns, all runtime classes required during execution have been
   * created.
   */
  public static void findAllClasses(Clazz main)
  {
    var toLayout = new LinkedList<Clazz>();

    // make sure internally referenced clazzes do exist:
    any.get();
    create(Types.t_ADDRESS, universe.get());

    // mark internally referenced clazzes as called or instantiated:
    if (CHECKS) check
      (Errors.count() > 0 || main != null);
    if (main != null)
      {
        main.called(SourcePosition.builtIn);
        main.instantiated(SourcePosition.builtIn);
      }
    for (var c : new OnDemandClazz[] { universe, i32, u32, i64, u64, f32, f64 })
      {
        c.get().called(SourcePosition.builtIn);
        c.get().instantiated(SourcePosition.builtIn);
      }
    for (var c : new OnDemandClazz[] { Const_String, bool, c_TRUE, c_FALSE, c_unit })
      {
        c.get().instantiated(SourcePosition.builtIn);
      }
    constStringInternalArray = Const_String.get().lookup(Types.resolved.f_array_internalArray, SourcePosition.builtIn);
    fuzionSysArray_u8 = constStringInternalArray.resultClazz();
    fuzionSysArray_u8.instantiated(SourcePosition.builtIn);
    fuzionSysArray_u8_data   = fuzionSysArray_u8.lookup(Types.resolved.f_fuzion_sys_array_data  , SourcePosition.builtIn);
    fuzionSysArray_u8_length = fuzionSysArray_u8.lookup(Types.resolved.f_fuzion_sys_array_length, SourcePosition.builtIn);

    while (!clazzesToBeVisited.isEmpty())
      {
        Clazz cl = clazzesToBeVisited.removeFirst();

        cl.findAllClasses();
        if (!cl.feature().isField())
          {
            toLayout.add(cl);
          }

        while (clazzesToBeVisited.isEmpty() && !toLayout.isEmpty())
          {
            toLayout.removeFirst().layoutAndHandleCycle();
            /* NYI: There are very few fields for which layout() causes the
             * creation of new clazzes. Examples are some inherited outer refs
             * and i32.val in case there is a user defined feature inheriting
             * from i32.  We might want to make sure that these are also
             * found before the layout phase.
             */
            if (!clazzesToBeVisited.isEmpty() && _options_.verbose(1))
              {
                Errors.warning("New clazz created during layout phase: "+clazzesToBeVisited.get(0));
              }
          }
      }
    if (CHECKS) check
      (clazzesToBeVisited.size() == 0);
    closed = true;
    for (var cl : clazzes.keySet())
      {
        cl.check();
      }
  }


  /**
   * When it is detected that f is called dynamically, execute r.run().
   */
  static void whenCalledDynamically(AbstractFeature f,
                                    Runnable r)
  {
    if (_calledDynamically_.contains(f))
      {
        r.run();
      }
    else
      {
        var l = _whenCalledDynamically_.get(f);
        if (l == null)
          {
            l = new List<Runnable>(r);
            _whenCalledDynamically_.put(f, l);
          }
        else
          {
            l.add(r);
          }
      }
  }


  /**
   * When it is detected that f is called dynamically, execute r.run().
   */
  static void whenCalled(Clazz c,
                         Runnable r)
  {
    if (c.isCalled())
      {
        r.run();
      }
    else
      {
        var l = _whenCalled_.get(c);
        if (l == null)
          {
            l = new List<Runnable>(r);
            _whenCalled_.put(c, l);
          }
        else
          {
            l.add(r);
          }
      }
  }


  /**
   * Remember that f is called dynamically.  In case f was not known to be
   * called dynamically, execute all the runnables registered for f by
   * whenCalledDynamically.
   */
  static void calledDynamically(AbstractFeature f)
  {
    if (PRECONDITIONS) require
      (Errors.count() > 0 || isUsed(f) || true /* NYI: clazzes are created for type features's type parameters without being called,
                                                * see tests/reg_issue1236 for an example. We might treat clazzes that are only used
                                                * in types differently.
                                                */,
       f.generics().list.isEmpty());

    if (!_calledDynamically_.contains(f))
      {
        _calledDynamically_.add(f);
        var l = _whenCalledDynamically_.remove(f);
        if (l != null)
          {
            for (var r : l)
              {
                r.run();
              }
          }
      }

    if (POSTCONDITIONS) ensure
      (isCalledDynamically(f));
  }


  /**
   * Has f been found to be called dynamically?
   */
  static boolean isCalledDynamically(AbstractFeature f)
  {
    return _calledDynamically_.contains(f);
  }


  /**
   * Print statistics on clazzes defined per feature, for verbose output.
   */
  public static void showStatistics()
  {
    if (_options_.verbose(1))
      {
        int fields = 0;
        int routines = 0;
        int clazzesForFields = 0;
        Map<AbstractFeature, List<Clazz>> clazzesPerFeature = new TreeMap<>();
        for (var cl : clazzes.keySet())
          {
            var f = cl.feature();
            var l = clazzesPerFeature.get(f);
            if (l == null)
              {
                l = new List<>();
              }
            l.add(cl);
            clazzesPerFeature.put(f, l);
            if (f.isField())
              {
                clazzesForFields++;
                if (l.size() == 1)
                  {
                    fields++;
                  }
              }
            else
              {
                if (l.size() == 1)
                  {
                    routines++;
                  }
              }
          }
        if (_options_.verbose(2))
          {
            for (var e : clazzesPerFeature.entrySet())
              {
                var f = e.getKey();
                String fn = (f.isField() ? "field " : "routine ") + f.qualifiedName();
                System.out.println(""+e.getValue().size()+" classes for " + fn);
                if (_options_.verbose(5))
                  {
                    int i = 0;
                    for (var c : e.getValue() )
                      {
                        i++;
                        System.out.println(""+i+"/"+e.getValue().size()+" classes for " + fn + ": " + c);
                      }
                  }
              }
          }
        System.out.println("Found "+Types.num()+" types and "+Clazzes.num()+" clazzes (" +
                           clazzesForFields + " for " + fields+ " fields, " +
                           (clazzes.size()-clazzesForFields) + " for " + routines + " routines).");
      }
  }


  /**
   * Obtain a set of all clazzes.
   */
  public static Set<Clazz> all()
  {
    return clazzes.keySet();
  }


  /**
   * Return the total number of unique runtime clazzes stored globally.
   */
  public static int num()
  {
    return clazzes.size();
  }


  /*-----------------  methods to find runtime Clazzes  -----------------*/


  /**
   * # if ids created by getRuntimeClazzId[s].
   *
   * NYI! This is static to create unique ids. It is sufficient to have unique ids for sets of clazzes used by the same statement.
   */
  private static int _runtimeClazzIdCount = 0;  // NYI: Used by dev.flang.be.interpreter, REMOVE!


  /**
   * Obtain new unique ids for runtime clazz data stored in
   * Clazz.setRuntimeClazz/getRuntimeClazz.
   *
   * @param count the number of ids to reserve
   *
   * @return the first of the ids result..result+count-1 ids reserved.
   */
  static int getRuntimeClazzIds(int count)
  {
    if (PRECONDITIONS) require
      (runtimeClazzIdCount() <= Integer.MAX_VALUE - count,
       count >= 0);

    int result = _runtimeClazzIdCount;
    _runtimeClazzIdCount = result + count;

    if (POSTCONDITIONS) ensure
      (result >= 0,
       result + count <= runtimeClazzIdCount());

    return result;
  }


  /**
   * Obtain a new unique id for runtime clazz data stored in
   * Clazz.setRuntimeClazz/getRuntimeClazz.
   *
   * @return the id that was reserved.
   */
  private static int getRuntimeClazzId()
  {
    if (PRECONDITIONS) require
      (runtimeClazzIdCount() < Integer.MAX_VALUE);

    int result = getRuntimeClazzIds(1);

    if (POSTCONDITIONS) ensure
      (result >= 0,
       result < runtimeClazzIdCount());

    return result;
  }

  /**
   * Total number of ids crated by getRuntimeClazzId[s].
   *
   * @return the id count.
   */
  static int runtimeClazzIdCount()
  {
    int result = _runtimeClazzIdCount;

    if (POSTCONDITIONS) ensure
      (result >= 0);

    return result;
  }


  /**
   * Find all static clazzes for this case and store them in outerClazz.
   */
  public static void findClazzes(AbstractAssign a, Clazz outerClazz)
  {
    if (PRECONDITIONS) require
      (a != null, outerClazz != null);

    if (CHECKS) check
      (Errors.count() > 0 || a._target != null);

    if (a._target != null)
      {
        if (a._tid < 0)
          {
            a._tid = getRuntimeClazzIds(2);
          }

        Clazz sClazz = clazz(a._target, outerClazz);
        outerClazz.setRuntimeClazz(a._tid, sClazz);
        var vc = sClazz.asValue();
        var fc = vc.lookup(a._assignedField, a);
        propagateExpectedClazz(a._value, fc.resultClazz(), outerClazz);
        if (isUsed(a._assignedField))
          {
            outerClazz.setRuntimeClazz(a._tid + 1, fc);
          }
      }
  }


  /**
   * propagate the expected clazz of an expression.  This is used to find the
   * result type of Box() expressions that are a NOP if the expected type is a
   * value type or the boxed type is already a ref type, while it performs
   * boxing if a value type is used as a ref.
   *
   * @param e the expression we are propagating the expected clazz into
   *
   * @param ec the expected result clazz of e
   *
   * @param outerClazz the current clazz
   */
  static void propagateExpectedClazz(Expr e, Clazz ec, Clazz outerClazz)
  {
    if (e instanceof Box b)
      {
        Clazz vc = clazz(b._value, outerClazz);
        Clazz rc = vc;
        if (ec.isRef() ||
            (ec._type.isChoice() &&
             !ec._type.isAssignableFrom(vc._type) &&
             ec._type.isAssignableFrom(vc._type.asRef())))
          {
            rc = vc.asRef();
          }
        if (b._valAndRefClazzId < 0)
          {
            b._valAndRefClazzId = getRuntimeClazzIds(2);
          }
        outerClazz.setRuntimeClazz(b._valAndRefClazzId    , vc);
        outerClazz.setRuntimeClazz(b._valAndRefClazzId + 1, rc);
        if (vc != rc)
          {
            rc.instantiated(b);
          }
      }
    else if (e instanceof AbstractBlock b)
      {
        var s = b._statements;
        if (!s.isEmpty() && s.get(s.size()-1) instanceof Expr e0)
          {
            propagateExpectedClazz(e0, ec, outerClazz);
          }
      }
    else if (e instanceof Tag t)
      {
        propagateExpectedClazz(t._value, ec, outerClazz);
      }
  }


  /**
   * Find all static clazzes for this Unbox and store them in outerClazz.
   */
  public static void findClazzes(Unbox u, Clazz outerClazz)
  {
    Clazz rc = clazz(u._adr, outerClazz);
    Clazz vc = rc.asValue();
    if (u._refAndValClazzId < 0)
      {
        u._refAndValClazzId = getRuntimeClazzIds(2);
      }
    outerClazz.setRuntimeClazz(u._refAndValClazzId    , rc);
    outerClazz.setRuntimeClazz(u._refAndValClazzId + 1, vc);
  }


  /**
   * Find the mapping from all calls to actual frame clazzes
   *
   * In an inheritance clause of the form
   *
   *   o<p,q>
   *   {
   *     a<x,y> : b<x,p>.c<y,q>;
   *
   *     d<x,y> { e<z> { } };
   *     d<i32,p>.e<bool>;
   *   }
   *
   * for the call b<x,p>.c<y,q>, the outerClazz is a<x,y>, while the frame for
   * b<x,p>.c<y,q> will be created with outerClazz.outer, i.e., o<p,q>.
   *
   * In contrast, for the call to e in d<i32,p>.e<bool>, outerClazz is d<x,y>
   * and will be used both as frame clazz for d<i32,p> and as the context for
   * call to e<z>.
   */
  public static void findClazzes(AbstractCall c, Clazz outerClazz)
  {
    if (PRECONDITIONS) require
      (Errors.count() > 0 || c.calledFeature() != null && c.target() != null);

    if (c.calledFeature() == null  || c.target() == null)
      {
        return;  // previous errors, give up
      }

    var tclazz  = clazz(c.target(), outerClazz);
    var cf      = c.calledFeature();
    var callToOuterRef = c.target().isCallToOuterRef();
    boolean dynamic = c.isDynamic() && (tclazz.isRef() || callToOuterRef);
    if (callToOuterRef)
      {
        tclazz._isCalledAsOuter = true;
      }
    if (dynamic)
      {
        calledDynamically(cf);
      }
    if (cf.isChoice())
      {
        outerClazz
          .actualGenerics(c.actualTypeParameters())
          .stream()
          .forEach(ag ->
            {
              if (!ag.isRef())
                {
                  // Even though choice element ag
                  // might never actually be instantiated
                  // there might be tagging code being generated for ag.
                  // related: tests/issue459.fz
                  clazz(ag).instantiated(c.pos());
                }
            });
      }
    else if (tclazz != c_void.get())
      {
        var innerClazz = tclazz.lookup(cf, c.select(), outerClazz.actualGenerics(c.actualTypeParameters()), c, c.isInheritanceCall());
        if (c._sid < 0)
          {
            c._sid = getRuntimeClazzIds(2);
          }
        outerClazz.setRuntimeData(c._sid + 0, innerClazz);
        outerClazz.setRuntimeData(c._sid + 1, tclazz    );
        var afs = innerClazz.argumentFields();
        var i = 0;
        for (var a : c.actuals())
          {
            if (i < afs.length)  // NYI: check boxing for open generic argument lists
              {
                propagateExpectedClazz(a, afs[i].resultClazz(), outerClazz);
              }
            i++;
          }

        var f = innerClazz.feature();
        if (f.kind() == AbstractFeature.Kind.TypeParameter)
          {
            var tpc = innerClazz.resultClazz();
            do
              {
                addUsedFeature(tpc.feature(), c.pos());
                tpc.instantiated(c.pos());
                tpc = tpc._outer;
              }
            while (tpc != null && !tpc.feature().isUniverse());
          }
      }
  }


  /**
   * Find actual clazzes used by a constant expression
   *
   * @param c the constant
   *
   * @param outerClazz the surrounding clazz
   */
  public static void findClazzes(AbstractConstant c, Clazz outerClazz)
  {
    if (PRECONDITIONS) require
      (c != null, outerClazz != null);

    clazz(c, outerClazz).instantiated(c.pos());
  }


  /**
   * Find all static clazzes for this case and store them in outerClazz.
   */
  public static void findClazzes(If i, Clazz outerClazz)
  {
    if (i._runtimeClazzId < 0)
      {
        i._runtimeClazzId = getRuntimeClazzIds(1);
      }
    outerClazz.setRuntimeClazz(i._runtimeClazzId, clazz(i.cond, outerClazz));
  }


  /**
   * Find all static clazzes for this case and store them in outerClazz.
   */
  public static void findClazzes(AbstractCase c, Clazz outerClazz)
  {
    // NYI: Check if this works for a case that is part of an inherits clause, do
    // we need to store in outerClazz.outer?
    var f = c.field();
    var t = c.types();
    if (c._runtimeClazzId < 0)
      {
        c._runtimeClazzId = getRuntimeClazzIds(f != null ? 1 :
                                               t != null ? t.size()
                                                         : 0);
      }
    int i = c._runtimeClazzId;
    if (f != null)
      {
        var fOrFc = isUsed(f)
          ? outerClazz.lookup(f)
          : outerClazz.actualClazz(f.resultType());
        outerClazz.setRuntimeClazz(i, fOrFc);
      }
    else if (t != null)
      {
        for (var caseType : t)
          {
            outerClazz.setRuntimeClazz(i, outerClazz.actualClazz(caseType));
            i++;
          }
      }
  }


  /**
   * Find all static clazzes for this case and store them in outerClazz.
   */
  public static void findClazzes(AbstractMatch m, Clazz outerClazz)
  {
    if (m._runtimeClazzId < 0)
      {
        // NYI: Check if this works for a match that is part of a inherits clause, do
        // we need to store in outerClazz.outer?
        m._runtimeClazzId = getRuntimeClazzIds(1);
      }
    var subjClazz = clazz(m.subject(), outerClazz);
    var subjClazzValue = subjClazz.asValue(); // this is used in the be/interpreter
    outerClazz.setRuntimeClazz(m._runtimeClazzId, subjClazz);
  }


  /**
   * Find all static clazzes for this Tag and store them in outerClazz.
   */
  public static void findClazzes(Tag t, Clazz outerClazz)
  {
    Clazz vc = clazz(t._value, outerClazz);
    Clazz tc = outerClazz.actualClazz(t._taggedType);
    if (t._valAndTaggedClazzId < 0)
      {
        t._valAndTaggedClazzId = getRuntimeClazzIds(2);
      }
    outerClazz.setRuntimeClazz(t._valAndTaggedClazzId    , vc);
    outerClazz.setRuntimeClazz(t._valAndTaggedClazzId + 1, tc);
    tc.instantiated(t);
  }


  /**
   * Find all static clazzes for this Tag and store them in outerClazz.
   */
  public static void findClazzes(InlineArray i, Clazz outerClazz)
  {
    Clazz ac = clazz(i, outerClazz);
    if (i._arrayClazzId < 0)
      {
        i._arrayClazzId = getRuntimeClazzIds(2);
      }
    Clazz sa = ac.lookup(Types.resolved.f_array_internalArray, i).resultClazz();
    sa.instantiated(i);
    outerClazz.setRuntimeClazz(i._arrayClazzId    , ac);
    outerClazz.setRuntimeClazz(i._arrayClazzId + 1, sa);
    ac.instantiated(i);
    var ec = outerClazz.actualClazz(i.elementType());
    for (var e : i._elements)
      {
        propagateExpectedClazz(e, ec, outerClazz);
      }
  }


  /**
   * Find all static clazzes for this Env and store them in outerClazz.
   */
  public static void findClazzes(Env v, Clazz outerClazz)
  {
    Clazz ac = clazz(v, outerClazz);
    if (v._clazzId < 0)
      {
        v._clazzId = getRuntimeClazzId();
      }
    outerClazz.setRuntimeClazz(v._clazzId, ac);
  }


  /**
   * Determine the result clazz of an Expr.
   *
   * NYI: Temporary solution, will be replaced by dynamic calls.
   *
   * This is fairly inefficient compared to dynamic
   * binding.
   */
  public static Clazz clazz(Expr e, Clazz outerClazz)
  {
    Clazz result;
    if (e instanceof Unbox u)
      {
        result = clazz(u._adr, outerClazz);
      }
    else if (e instanceof AbstractBlock b)
      {
        Expr resExpr = b.resultExpression();
        result = resExpr != null ? clazz(resExpr, outerClazz)
                                 : c_unit.get();
      }
    else if (e instanceof Box b)
      {
        result = outerClazz.actualClazz(b._type);
      }

    else if (e instanceof AbstractCall c)
      {
        var tclazz = clazz(c.target(), outerClazz);
        if (tclazz != c_void.get())
          {
            var inner = tclazz.lookup(c.calledFeature(),
                                      c.select(),
                                      outerClazz.actualGenerics(c.actualTypeParameters()),
                                      c,
                                      false);
            result = inner.resultClazz();
          }
        else
          {
            result = tclazz;
          }
      }
    else if (e instanceof AbstractCurrent c)
      {
        result = outerClazz;
      }

    else if (e instanceof If i)
      {
        result = outerClazz.actualClazz(i.type());
      }

    else if (e instanceof AbstractMatch m)
      {
        result = outerClazz.actualClazz(m.type());
      }

    else if (e instanceof Universe)
      {
        result = universe.get();
      }

    else if (e instanceof AbstractConstant c)
      {
        result = outerClazz.actualClazz(c.type());
        if (result == string.get())
          { /* this is a bit tricky: in the front end, the type of a string
             * constant is 'string'.  However, for the back end, the type is
             * 'Const_String' such that the backend can create an instance of
             * 'constString' and see the correct type (and create proper type
             * conversion code to 'string' if this is needed).
             */
            result = Const_String.get();
          }
      }

    else if (e instanceof Tag t)
      {
        result = outerClazz.actualClazz(t._taggedType);
      }

    else if (e instanceof InlineArray ia)
      {
        result = outerClazz.actualClazz(ia.type());
      }

    else if (e instanceof Env v)
      {
        result = outerClazz.actualClazz(v.type());
      }

    else
      {
        if (Errors.count() == 0)
          {
            throw new Error("" + e.getClass() + " should no longer exist at runtime");
          }

        result = error.get(); // dummy class
      }

    if (POSTCONDITIONS) ensure
      (result != null);

    return result;
  }


  /*----------------  methods to convert type to clazz  -----------------*/


  /**
   * clazz
   *
   * @return
   */
  public static Clazz clazz(AbstractType thiz)
  {
    if (PRECONDITIONS) require
      (Errors.count() > 0 || !thiz.dependsOnGenerics(),
       !thiz.isThisType());

    Clazz outerClazz;
    if (thiz.outer() != null)
      {
        outerClazz = clazz(thiz.outer());
      }
    else
      {
        outerClazz = null;
      }

    var t = Types.intern(thiz);
    var result = _clazzesForTypes_.get(t);
    if (result == null)
      {
        result = create(t, outerClazz);
        _clazzesForTypes_.put(t, result);
      }

    if (POSTCONDITIONS) ensure
      (thiz.isRef() == result._type.isRef());

    return result;
  }


  /**
   * clazzWithSpecificOuter creates a clazz from this type with a specific outer
   * clazz that is inserted as the outer clazz for the outermost type that was
   * explicitly given in the source code.
   *
   * @param thiz the type of the clazz, must be free from generics
   *
   * @param select in case thiz is a field with open generic result, this
   * chooses the actual field from outer's actual generics. -1 otherwise.
   *
   * @param outerClazz the outer clazz
   *
   * @return the corresponding Clazz.
   */
  public static Clazz clazzWithSpecificOuter(AbstractType thiz, int select, Clazz outerClazz)
  {
    if (PRECONDITIONS) require
      (Errors.count()>0 || !thiz.dependsOnGenerics(),
       outerClazz != null || thiz.featureOfType().outer() == null,
       Errors.count()>0 || thiz == Types.t_ERROR || outerClazz == null || outerClazz.feature().inheritsFrom(thiz.featureOfType().outer()));

    var t = Types.intern(thiz);
    var result = create(t, select, outerClazz);

    return result;
  }


  /*-------------  methods for clazzes related to features  -------------*/


  /**
   * NYI: recycle this comment whose method has disappeared.
   *
   * thisClazz returns the clazz of this feature's frame object.  This can be
   * called even if !hasThisType() since thisClazz() is used also for abstract
   * or intrinsic feature to determine the resultClazz().
   *
   * Depending on the generics of this and its outer features, we consider the
   * following cases:
   *
   * a.b.c.f
   *
   *   A feature with no generic arguments and no generic outer features,
   *   there is exactly one clazz for a.b.c.f's frame that can be used for all
   *   calls to f. outerClazz is not really needed in this case.
   *
   * a.b.c.f<A,B>
   *
   *   A feature with generic arguments and no generic outer features has
   *   exactly one clazz for each set of actual generic arguments <X,Y> used
   *   at any call site.
   *
   * a.b<A,B>.c<C>.d
   *
   *   A feature with no generic arguments but generic outer features has
   *   exactly one clazz for each set of actual generic arguments <X,Y>,<Z>
   *   for its outer features used at any call site.
   *
   * a.b<A,B>.c<C>.f<D,E>
   *
   *   A feature with generic arguments and generic outer features has one
   *   clazz for each complete set of actual generic arguments <V,W>,<X>,<Y,Z>
   *   used at any call site.
   *
   * a.b.c.f : g<x,y>.h<z>
   *
   *   For a feature f that inherits from a generic feature g.h, the inherits
   *   clause specifies actual generic arguments to g and g.h and these actual
   *   generic argument may contain only the formal generic arguments of
   *   a.b.c.f.  Consequently, the presence of generics in the parent feature
   *   does not add any new clazzes.
   *
   * The complete set of actual generics of a feature including all actual
   * generics of all outer features will be called the generic signature s of
   * a call.
   *
   * Note that a generic signature <V,W>,<X>,<Y,Z> cannot be flattened to
   * <V,W,X,Y,Z> since formal generic lists can be open, i.e, they do not have
   * a fixed length.
   *
   * So, essentially, we need one clazz for each (f,s) where f is a feature
   * and s is any generic signatures used in calls.
   *
   * Since every call is performed in the code of a feature that is executed
   * for an actual clazz (caller), we need a mapping
   *
   *  caller x call -> callee
   *
   * that gives the actual class to be called.
   *
   * Special thought is required for calls in an inherits clause of a feature:
   * Since calls to parent features operate on the same data, so they should
   * be performed using the same clazz. I.e., the mapping caller x call ->
   * callee also has to include all calls performed in any parent features.
   *
   * @param thiz the feature whose clazz we create
   *
   * @param actualGenerics the actual generics arguments
   *
   * @param outerClazz the clazz of this.outer(), null for universe
   *
   * @return this feature's frame clazz
   */


  /**
   * Has this feature been found to be used?
   */
  public static boolean isUsed(AbstractFeature thiz)
  {
    return thiz._usedAt != null;
  }


  /**
   * Has this feature been found to be used?
   */
  public static HasSourcePosition isUsedAt(AbstractFeature thiz)
  {
    return thiz._usedAt;
  }


  /**
   * Add f to the set of used features, record at as the position of the first
   * use.
   */
  public static void addUsedFeature(AbstractFeature f, HasSourcePosition at)
  {
    f._usedAt = at;
  }

  /**
   * reset all statically held data
   * and set closed to false again
   */
  public static void reset()
  {
    clazzes.clear();
    _clazzesForTypes_.clear();
    clazzesToBeVisited.clear();
    universe.clear();
    c_void.clear();
    bool.clear();
    c_TRUE.clear();
    c_FALSE.clear();
    i8.clear();
    i16.clear();
    i32.clear();
    i64.clear();
    u8.clear();
    u16.clear();
    u32.clear();
    u64.clear();
    f32.clear();
    f64.clear();
    ref_i8.clear();
    ref_i16.clear();
    ref_i32.clear();
    ref_i64.clear();
    ref_u8.clear();
    ref_u16.clear();
    ref_u32.clear();
    ref_u64.clear();
    ref_f32.clear();
    ref_f64.clear();
    any.clear();
    string.clear();
    Const_String.clear();
    c_unit.clear();
    error.clear();
    constStringInternalArray = null;
    fuzionSysArray_u8 = null;
    fuzionSysArray_u8_data = null;
    fuzionSysArray_u8_length = null;
    closed = false;
    _whenCalledDynamically_.clear();
    _whenCalled_.clear();
    _calledDynamically_.clear();
  }


}

/* end of file */<|MERGE_RESOLUTION|>--- conflicted
+++ resolved
@@ -175,11 +175,7 @@
   public static final OnDemandClazz ref_f64     = new OnDemandClazz(() -> Types.resolved.t_ref_f64          );
   public static final OnDemandClazz any         = new OnDemandClazz(() -> Types.resolved.t_any              );
   public static final OnDemandClazz string      = new OnDemandClazz(() -> Types.resolved.t_string           );
-<<<<<<< HEAD
-  public static final OnDemandClazz Const_String = new OnDemandClazz(() -> Types.resolved.t_Const_String      , true /* needed? */);
-=======
-  public static final OnDemandClazz conststring = new OnDemandClazz(() -> Types.resolved.t_conststring      );
->>>>>>> ee3b1049
+  public static final OnDemandClazz Const_String= new OnDemandClazz(() -> Types.resolved.t_Const_String     );
   public static final OnDemandClazz c_unit      = new OnDemandClazz(() -> Types.resolved.t_unit             );
   public static final OnDemandClazz error       = new OnDemandClazz(() -> Types.t_ERROR                     )
     {
