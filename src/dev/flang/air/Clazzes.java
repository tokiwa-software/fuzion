--- conflicted
+++ resolved
@@ -977,36 +977,16 @@
    *
    * @param v
    */
-<<<<<<< HEAD
-  public static void findClazzes(ExpressionVisitor v, InlineArray i, Clazz outerClazz)
+  public static void findClazzes(ExpressionVisitor v, InlineArray i, Clazz outerClazz, List<AbstractCall> inh)
   {
     // we can not yet decide if array is const
     // so we need to visit the code
     i.code().visitExpressions(v);
 
-    Clazz ac = clazz(i, outerClazz);
+    Clazz ac = clazz(i, outerClazz, inh);
     // memorize the runtime type to be used when turning
     // this inline array into a compile-time constant.
     i.clazz = ac;
-=======
-  public static void findClazzes(InlineArray i, Clazz outerClazz, List<AbstractCall> inh)
-  {
-    Clazz ac = clazz(i, outerClazz, inh);
-    if (i._arrayClazzId < 0)
-      {
-        i._arrayClazzId = getRuntimeClazzIds(2);
-      }
-    Clazz sa = ac.lookup(Types.resolved.f_array_internal_array, i).resultClazz();
-    sa.instantiated(i);
-    outerClazz.setRuntimeClazz(i._arrayClazzId    , ac);
-    outerClazz.setRuntimeClazz(i._arrayClazzId + 1, sa);
-    ac.instantiated(i);
-    var ec = outerClazz.handDown(i.elementType(), inh, i);
-    for (var e : i._elements)
-      {
-        propagateExpectedClazz(e, ec, outerClazz, inh);
-      }
->>>>>>> 0ed5f776
   }
 
 
