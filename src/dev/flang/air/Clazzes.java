/*

This file is part of the Fuzion language implementation.

The Fuzion language implementation is free software: you can redistribute it
and/or modify it under the terms of the GNU General Public License as published
by the Free Software Foundation, version 3 of the License.

The Fuzion language implementation is distributed in the hope that it will be
useful, but WITHOUT ANY WARRANTY; without even the implied warranty of
MERCHANTABILITY or FITNESS FOR A PARTICULAR PURPOSE.  See the GNU General Public
License for more details.

You should have received a copy of the GNU General Public License along with The
Fuzion language implementation.  If not, see <https://www.gnu.org/licenses/>.

*/

/*-----------------------------------------------------------------------
 *
 * Tokiwa Software GmbH, Germany
 *
 * Source of class Clazzes
 *
 *---------------------------------------------------------------------*/

package dev.flang.air;

import java.util.Comparator;
import java.util.LinkedList;
import java.util.Map;
import java.util.Set;
import java.util.TreeMap;
import java.util.TreeSet;

import dev.flang.ast.AbstractAssign; // NYI: remove dependency!
import dev.flang.ast.AbstractBlock; // NYI: remove dependency!
import dev.flang.ast.AbstractCall; // NYI: remove dependency!
import dev.flang.ast.AbstractCase; // NYI: remove dependency!
import dev.flang.ast.AbstractConstant; // NYI: remove dependency!
import dev.flang.ast.AbstractCurrent; // NYI: remove dependency!
import dev.flang.ast.AbstractFeature; // NYI: remove dependency!
import dev.flang.ast.AbstractMatch; // NYI: remove dependency!
import dev.flang.ast.AbstractType; // NYI: remove dependency!
import dev.flang.ast.Box; // NYI: remove dependency!
import dev.flang.ast.Env; // NYI: remove dependency!
import dev.flang.ast.Expr; // NYI: remove dependency!
import dev.flang.ast.Feature; // NYI: remove dependency!
import dev.flang.ast.If; // NYI: remove dependency!
import dev.flang.ast.InlineArray; // NYI: remove dependency!
import dev.flang.ast.Tag; // NYI: remove dependency!
import dev.flang.ast.Types; // NYI: remove dependency!
import dev.flang.ast.Unbox; // NYI: remove dependency!
import dev.flang.ast.Universe; // NYI: remove dependency!

import dev.flang.util.ANY;
import dev.flang.util.Errors;
import dev.flang.util.FuzionOptions;
import dev.flang.util.HasSourcePosition;
import dev.flang.util.List;
import dev.flang.util.SourcePosition;


/**
 * Clazzes manages the actual clazzes used in the system during runtime.
 *
 * @author Fridtjof Siebert (siebert@tokiwa.software)
 */
public class Clazzes extends ANY
{


  /*----------------------------  constants  ----------------------------*/


  /**
   * All clazzes found in the system.
   *
   * NYI: One of these maps is probably redundant!
   */
  private static final Map<Clazz, Clazz> clazzes = new TreeMap<>();
  private static final Map<AbstractType, Clazz> _clazzesForTypes_ = new TreeMap<>();


  /**
   * All clazzes found so far that have not been analyzed yet for clazzes that
   * they require.
   */
  private static final LinkedList<Clazz> clazzesToBeVisited = new LinkedList<>();


  static interface TypF
  {
    AbstractType get();
  }
  public static class OnDemandClazz
  {
    final TypF _t;
    Clazz _clazz = null;
    Clazz _dummy = null;
    OnDemandClazz(TypF t) { _t = t; }
    OnDemandClazz() { this(null); }

    /**
     * Get this clazz only if it was created, by a call to get() or by direct
     * call to Clazzes.create():
     */
    public Clazz getIfCreated()
    {
      if (_t == null)
        {
          get();
        }
      else if (_clazz == null)
        {
          if (_dummy == null)
            {
              var oldClosed = closed;
              closed = false;
              _dummy = new Clazz(_t.get(), -1, universe.get());
              closed = oldClosed;
            }
          _clazz = clazzes.get(_dummy);
        }
      return _clazz;
    }
    public Clazz get()
    {
      if (_clazz == null)
        {
          if (_t == null)
            {
              _clazz = create(Types.resolved.universe.selfType(), null);
            }
          else
            {
              _clazz = create(_t.get(), universe.get());
            }
        }
      return _clazz;
    }
    public void clear()
    {
      _dummy = null;
      _clazz = null;
    }
  }

  /**
   * Handy preallocated classes to be used during execution:
   */
  public static final OnDemandClazz universe    = new OnDemandClazz(null);
  public static final OnDemandClazz c_void      = new OnDemandClazz(() -> Types.resolved.t_void             );
  public static final OnDemandClazz bool        = new OnDemandClazz(() -> Types.resolved.t_bool             );
  public static final OnDemandClazz c_TRUE      = new OnDemandClazz(() -> Types.resolved.f_TRUE .selfType() );
  public static final OnDemandClazz c_FALSE     = new OnDemandClazz(() -> Types.resolved.f_FALSE.selfType() );
  public static final OnDemandClazz i8          = new OnDemandClazz(() -> Types.resolved.t_i8               );
  public static final OnDemandClazz i16         = new OnDemandClazz(() -> Types.resolved.t_i16              );
  public static final OnDemandClazz i32         = new OnDemandClazz(() -> Types.resolved.t_i32              );
  public static final OnDemandClazz i64         = new OnDemandClazz(() -> Types.resolved.t_i64              );
  public static final OnDemandClazz u8          = new OnDemandClazz(() -> Types.resolved.t_u8               );
  public static final OnDemandClazz u16         = new OnDemandClazz(() -> Types.resolved.t_u16              );
  public static final OnDemandClazz u32         = new OnDemandClazz(() -> Types.resolved.t_u32              );
  public static final OnDemandClazz u64         = new OnDemandClazz(() -> Types.resolved.t_u64              );
  public static final OnDemandClazz f32         = new OnDemandClazz(() -> Types.resolved.t_f32              );
  public static final OnDemandClazz f64         = new OnDemandClazz(() -> Types.resolved.t_f64              );
  public static final OnDemandClazz ref_i8      = new OnDemandClazz(() -> Types.resolved.t_ref_i8           );
  public static final OnDemandClazz ref_i16     = new OnDemandClazz(() -> Types.resolved.t_ref_i16          );
  public static final OnDemandClazz ref_i32     = new OnDemandClazz(() -> Types.resolved.t_ref_i32          );
  public static final OnDemandClazz ref_i64     = new OnDemandClazz(() -> Types.resolved.t_ref_i64          );
  public static final OnDemandClazz ref_u8      = new OnDemandClazz(() -> Types.resolved.t_ref_u8           );
  public static final OnDemandClazz ref_u16     = new OnDemandClazz(() -> Types.resolved.t_ref_u16          );
  public static final OnDemandClazz ref_u32     = new OnDemandClazz(() -> Types.resolved.t_ref_u32          );
  public static final OnDemandClazz ref_u64     = new OnDemandClazz(() -> Types.resolved.t_ref_u64          );
  public static final OnDemandClazz ref_f32     = new OnDemandClazz(() -> Types.resolved.t_ref_f32          );
  public static final OnDemandClazz ref_f64     = new OnDemandClazz(() -> Types.resolved.t_ref_f64          );
  public static final OnDemandClazz any         = new OnDemandClazz(() -> Types.resolved.t_any              );
  public static final OnDemandClazz string      = new OnDemandClazz(() -> Types.resolved.t_string           );
  public static final OnDemandClazz conststring = new OnDemandClazz(() -> Types.resolved.t_conststring      );
  public static final OnDemandClazz c_unit      = new OnDemandClazz(() -> Types.resolved.t_unit             );
  public static final OnDemandClazz error       = new OnDemandClazz(() -> Types.t_ERROR                     )
    {
      public Clazz get()
      {
        if (CHECKS) check
          (Errors.count() > 0);
        return super.get();
      }
    };
  public static Clazz constStringInternalArray;  // field conststring.internalArray
  public static Clazz fuzionSysArray_u8;         // result clazz of conststring.internalArray
  public static Clazz fuzionSysArray_u8_data;    // field fuzion.sys.array<u8>.data
  public static Clazz fuzionSysArray_u8_length;  // field fuzion.sys.array<u8>.length


  /**
   * NYI: This will eventually be part of a Fuzion IR Config class.
   */
  public static FuzionOptions _options_;


  /*----------------------------  variables  ----------------------------*/


  /**
   * Flag that is set during runtime execution to make sure there are no classes
   * created accidentally during runtime.
   */
  static boolean closed = false;


  /**
   * Collection of actions to be performed during findClasses phase when it is
   * found that a feature is called dynamically: Then this features needs to be
   * added to the dynamic binding data of heir classes of f.outer).
   */
  private static TreeMap<AbstractFeature, List<Runnable>> _whenCalledDynamically_ = new TreeMap<>();
  static TreeMap<Clazz, List<Runnable>> _whenCalled_ = new TreeMap<>();


  /**
   * Set of features that are called dynamically. Populated during findClasses
   * phase.
   */
  private static TreeSet<FeatureAndActuals> _calledDynamically_ = new TreeSet<>();


  /*-----------------------------  methods  -----------------------------*/


  /**
   * Initialize Clazzes with given Options.
   */
  public static void init(FuzionOptions options)
  {
    _options_ = options;
    universe.get();
  }


  /**
   * Find the unique instance of a clazz.
   *
   * @param c a Clazz
   *
   * @return in case a class equal to c was interned before, returns that
   * existing clazz, otherwise returns c.
   */
  public static Clazz intern(Clazz c)
  {
    if (PRECONDITIONS) require
      (Errors.count() > 0 || c._type != Types.t_ERROR);

    Clazz existing = clazzes.get(c);
    if (existing == null)
      {
        clazzes.put(c, c);
        existing = c;
      }

    return existing;
  }


  /**
   * Create a clazz for the given actual type and the given outer clazz.
   * Clazzes created are recorded to be handed by findAllClasses.
   *
   * @param actualType the type of the clazz, must be free from generics
   *
   * @param clazz the runtime clazz of the outer feature of
   * actualType.featureOfType.
   *
   * @return the existing or newly created Clazz that represents actualType
   * within outer.
   */
  public static Clazz create(AbstractType actualType, Clazz outer)
  {
    return create(actualType, -1, outer);
  }


  /**
   * Create a clazz for the given actual type and the given outer clazz.
   * Clazzes created are recorded to be handed by findAllClasses.
   *
   * @param actualType the type of the clazz, must be free from generics
   *
   * @param select in case actualType is a field with open generic result, this
   * chooses the actual field from outer's actual generics. -1 otherwise.
   *
   * @param clazz the runtime clazz of the outer feature of
   * actualType.featureOfType.
   *
   * @return the existing or newly created Clazz that represents actualType
   * within outer.
   */
  public static Clazz create(AbstractType actualType, int select, Clazz outer)
  {
    if (PRECONDITIONS) require
      (actualType == Types.intern(actualType),
       Errors.count() > 0 || !actualType.dependsOnGenerics(),
       Errors.count() > 0 || !actualType.containsThisType());

    Clazz o = outer;
    var ao = actualType.featureOfType().outer();
    while (o != null)
      {
        if (actualType.isRef() && ao != null && ao.inheritsFrom(o.feature()))
          {
            outer = o;  // short-circuit outer relation if suitable outer was found
          }

        // NYI: Check if the following code is still needed:
        if (o._type == actualType && actualType != Types.t_ERROR &&
            // a recursive outer-relation

            // This is a little ugly: we do not want outer to be a value
            // type in the source code (see tests/inheritance_negative for
            // reasons why), but we are fine if outer is an 'artificial'
            // value type that is created by Clazz.asValue(), since these
            // will never be instantiated at runtime but are here only for
            // the convenience of the backend.
            //
            // So instead of testing !o.isRef() we use
            // !o._type.featureOfType().isThisRef().
            !o._type.featureOfType().isThisRef() &&
            !o._type.featureOfType().isIntrinsic())
          {  // but a recursive chain of value types is not permitted

            // NYI: recursive chain of value types should be detected during
            // types checking phase!
            StringBuilder chain = new StringBuilder();
            chain.append("1: "+actualType+" at "+actualType.pos2BeRemoved().show()+"\n");
            int i = 2;
            Clazz c = outer;
            while (c._type != actualType)
              {
                chain.append(""+i+": "+c._type+" at "+c._type.pos2BeRemoved().show()+"\n");
                c = c._outer;
                i++;
              }
            chain.append(""+i+": "+c._type+" at "+c._type.pos2BeRemoved().show()+"\n");
            Errors.error(actualType.pos2BeRemoved(),
                         "Recursive value type is not allowed",
                         "Value type " + actualType + " equals type of outer feature.\n"+
                         "The chain of outer types that lead to this recursion is:\n"+
                         chain + "\n" +
                         "To solve this, you could add a 'ref' after the arguments list at "+o._type.featureOfType().pos().show());
          }
        o = o._outer;
      }

    // NYI: We currently create new clazzes for every different outer
    // context. This gives us plenty of opportunity to specialize the code,
    // but it might be overkill in some cases. We might rethink this and,
    // e.g. treat clazzes of inherited features with a reference outer clazz
    // the same.

    var newcl = wouldCreateCycleInOuters(actualType, outer) ? clazz(actualType)
                                                            : new Clazz(actualType, select, outer);
    var result = intern(newcl);
    if (result == newcl)
      {
        if (CHECKS) check
          (Errors.count() > 0 || !(result.feature() instanceof Feature f) || f.state().atLeast(Feature.State.RESOLVED));
        if (!(result.feature() instanceof Feature f) || f.state().atLeast(Feature.State.RESOLVED))
          {
            clazzesToBeVisited.add(result);
          }
        result.registerAsHeir();
        if (_options_.verbose(3))
          {
            _options_.verbosePrintln(3, "GLOBAL CLAZZ: " + result);
            if (_options_.verbose(10))
              {
                Thread.dumpStack();
              }
          }
        result.dependencies();
      }

    if (POSTCONDITIONS) ensure
      (Errors.count() > 0 || actualType == Types.t_ADDRESS || actualType.compareToIgnoreOuter(result._type) == 0 || true,
       outer == result._outer || true /* NYI: Check why this sometimes does not hold */);

    return result;
  }


  /**
   * Would creating new clazz for actualType and outer result in a cycle?
   */
  private static boolean wouldCreateCycleInOuters(AbstractType actualType, Clazz outer)
  {
    if (PRECONDITIONS) require
      (Errors.count() > 0 || !actualType.dependsOnGenerics());
    return outer != null && outer.selfAndOuters().anyMatch(ou -> actualType.featureOfType().equals(ou.feature()));
  }


  /**
   * As long as there are clazzes that were created via create(), call
   * findAllClasses on that clazz and layout the class.
   *
   * Once this returns, all runtime classes required during execution have been
   * created.
   */
  public static void findAllClasses(Clazz main)
  {
    var toLayout = new LinkedList<Clazz>();

    // make sure internally referenced clazzes do exist:
    any.get();
    create(Types.t_ADDRESS, universe.get());

    // mark internally referenced clazzes as called or instantiated:
    if (CHECKS) check
      (Errors.count() > 0 || main != null);
    if (main != null)
      {
        main.called(SourcePosition.builtIn);
        main.instantiated(SourcePosition.builtIn);
      }
    for (var c : new OnDemandClazz[] { universe, i32, u32, i64, u64, f32, f64 })
      {
        c.get().called(SourcePosition.builtIn);
        c.get().instantiated(SourcePosition.builtIn);
      }
    for (var c : new OnDemandClazz[] { conststring, bool, c_TRUE, c_FALSE, c_unit })
      {
        c.get().instantiated(SourcePosition.builtIn);
      }
    constStringInternalArray = conststring.get().lookup(Types.resolved.f_array_internalArray, SourcePosition.builtIn);
    fuzionSysArray_u8 = constStringInternalArray.resultClazz();
    fuzionSysArray_u8.instantiated(SourcePosition.builtIn);
    fuzionSysArray_u8_data   = fuzionSysArray_u8.lookup(Types.resolved.f_fuzion_sys_array_data  , SourcePosition.builtIn);
    fuzionSysArray_u8_length = fuzionSysArray_u8.lookup(Types.resolved.f_fuzion_sys_array_length, SourcePosition.builtIn);

    while (!clazzesToBeVisited.isEmpty())
      {
        Clazz cl = clazzesToBeVisited.removeFirst();

        cl.findAllClasses();
        if (!cl.feature().isField())
          {
            toLayout.add(cl);
          }

        while (clazzesToBeVisited.isEmpty() && !toLayout.isEmpty())
          {
            toLayout.removeFirst().layoutAndHandleCycle();
            /* NYI: There are very few fields for which layout() causes the
             * creation of new clazzes. Examples are some inherited outer refs
             * and i32.val in case there is a user defined feature inheriting
             * from i32.  We might want to make sure that these are also
             * found before the layout phase.
             */
            if (!clazzesToBeVisited.isEmpty() && _options_.verbose(1))
              {
                Errors.warning("New clazz created during layout phase: "+clazzesToBeVisited.get(0));
              }
          }
      }
    if (CHECKS) check
      (clazzesToBeVisited.size() == 0);
    closed = true;
    for (var cl : clazzes.keySet())
      {
        cl.check();
      }
  }


  /**
   * When it is detected that f is called dynamically, execute r.run().
   */
  static void whenCalledDynamically(AbstractFeature f,
                                    Runnable r)
  {
    if (isCalledDynamically(f))
      {
        r.run();
      }
    else
      {
        var l = _whenCalledDynamically_.get(f);
        if (l == null)
          {
            l = new List<Runnable>(r);
            _whenCalledDynamically_.put(f, l);
          }
        else
          {
            l.add(r);
          }
      }
  }


  /**
   * When it is detected that f is called dynamically, execute r.run().
   */
  static void whenCalled(Clazz c,
                         Runnable r)
  {
    if (c.isCalled())
      {
        r.run();
      }
    else
      {
        var l = _whenCalled_.get(c);
        if (l == null)
          {
            l = new List<Runnable>(r);
            _whenCalled_.put(c, l);
          }
        else
          {
            l.add(r);
          }
      }
  }


  /**
   * Remember that f is called dynamically.  In case f was not known to be
   * called dynamically, execute all the runnables registered for f by
   * whenCalledDynamically.
   */
  static void calledDynamically(AbstractFeature f, List<AbstractType> tp)
  {
    if (PRECONDITIONS) require
<<<<<<< HEAD
      (Errors.count() > 0 || isUsedAtAll(f) || true /* NYI: clazzes are created for type features's type parameters without being called,
                                                     * see tests/reg_issue1236 for an example. We might treat clazzes that are only used
                                                     * in types differently.
                                                     */);
=======
      (Errors.count() > 0 || isUsed(f) || true /* NYI: clazzes are created for type features's type parameters without being called,
                                                * see tests/reg_issue1236 for an example. We might treat clazzes that are only used
                                                * in types differently.
                                                */,
       f.generics().list.isEmpty());
>>>>>>> e42a2025

    var ft = new FeatureAndActuals(f, tp, false);
    var added = _calledDynamically_.add(ft);
    if (added)
      {
        var l = _whenCalledDynamically_.remove(f);
        if (l != null)
          {
            for (var r : l)
              {
                r.run();
              }
          }
      }

    if (POSTCONDITIONS) ensure
      (isCalledDynamically(f));
  }


  /**
   * Has f been found to be called dynamically?
   */
  static boolean isCalledDynamically(AbstractFeature f)
  {
    return !calledDynamicallyWithTypePars(f).isEmpty();
  }

  /**
   * Has f been found to be called dynamically?
   */
  static Set<FeatureAndActuals> calledDynamicallyWithTypePars(AbstractFeature f)
  {
    var fmin = new FeatureAndActuals(f, false);
    var fmax = new FeatureAndActuals(f, true);
    return _calledDynamically_.subSet(fmin, fmax);
  }


  /**
   * Print statistics on clazzes defined per feature, for verbose output.
   */
  public static void showStatistics()
  {
    if (_options_.verbose(1))
      {
        int fields = 0;
        int routines = 0;
        int clazzesForFields = 0;
        Map<AbstractFeature, List<Clazz>> clazzesPerFeature = new TreeMap<>();
        for (var cl : clazzes.keySet())
          {
            var f = cl.feature();
            var l = clazzesPerFeature.get(f);
            if (l == null)
              {
                l = new List<>();
              }
            l.add(cl);
            clazzesPerFeature.put(f, l);
            if (f.isField())
              {
                clazzesForFields++;
                if (l.size() == 1)
                  {
                    fields++;
                  }
              }
            else
              {
                if (l.size() == 1)
                  {
                    routines++;
                  }
              }
          }
        if (_options_.verbose(2))
          {
            for (var e : clazzesPerFeature.entrySet())
              {
                var f = e.getKey();
                String fn = (f.isField() ? "field " : "routine ") + f.qualifiedName();
                System.out.println(""+e.getValue().size()+" classes for " + fn);
                if (_options_.verbose(5))
                  {
                    int i = 0;
                    for (var c : e.getValue() )
                      {
                        i++;
                        System.out.println(""+i+"/"+e.getValue().size()+" classes for " + fn + ": " + c);
                      }
                  }
              }
          }
        System.out.println("Found "+Types.num()+" types and "+Clazzes.num()+" clazzes (" +
                           clazzesForFields + " for " + fields+ " fields, " +
                           (clazzes.size()-clazzesForFields) + " for " + routines + " routines).");
      }
  }


  /**
   * Obtain a set of all clazzes.
   */
  public static Set<Clazz> all()
  {
    return clazzes.keySet();
  }


  /**
   * Return the total number of unique runtime clazzes stored globally.
   */
  public static int num()
  {
    return clazzes.size();
  }


  /*-----------------  methods to find runtime Clazzes  -----------------*/


  /**
   * # if ids created by getRuntimeClazzId[s].
   *
   * NYI! This is static to create unique ids. It is sufficient to have unique ids for sets of clazzes used by the same statement.
   */
  private static int _runtimeClazzIdCount = 0;  // NYI: Used by dev.flang.be.interpreter, REMOVE!


  /**
   * Obtain new unique ids for runtime clazz data stored in
   * Clazz.setRuntimeClazz/getRuntimeClazz.
   *
   * @param count the number of ids to reserve
   *
   * @return the first of the ids result..result+count-1 ids reserved.
   */
  static int getRuntimeClazzIds(int count)
  {
    if (PRECONDITIONS) require
      (runtimeClazzIdCount() <= Integer.MAX_VALUE - count,
       count >= 0);

    int result = _runtimeClazzIdCount;
    _runtimeClazzIdCount = result + count;

    if (POSTCONDITIONS) ensure
      (result >= 0,
       result + count <= runtimeClazzIdCount());

    return result;
  }


  /**
   * Obtain a new unique id for runtime clazz data stored in
   * Clazz.setRuntimeClazz/getRuntimeClazz.
   *
   * @return the id that was reserved.
   */
  private static int getRuntimeClazzId()
  {
    if (PRECONDITIONS) require
      (runtimeClazzIdCount() < Integer.MAX_VALUE);

    int result = getRuntimeClazzIds(1);

    if (POSTCONDITIONS) ensure
      (result >= 0,
       result < runtimeClazzIdCount());

    return result;
  }

  /**
   * Total number of ids crated by getRuntimeClazzId[s].
   *
   * @return the id count.
   */
  static int runtimeClazzIdCount()
  {
    int result = _runtimeClazzIdCount;

    if (POSTCONDITIONS) ensure
      (result >= 0);

    return result;
  }


  /**
   * Find all static clazzes for this case and store them in outerClazz.
   */
  public static void findClazzes(AbstractAssign a, Clazz outerClazz)
  {
    if (PRECONDITIONS) require
      (a != null, outerClazz != null);

    if (CHECKS) check
      (Errors.count() > 0 || a._target != null);

    if (a._target != null)
      {
        if (a._tid < 0)
          {
            a._tid = getRuntimeClazzIds(2);
          }

        Clazz sClazz = clazz(a._target, outerClazz);
        outerClazz.setRuntimeClazz(a._tid, sClazz);
        var vc = sClazz.asValue();
        var fc = vc.lookup(a._assignedField, a);
        propagateExpectedClazz(a._value, fc.resultClazz(), outerClazz);
        if (isUsed(a._assignedField))
          {
            outerClazz.setRuntimeClazz(a._tid + 1, fc);
          }
      }
  }


  /**
   * propagate the expected clazz of an expression.  This is used to find the
   * result type of Box() expressions that are a NOP if the expected type is a
   * value type or the boxed type is already a ref type, while it performs
   * boxing if a value type is used as a ref.
   *
   * @param e the expression we are propagating the expected clazz into
   *
   * @param ec the expected result clazz of e
   *
   * @param outerClazz the current clazz
   */
  static void propagateExpectedClazz(Expr e, Clazz ec, Clazz outerClazz)
  {
    if (e instanceof Box b)
      {
        Clazz vc = clazz(b._value, outerClazz);
        Clazz rc = vc;
        if (ec.isRef() ||
            (ec._type.isChoice() &&
             !ec._type.isAssignableFrom(vc._type) &&
             ec._type.isAssignableFrom(vc._type.asRef())))
          {
            rc = vc.asRef();
          }
        if (b._valAndRefClazzId < 0)
          {
            b._valAndRefClazzId = getRuntimeClazzIds(2);
          }
        outerClazz.setRuntimeClazz(b._valAndRefClazzId    , vc);
        outerClazz.setRuntimeClazz(b._valAndRefClazzId + 1, rc);
        if (vc != rc)
          {
            rc.instantiated(b);
          }
        else
          {
            propagateExpectedClazz(b._value, ec, outerClazz);
          }
      }
    else if (e instanceof Unbox u)
      {
        Clazz rc = clazz(u._adr, outerClazz);
        Clazz vc = rc;
        if (!ec.isRef())
          {
            vc = rc.asValue();
          }
        if (u._refAndValClazzId < 0)
          {
            u._refAndValClazzId = getRuntimeClazzIds(2);
          }
        outerClazz.setRuntimeClazz(u._refAndValClazzId    , rc);
        outerClazz.setRuntimeClazz(u._refAndValClazzId + 1, vc);
      }
    else if (e instanceof AbstractBlock b)
      {
        var s = b._statements;
        if (!s.isEmpty() && s.get(s.size()-1) instanceof Expr e0)
          {
            propagateExpectedClazz(e0, ec, outerClazz);
          }
      }
    else if (e instanceof Tag t)
      {
        propagateExpectedClazz(t._value, ec, outerClazz);
      }
  }


  /**
   * Find all static clazzes for this Unbox and store them in outerClazz.
   */
  public static void findClazzes(Unbox u, Clazz outerClazz)
  {
    Clazz rc = clazz(u._adr, outerClazz);
    Clazz vc = rc.asValue();
    if (u._refAndValClazzId < 0)
      {
        u._refAndValClazzId = getRuntimeClazzIds(2);
      }
    if (outerClazz._runtimeClazzes.size() <= u._refAndValClazzId || outerClazz.getRuntimeClazz(u._refAndValClazzId) == null)
      {
        outerClazz.setRuntimeClazz(u._refAndValClazzId    , rc);
        outerClazz.setRuntimeClazz(u._refAndValClazzId + 1, rc);
      }
  }


  /**
   * Find the mapping from all calls to actual frame clazzes
   *
   * In an inheritance clause of the form
   *
   *   o<p,q>
   *   {
   *     a<x,y> : b<x,p>.c<y,q>;
   *
   *     d<x,y> { e<z> { } };
   *     d<i32,p>.e<bool>;
   *   }
   *
   * for the call b<x,p>.c<y,q>, the outerClazz is a<x,y>, while the frame for
   * b<x,p>.c<y,q> will be created with outerClazz.outer, i.e., o<p,q>.
   *
   * In contrast, for the call to e in d<i32,p>.e<bool>, outerClazz is d<x,y>
   * and will be used both as frame clazz for d<i32,p> and as the context for
   * call to e<z>.
   */
  public static void findClazzes(AbstractCall c, Clazz outerClazz)
  {
    if (PRECONDITIONS) require
      (Errors.count() > 0 || c.calledFeature() != null && c.target() != null);

    if (c.calledFeature() == null  || c.target() == null)
      {
        return;  // previous errors, give up
      }

    var tclazz  = clazz(c.target(), outerClazz);
    var cf      = c.calledFeature();
    var callToOuterRef = c.target().isCallToOuterRef();
    boolean dynamic = c.isDynamic() && (tclazz.isRef() || callToOuterRef);
    if (callToOuterRef)
      {
        tclazz._isCalledAsOuter = true;
      }
    var typePars = outerClazz.actualGenerics(c.actualTypeParameters());
    if (cf.isChoice())
      {
        typePars
          .stream()
          .forEach(ag ->
            {
              if (!ag.isRef())
                {
                  // Even though choice element ag
                  // might never actually be instantiated
                  // there might be tagging code being generated for ag.
                  // related: tests/issue459.fz
                  clazz(ag).instantiated(c.pos());
                }
            });
      }
    else if (tclazz != c_void.get())
      {
        if (dynamic)
          {
            calledDynamically(cf, typePars);
          }

        var innerClazz        = tclazz.lookup(new FeatureAndActuals(cf, typePars, false), c.select(), c, c.isInheritanceCall());
        var preconditionClazz = tclazz.lookup(new FeatureAndActuals(cf, typePars, true ), c.select(), c, c.isInheritanceCall());
        if (c._sid < 0)
          {
            c._sid = getRuntimeClazzIds(3);
          }
        outerClazz.setRuntimeData(c._sid + 0, innerClazz       );
        outerClazz.setRuntimeData(c._sid + 1, tclazz           );
        outerClazz.setRuntimeData(c._sid + 2, preconditionClazz);
        var afs = innerClazz.argumentFields();
        var i = 0;
        for (var a : c.actuals())
          {
            if (i < afs.length)  // NYI: check boxing for open generic argument lists
              {
                propagateExpectedClazz(a, afs[i].resultClazz(), outerClazz);
              }
            i++;
          }

        var f = innerClazz.feature();
        if (f.kind() == AbstractFeature.Kind.TypeParameter)
          {
            var tpc = innerClazz.resultClazz();
            do
              {
                addUsedFeature(tpc.feature(), c.pos());
                tpc.instantiated(c.pos());
                tpc = tpc._outer;
              }
            while (tpc != null && !tpc.feature().isUniverse());
          }
      }
  }


  /**
   * Find actual clazzes used by a constant expression
   *
   * @param c the constant
   *
   * @param outerClazz the surrounding clazz
   */
  public static void findClazzes(AbstractConstant c, Clazz outerClazz)
  {
    if (PRECONDITIONS) require
      (c != null, outerClazz != null);

    clazz(c, outerClazz).instantiated(c.pos());
  }


  /**
   * Find all static clazzes for this case and store them in outerClazz.
   */
  public static void findClazzes(If i, Clazz outerClazz)
  {
    if (i._runtimeClazzId < 0)
      {
        i._runtimeClazzId = getRuntimeClazzIds(1);
      }
    outerClazz.setRuntimeClazz(i._runtimeClazzId, clazz(i.cond, outerClazz));
  }


  /**
   * Find all static clazzes for this case and store them in outerClazz.
   */
  public static void findClazzes(AbstractCase c, Clazz outerClazz)
  {
    // NYI: Check if this works for a case that is part of an inherits clause, do
    // we need to store in outerClazz.outer?
    var f = c.field();
    var t = c.types();
    if (c._runtimeClazzId < 0)
      {
        c._runtimeClazzId = getRuntimeClazzIds(f != null ? 1 :
                                               t != null ? t.size()
                                                         : 0);
      }
    int i = c._runtimeClazzId;
    if (f != null)
      {
        var fOrFc = isUsed(f)
          ? outerClazz.lookup(f)
          : outerClazz.actualClazz(f.resultType());
        outerClazz.setRuntimeClazz(i, fOrFc);
      }
    else if (t != null)
      {
        for (var caseType : t)
          {
            outerClazz.setRuntimeClazz(i, outerClazz.actualClazz(caseType));
            i++;
          }
      }
  }


  /**
   * Find all static clazzes for this case and store them in outerClazz.
   */
  public static void findClazzes(AbstractMatch m, Clazz outerClazz)
  {
    if (m._runtimeClazzId < 0)
      {
        // NYI: Check if this works for a match that is part of a inherits clause, do
        // we need to store in outerClazz.outer?
        m._runtimeClazzId = getRuntimeClazzIds(1);
      }
    var subjClazz = clazz(m.subject(), outerClazz);
    var subjClazzValue = subjClazz.asValue(); // this is used in the be/interpreter
    outerClazz.setRuntimeClazz(m._runtimeClazzId, subjClazz);
  }


  /**
   * Find all static clazzes for this Tag and store them in outerClazz.
   */
  public static void findClazzes(Tag t, Clazz outerClazz)
  {
    Clazz vc = clazz(t._value, outerClazz);
    Clazz tc = outerClazz.actualClazz(t._taggedType);
    if (t._valAndTaggedClazzId < 0)
      {
        t._valAndTaggedClazzId = getRuntimeClazzIds(2);
      }
    outerClazz.setRuntimeClazz(t._valAndTaggedClazzId    , vc);
    outerClazz.setRuntimeClazz(t._valAndTaggedClazzId + 1, tc);
    tc.instantiated(t);
  }


  /**
   * Find all static clazzes for this Tag and store them in outerClazz.
   */
  public static void findClazzes(InlineArray i, Clazz outerClazz)
  {
    Clazz ac = clazz(i, outerClazz);
    if (i._arrayClazzId < 0)
      {
        i._arrayClazzId = getRuntimeClazzIds(2);
      }
    Clazz sa = ac.lookup(Types.resolved.f_array_internalArray, i).resultClazz();
    sa.instantiated(i);
    outerClazz.setRuntimeClazz(i._arrayClazzId    , ac);
    outerClazz.setRuntimeClazz(i._arrayClazzId + 1, sa);
    ac.instantiated(i);
    var ec = outerClazz.actualClazz(i.elementType());
    for (var e : i._elements)
      {
        propagateExpectedClazz(e, ec, outerClazz);
      }
  }


  /**
   * Find all static clazzes for this Env and store them in outerClazz.
   */
  public static void findClazzes(Env v, Clazz outerClazz)
  {
    Clazz ac = clazz(v, outerClazz);
    if (v._clazzId < 0)
      {
        v._clazzId = getRuntimeClazzId();
      }
    outerClazz.setRuntimeClazz(v._clazzId, ac);
  }


  /**
   * Determine the result clazz of an Expr.
   *
   * NYI: Temporary solution, will be replaced by dynamic calls.
   *
   * This is fairly inefficient compared to dynamic
   * binding.
   */
  public static Clazz clazz(Expr e, Clazz outerClazz)
  {
    Clazz result;
    if (e instanceof Unbox u)
      {
        result = clazz(u._adr, outerClazz);
        var id = u._refAndValClazzId;
        if (id >= 0)
          {
            var rc = outerClazz.getRuntimeClazz(id  );
            var vc = outerClazz.getRuntimeClazz(id+1);
            if (rc != null && vc != null && rc.isRef() && !vc.isRef() && result.isBoxed())
              {
                result = result.asValue();
              }
          }
      }
    else if (e instanceof AbstractBlock b)
      {
        Expr resExpr = b.resultExpression();
        result = resExpr != null ? clazz(resExpr, outerClazz)
                                 : c_unit.get();
      }
    else if (e instanceof Box b)
      {
        result = outerClazz.actualClazz(b._type);
      }

    else if (e instanceof AbstractCall c)
      {
        var tclazz = clazz(c.target(), outerClazz);
        if (tclazz != c_void.get())
          {
            var inner = tclazz.lookup(new FeatureAndActuals(c.calledFeature(),
                                                            outerClazz.actualGenerics(c.actualTypeParameters()),
                                                            false),
                                      c.select(),
                                      c,
                                      false);
            result = inner.resultClazz();
          }
        else
          {
            result = tclazz;
          }
      }
    else if (e instanceof AbstractCurrent c)
      {
        result = outerClazz;
      }

    else if (e instanceof If i)
      {
        result = outerClazz.actualClazz(i.type());
      }

    else if (e instanceof AbstractMatch m)
      {
        result = outerClazz.actualClazz(m.type());
      }

    else if (e instanceof Universe)
      {
        result = universe.get();
      }

    else if (e instanceof AbstractConstant c)
      {
        result = outerClazz.actualClazz(c.type());
        if (result == string.get())
          { /* this is a bit tricky: in the front end, the type of a string
             * constant is 'string'.  However, for the back end, the type is
             * 'conststring' such that the backend can create an instance of
             * 'constString' and see the correct type (and create proper type
             * conversion code to 'string' if this is needed).
             */
            result = conststring.get();
          }
      }

    else if (e instanceof Tag t)
      {
        result = outerClazz.actualClazz(t._taggedType);
      }

    else if (e instanceof InlineArray ia)
      {
        result = outerClazz.actualClazz(ia.type());
      }

    else if (e instanceof Env v)
      {
        result = outerClazz.actualClazz(v.type());
      }

    else
      {
        if (Errors.count() == 0)
          {
            throw new Error("" + e.getClass() + " should no longer exist at runtime");
          }

        result = error.get(); // dummy class
      }

    if (POSTCONDITIONS) ensure
      (result != null);

    return result;
  }


  /*----------------  methods to convert type to clazz  -----------------*/


  /**
   * clazz
   *
   * @return
   */
  public static Clazz clazz(AbstractType thiz)
  {
    if (PRECONDITIONS) require
      (Errors.count() > 0 || !thiz.dependsOnGenerics(),
       !thiz.isThisType());

    Clazz outerClazz;
    if (thiz.outer() != null)
      {
        outerClazz = clazz(thiz.outer());
      }
    else
      {
        outerClazz = null;
      }

    var t = Types.intern(thiz);
    var result = _clazzesForTypes_.get(t);
    if (result == null)
      {
        result = create(t, outerClazz);
        _clazzesForTypes_.put(t, result);
      }

    if (POSTCONDITIONS) ensure
      (thiz.isRef() == result._type.isRef());

    return result;
  }


  /**
   * clazzWithSpecificOuter creates a clazz from this type with a specific outer
   * clazz that is inserted as the outer clazz for the outermost type that was
   * explicitly given in the source code.
   *
   * @param thiz the type of the clazz, must be free from generics
   *
   * @param select in case thiz is a field with open generic result, this
   * chooses the actual field from outer's actual generics. -1 otherwise.
   *
   * @param outerClazz the outer clazz
   *
   * @return the corresponding Clazz.
   */
  public static Clazz clazzWithSpecificOuter(AbstractType thiz, int select, Clazz outerClazz)
  {
    if (PRECONDITIONS) require
      (Errors.count()>0 || !thiz.dependsOnGenerics(),
       outerClazz != null || thiz.featureOfType().outer() == null,
       Errors.count()>0 || thiz == Types.t_ERROR || outerClazz == null || outerClazz.feature().inheritsFrom(thiz.featureOfType().outer()));

    var t = Types.intern(thiz);
    var result = create(t, select, outerClazz);

    return result;
  }


  /*-------------  methods for clazzes related to features  -------------*/


  /**
   * NYI: recycle this comment whose method has disappeared.
   *
   * thisClazz returns the clazz of this feature's frame object.  This can be
   * called even if !hasThisType() since thisClazz() is used also for abstract
   * or intrinsic feature to determine the resultClazz().
   *
   * Depending on the generics of this and its outer features, we consider the
   * following cases:
   *
   * a.b.c.f
   *
   *   A feature with no generic arguments and no generic outer features,
   *   there is exactly one clazz for a.b.c.f's frame that can be used for all
   *   calls to f. outerClazz is not really needed in this case.
   *
   * a.b.c.f<A,B>
   *
   *   A feature with generic arguments and no generic outer features has
   *   exactly one clazz for each set of actual generic arguments <X,Y> used
   *   at any call site.
   *
   * a.b<A,B>.c<C>.d
   *
   *   A feature with no generic arguments but generic outer features has
   *   exactly one clazz for each set of actual generic arguments <X,Y>,<Z>
   *   for its outer features used at any call site.
   *
   * a.b<A,B>.c<C>.f<D,E>
   *
   *   A feature with generic arguments and generic outer features has one
   *   clazz for each complete set of actual generic arguments <V,W>,<X>,<Y,Z>
   *   used at any call site.
   *
   * a.b.c.f : g<x,y>.h<z>
   *
   *   For a feature f that inherits from a generic feature g.h, the inherits
   *   clause specifies actual generic arguments to g and g.h and these actual
   *   generic argument may contain only the formal generic arguments of
   *   a.b.c.f.  Consequently, the presence of generics in the parent feature
   *   does not add any new clazzes.
   *
   * The complete set of actual generics of a feature including all actual
   * generics of all outer features will be called the generic signature s of
   * a call.
   *
   * Note that a generic signature <V,W>,<X>,<Y,Z> cannot be flattened to
   * <V,W,X,Y,Z> since formal generic lists can be open, i.e, they do not have
   * a fixed length.
   *
   * So, essentially, we need one clazz for each (f,s) where f is a feature
   * and s is any generic signatures used in calls.
   *
   * Since every call is performed in the code of a feature that is executed
   * for an actual clazz (caller), we need a mapping
   *
   *  caller x call -> callee
   *
   * that gives the actual class to be called.
   *
   * Special thought is required for calls in an inherits clause of a feature:
   * Since calls to parent features operate on the same data, so they should
   * be performed using the same clazz. I.e., the mapping caller x call ->
   * callee also has to include all calls performed in any parent features.
   *
   * @param thiz the feature whose clazz we create
   *
   * @param actualGenerics the actual generics arguments
   *
   * @param outerClazz the clazz of this.outer(), null for universe
   *
   * @return this feature's frame clazz
   */


  /**
   * Has this feature been found to be used?
   */
  public static boolean isUsed(AbstractFeature thiz)
  {
    return thiz._usedAt != null;
  }


  /**
   * Has this feature been found to be used?
   */
  public static HasSourcePosition isUsedAt(AbstractFeature thiz)
  {
    return thiz._usedAt;
  }


  /**
   * Add f to the set of used features, record at as the position of the first
   * use.
   */
  public static void addUsedFeature(AbstractFeature f, HasSourcePosition at)
  {
    f._usedAt = at;
  }

  /**
   * reset all statically held data
   * and set closed to false again
   */
  public static void reset()
  {
    clazzes.clear();
    _clazzesForTypes_.clear();
    clazzesToBeVisited.clear();
    universe.clear();
    c_void.clear();
    bool.clear();
    c_TRUE.clear();
    c_FALSE.clear();
    i8.clear();
    i16.clear();
    i32.clear();
    i64.clear();
    u8.clear();
    u16.clear();
    u32.clear();
    u64.clear();
    f32.clear();
    f64.clear();
    ref_i8.clear();
    ref_i16.clear();
    ref_i32.clear();
    ref_i64.clear();
    ref_u8.clear();
    ref_u16.clear();
    ref_u32.clear();
    ref_u64.clear();
    ref_f32.clear();
    ref_f64.clear();
    any.clear();
    string.clear();
    conststring.clear();
    c_unit.clear();
    error.clear();
    constStringInternalArray = null;
    fuzionSysArray_u8 = null;
    fuzionSysArray_u8_data = null;
    fuzionSysArray_u8_length = null;
    closed = false;
    _whenCalledDynamically_.clear();
    _whenCalled_.clear();
    _calledDynamically_.clear();
  }


}

/* end of file */<|MERGE_RESOLUTION|>--- conflicted
+++ resolved
@@ -532,18 +532,10 @@
   static void calledDynamically(AbstractFeature f, List<AbstractType> tp)
   {
     if (PRECONDITIONS) require
-<<<<<<< HEAD
-      (Errors.count() > 0 || isUsedAtAll(f) || true /* NYI: clazzes are created for type features's type parameters without being called,
-                                                     * see tests/reg_issue1236 for an example. We might treat clazzes that are only used
-                                                     * in types differently.
-                                                     */);
-=======
       (Errors.count() > 0 || isUsed(f) || true /* NYI: clazzes are created for type features's type parameters without being called,
                                                 * see tests/reg_issue1236 for an example. We might treat clazzes that are only used
                                                 * in types differently.
-                                                */,
-       f.generics().list.isEmpty());
->>>>>>> e42a2025
+                                                */);
 
     var ft = new FeatureAndActuals(f, tp, false);
     var added = _calledDynamically_.add(ft);
