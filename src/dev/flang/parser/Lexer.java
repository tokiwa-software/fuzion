--- conflicted
+++ resolved
@@ -772,10 +772,6 @@
     var start = brackets._left;
     var end   = brackets._right;
     var ol = line();
-<<<<<<< HEAD
-    var startsIndent = tokenPos() == _minIndentStartPos;
-=======
->>>>>>> bc7b0342
     match(true, start, rule);
     V result = relaxLineAndSpaceLimit(!currentMatches(true, end) ? c : def);
     var nl = line();
