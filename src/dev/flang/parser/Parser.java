--- conflicted
+++ resolved
@@ -2262,34 +2262,6 @@
 
 
   /**
-<<<<<<< HEAD
-=======
-   * Parse fun
-   *
-fun         : "fun" call
-            ;
-   */
-  Expr fun()
-  {
-    Expr result;
-    SourcePosition pos = tokenSourcePos();
-    match(Token.t_fun, "fun");
-    var c = call(null);
-    if (c.actuals().size() == 0)
-      {
-        result = new Function(pos, c);
-      }
-    else
-      {
-        syntaxError(c.pos().bytePos(), "call without actual arguments", "fun");
-        result = c;
-      }
-    return result;
-  }
-
-
-  /**
->>>>>>> 933dc6ee
    * Parse match
    *
 match       : "match" exprInLine BRACEL cases BRACER
