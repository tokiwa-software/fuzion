/*

This file is part of the Fuzion language implementation.

The Fuzion language implementation is free software: you can redistribute it
and/or modify it under the terms of the GNU General Public License as published
by the Free Software Foundation, version 3 of the License.

The Fuzion language implementation is distributed in the hope that it will be
useful, but WITHOUT ANY WARRANTY; without even the implied warranty of
MERCHANTABILITY or FITNESS FOR A PARTICULAR PURPOSE.  See the GNU General Public
License for more details.

You should have received a copy of the GNU General Public License along with The
Fuzion language implementation.  If not, see <https://www.gnu.org/licenses/>.

*/

/*-----------------------------------------------------------------------
 *
 * Tokiwa Software GmbH, Germany
 *
 * Source of class Parser
 *
 *---------------------------------------------------------------------*/

package dev.flang.parser;

import java.nio.file.Path;
import java.util.Optional;

import dev.flang.ast.*;

import dev.flang.util.Errors;
import dev.flang.util.FuzionConstants;
import dev.flang.util.List;
import dev.flang.util.SourcePosition;


/**
 * Parser performs the syntactic analysis of Fuzion source code.
 *
 * @author Fridtjof Siebert (siebert@tokiwa.software)
 */
public class Parser extends Lexer
{


  /*-------------------------  classes / enums  -------------------------*/


  static enum FormalOrActual
  {
    formal,
    actual,
    both
  }


  /**
   * Enum returned by isDotEnvOrTypePrefix and skipDotEnvOrType to
   * indicate if .env or .type expression or something else was found.
   */
  static enum EnvOrType
  {
    env,
    type,
    none
  }


  /*----------------------------  constants  ----------------------------*/


  /**
   * Different kinds of opening / closing brackets
   */
  static Parens PARENS   = new Parens( Token.t_lparen  , Token.t_rparen   );
  static Parens BRACES   = new Parens( Token.t_lbrace  , Token.t_rbrace   );
  static Parens CROCHETS = new Parens( Token.t_lcrochet, Token.t_rcrochet );
  static Parens ANGLES   = new Parens( "<"             , ">"              );


  /*----------------------------  variables  ----------------------------*/


  /*--------------------------  constructors  ---------------------------*/


  /**
   * Create a parser for the given file
   */
  public Parser(Path fname)
  {
    super(fname);
  }


  /**
   * Fork this parer, used by fork().
   */
  private Parser(Parser original)
  {
    super(original);
  }


  /*-----------------------------  methods  -----------------------------*/


  /**
   * Fork this parser, i.e., allow speculative parsing without changing the
   * state of the current parser.
   *
   * @return a new parser instance for the same file and at the same position as
   * this.
   */
  Parser fork()
  {
    return new Parser(this);
  }


  /**
   * Convert current stack trace into a String that contains a list of the names
   * of rules that led to a parsing error.
   *
   * Ex., this might result in
   *
   *   "semi, stmnts (69 times), block, impl, feature, unit"
   *
   * if a semicolon was expected after parsing 69 statements in a block in the
   * impl of a feature in a unit.
   */
  static String parseStack()
  {
    StringBuilder sb = new StringBuilder();
    String lastMethod = null;
    int count = 0;
    for(StackTraceElement el: new Throwable().getStackTrace())
      {
        if (el.getClassName().equals(Parser.class.getName()))
          {
            String m = el.getMethodName();
            if (count != 0 && !m.equals(lastMethod))
              {
                sb.append(sb.length() == 0 ? "" : ", ")
                  .append(lastMethod)
                  .append(count > 1 ? " ("+count+" times)" : "");
                count = 0;
              }
            if (!m.equals("parseStack") &&
                !m.equals("parserDetail") &&
                !m.startsWith("lambda$"))
              {
                count++;
                lastMethod = m;
              }
          }
      }
    if (count != 0)
      {
        sb.append(sb.length() == 0 ? "" : ", ")
          .append(lastMethod);
      }
    return sb.toString();
  }


  /**
   * Create a detail message including the parse stack for a syntax error when
   * parsing the given rule.
   *
   * @param currentRule the rule that found an error.
   */
  static String parserDetail(String currentRule)
  {
    return "While parsing: " + currentRule + ", parse stack: " + parseStack();
  }


  /**
   * Parse a unit, i.e., stmnts followed by Token.t_eof.
   *
unit        : stmnts EOF
            ;
   */
  public List<Stmnt> unit()
  {
    var result = stmnts();
    if (Errors.count() == 0)
      {
        match(Token.t_eof, "Unit");
      }
    return result;
  }


  /**
   * Parse zero or more semicolons
   *
semiOrFlatLF: semi
            | LF
            ;

   */
  boolean semiOrFlatLF()
  {
    int last = lastTokenPos();
    boolean result = last >= 0 && lineNum(last) != lineNum(tokenPos());
    if (!result)
      {
        match(Token.t_semicolon, "semicolon or flat line break");
      }
    semi();
    return result;
  }


  /**
   * Parse zero or more semicolons
   *
semi        : SEMI semi
            |
            ;

   */
  void semi()
  {
    while (current() == Token.t_semicolon)
      {
        next();
      }
  }


  /**
   * Parse a feature:
   *
feature     : modAndNames routOrField
            ;
modAndNames : visibility
              modifiers
              featNames
            ;
   */
  FList feature()
  {
    var pos = tokenSourcePos();
    var v = visibility();
    var m = modifiers();
    var n = featNames();
    return routOrField(pos, new List<Feature>(), v, m, n, 0);
  }


  /**
   * Parse routOrField:
   *
   * Note that this fork()s the parser repeatedly in case several feature names
   * are declared given as parameter n.
   *
   *
routOrField : routine
            | field
            ;
routine     : formArgsOpt
              returnType
              effects
              inherits
              contract
              implRout
            ;
field       : returnType
              contract
              implFldOrRout
            ;
   */
  FList routOrField(SourcePosition pos, List<Feature> l, Visi v, int m, List<List<String>> n, int i)
  {
    var name = n.get(i);
    var p2 = (i+1 < n.size()) ? fork() : null;
    var a = formArgsOpt();
    var r = returnType();
    var eff = effects();
    var hasType = r != NoType.INSTANCE;
    var inh = inherits();
    Contract c = contract(true);
    Impl p =
      a  .isEmpty()    &&
      eff == Type.NONE &&
      inh.isEmpty()       ? implFldOrRout(hasType)
                          : implRout();
    p = handleImplKindOf(pos, p, i == 0, l, inh);
    l.add(new Feature(pos, v,m,r,name,a,inh,c,p));
    return p2 == null
      ? new FList(l)
      : p2.routOrField(pos, l, v, m, n, i+1);
  }


  /**
   * When parsing feature Implementation, convert 'of' syntax sugar as follows:
   *
   *   a,b,c : choice of
   *     x is p
   *     y is q
   *     z is r
    *
   * into
   *
   *   x is p
   *   y is q
   *   z is r
   *   a : choice x y z is
   *   b : choice x y z is
   *   c : choice x y z is
   *
   *
   * @param pos position of this feature (of 'a')
   *
   * @param p the Impl that was parsed
   *
   * @param first true if this was called for the first name ('a'), false for
   * later ones ('b', 'c').
   *
   * @param l list of features declared. Inner features ('x', 'y', 'z') will be
   * added to l if first is true.
   *
   * @param inh the inheritance call list.
   */
  Impl handleImplKindOf(SourcePosition pos, Impl p, boolean first, List<Feature> l, List<AbstractCall> inh)
  {
    if (p._kind == Impl.Kind.Of)
      {
        if (inh.isEmpty())
          {
            AstErrors.featureOfMustInherit(pos, p.pos);
          }
        else
          {
            var c = (Call) inh.getLast();
            var ng = new List<AbstractType>();
            ng.addAll(c.actualTypeParameters());
            addFeaturesFromBlock(first, l, p._code, ng, p);
            c._generics = ng;
          }
        p = new Impl(p.pos, new Block(p.pos, new List<>()), Impl.Kind.Routine);
      }
    return p;
  }


  /**
   * For a feature declaration of the form
   *
   *   a, b, c : choice of x, y, z.
   *
   * add features x, y, z to list and the types to g.
   *
   * @param first true if this is called for the first ('a') out of several
   * feature names.
   *
   * @param list list of features the inner features ('x', 'y', 'z') will be
   * added to provided that first is true.
   *
   * @param s the statements containing the feature declarations to be added, in
   * this case "x, y, z."
   *
   * @param g the list of types to be collected, will be added as generic
   * arguments to 'choice' in this example
   *
   * @param p Impl that contains the position of 'of' for error messages.
   */
  private void addFeaturesFromBlock(boolean first, List<Feature> list, Stmnt s, List<AbstractType> g, Impl p)
  {
    if (s instanceof Block b)
      {
        b._statements.forEach(x -> addFeaturesFromBlock(first, list, x, g, p));
      }
    else if (s instanceof Feature f)
      {
        boolean ok = true;
        if (f._qname.size() > 1)
          {
            AstErrors.featureOfMustContainOnlyUnqualifiedNames(f, p.pos);
            ok = false;
          }
        if (!f.generics().list.isEmpty())
          {
            AstErrors.featureOfMustNotHaveFormalGenerics(f, p.pos);
            ok = false;
          }
        if (!f.isConstructor())
          {
            AstErrors.featureOfMustContainOnlyConstructors(f, p.pos);
            ok = false;
          }
        if (ok)
          {
            if (first)
              {
                list.add(f);
              }
            g.add(new Type(f.pos(), f.featureName().baseName(), new List<>(), new OuterType(f.pos())));
          }
      }
    else
      {
        AstErrors.featureOfMustContainOnlyDeclarations(s, p.pos);
      }
  }


  /**
   * Check if the current position starts a feature declaration, and not an expr
   * such as a call.  Does not change the position of the parser.
   *
   * @return true iff a feature declaration should be parsed.
   */
  boolean isFeaturePrefix()
  {
    return
      isNonEmptyVisibilityPrefix() ||
      isModifiersPrefix() ||
      (isNamePrefix() || current() == Token.t_type) && fork().skipFeaturePrefix();
  }


  /**
   * Check if the current position starts a feature declaration, and not an expr
   * such as a call. Skip part of the declaration.
   *
   * @return true iff the next token(s) start a feature
   */
  boolean skipFeaturePrefix()
  {
    if (isNonEmptyVisibilityPrefix() || isModifiersPrefix())
      {
        return true;
      }
    if (!skipQual())
      {
        return false;
      }
    if (skipComma())
      {
        return true;
      }
    switch (skipFormArgsNotActualArgs())
      {
      case formal: return true;
      case actual: return false;
      default    : break;
      }
    if (isNonFuncReturnTypePrefix())
      {
        return true;
      }
    var p = this;
    if (isTypePrefix())
      {
        p = fork();
        p.skipType();
      }
    p.skipEffects();
    return
      p.skipInherits() &&
      (p.isContractPrefix  () ||
       p.isImplPrefix      ());
  }


  /**
   * Parse visibility
   *
visibility  : visiFlag
            |
            ;
visiFlag    : "export" visiList
            | "private"
            | "protected"
            | "public"
            ;
visiList    : visi ( COMMA visiList
                   |
                   )
            ;
  */
  Visi visibility()
  {
    Visi v = Visi.LOCAL;
    if (isNonEmptyVisibilityPrefix())
      {
        if (skip(Token.t_export))
          {
            var l = new List<List<String>>(visi());
            while (skipComma())
              {
                l.add(visi());
              }
            // NYI: Do something with l
            v = null;
          }
        else if (skip(Token.t_private  )) { v = Visi.PRIVATE  ; }
        else if (skip(Token.t_protected)) { v = Visi.CHILDREN ; }
        else if (skip(Token.t_public   )) { v = Visi.PUBLIC   ; }
        else                              { throw new Error();               }
      }
    return v;
  }

  /**
   * Check if the current position starts non-empty visibility flags.  Does not
   * change the position of the parser.
   *
   * @return true iff visibility flags are found
   */
  boolean isNonEmptyVisibilityPrefix()
  {
    switch (current())
      {
      case t_export   :
      case t_private  :
      case t_protected:
      case t_public   : return true;
      default         : return false;
      }
  }


  /**
   * Parse visi
   *
visi        : COLON qual
            | qual
            ;
   */
  List<String> visi()
  {
    if (skipColon())
      {
        // NYI: record ':', i.e., export to all heirs
      }
    List<String> result = qual(false);
    return result;
  }


  /**
   * Parse qualified name
   *
qual        : name
            | name dot qual
            | type dot qual
            ;
   */
  List<String> qual(boolean mayBeAtMinIndent)
  {
    List<String> result = new List<>();
    do
      {
        if (skip(mayBeAtMinIndent, Token.t_type))
          {
            result.add(FuzionConstants.TYPE_NAME);
            if (!isDot())
              {
                matchOperator(".", "qual");
                result.add(Errors.ERROR_STRING);
              }
          }
        else
          {
            result.add(name(mayBeAtMinIndent, false));
          }
        mayBeAtMinIndent = false;
      }
    while (skipDot());
    return result;
  }


  /**
   * Check if the current position is a 'qual'. If so, skip the 'qual'.
   *
   * @return true iff the next token(s) form 'qual', otherwise no 'qual' was
   * found and the parser/lexer is at an undefined position.
   */
  boolean skipQual()
  {
    if (skip(Token.t_type))
      {
        return skipDot() && skipQual();
      }
    else if (skipName())
      {
        return !skipDot() || skipQual();
      }
    return false;
  }


  /**
   * Parse name
   *
name        : IDENT                            // all parts of name must be in same line
            | opName
            | "ternary" QUESTION COLON
            | "index" LBRACKET ".." RBRACKET
            | "index" LBRACKET RBRACKET
            | "set" LBRACKET RBRACKET
            | "set" IDENT
            ;
   *
   * @return the parsed name, Errors.ERROR_STRING if current location could not be identified as a name.
   */
  String name()
  {
    return name(false, false);
  }
  String name(boolean mayBeAtMinIndent, boolean ignoreError)
  {
    String result = Errors.ERROR_STRING;
    int pos = tokenPos();
    if (isNamePrefix(mayBeAtMinIndent))
      {
        var oldLine = sameLine(line());
        switch (current(mayBeAtMinIndent))
          {
          case t_ident  : result = identifier(mayBeAtMinIndent); next(); break;
          case t_infix  :
          case t_prefix :
          case t_postfix: result = opName(mayBeAtMinIndent, ignoreError);  break;
          case t_ternary:
            {
              next();
              if (skip(Token.t_question))
                {
                  if (skipColon())
                    {
                      result = "ternary ? :";
                    }
                  else if (!ignoreError)
                    {
                      syntaxError(pos, "':' after 'ternary ?'", "name");
                    }
                }
              else if (!ignoreError)
                {
                  syntaxError(pos, "'? :' after 'ternary'", "name");
                }
              break;
            }
          case t_index  :
            {
              next();
              if (!ignoreError || current() == Token.t_lcrochet)
                {
                  match(Token.t_lcrochet, "name: index");
                  var dotdot = skip("..");
                  if (!ignoreError || current() == Token.t_rcrochet)
                    {
                      match(Token.t_rcrochet, "name: index");
                      result = dotdot ? FuzionConstants.FEATURE_NAME_INDEX_DOTDOT
                                      : FuzionConstants.FEATURE_NAME_INDEX;
                    }
                }
              break;
            }
          case t_set    :
            {
              next();
              if (current() == Token.t_lcrochet)
                {
                  match(Token.t_lcrochet, "name: set");
                  if (!ignoreError || current() == Token.t_rcrochet)
                    {
                      match(Token.t_rcrochet, "name: set");
                      result = FuzionConstants.FEATURE_NAME_INDEX_ASSIGN;
                    }
                }
              else if (current() == Token.t_ident)
                {
                  result = identifier() + " =";
                  match(Token.t_ident, "name: set");
                }
              else if (!ignoreError)
                {
                  syntaxError(pos, "'[ ]' or identifier after 'set'", "name");
                }
              break;
            }
          default: throw new Error();
          }
        sameLine(oldLine);
      }
    else if (!ignoreError)
      {
        syntaxError(pos, "identifier name, infix/prefix/postfix operator, 'ternary ? :', 'index' or 'set' name", "name");
      }
    return result;
  }


  /**
   * Check if the current position starts name.  Does not change the position of
   * the parser.
   *
   * @return true iff the next token(s) start a name
   */
  boolean isNamePrefix()
  {
    return isNamePrefix(false);
  }
  boolean isNamePrefix(boolean mayBeAtMinIndent)
  {
    switch (current(mayBeAtMinIndent))
      {
      case t_ident  :
      case t_infix  :
      case t_prefix :
      case t_postfix:
      case t_ternary:
      case t_index  :
      case t_set    : return true;
      default       : return false;
      }
  }


  /**
   * Check if the current position has a name and skip it.
   *
   * @return true iff the next token(s) form a name.
   */
  boolean skipName()
  {
    boolean result = isNamePrefix();
    if (result)
      {
        return name(false, true) != Errors.ERROR_STRING;
      }
    return result;
  }


  /**
   * Parse opName
   *
opName      : "infix"   op
            | "prefix"  op
            | "postfix" op
            ;
   *
   * @param ignoreError to not report an error but just return
   * Errors.ERROR_STRING in case we did not find 'op'.
   *
   * @param mayBeAtMinIndent
   *
   */
  String opName(boolean mayBeAtMinIndent, boolean ignoreError)
  {
    String inPrePost = current(mayBeAtMinIndent).keyword();
    next();
    String res = operatorOrError();
    if (!ignoreError || res != Errors.ERROR_STRING)
      {
        match(Token.t_op, "infix/prefix/postfix name");
        res = inPrePost + " " + res;
      }
    return res;
  }


  /**
   * Parse modifiers flags
   *
modifiers   : modifier modifiers
            |
            ;
<<<<<<< HEAD
modifier    : "lazy"
            | "redef"
            | "dyn"
=======
modifier    : "redef"
            | "redefine"
            | "fixed"
>>>>>>> ee3b1049
            ;
   *
   * @return logically or'ed set of Consts.MODIFIER_* constants found.
   */
  int modifiers()
  {
    int ms = 0;
    int pos = tokenPos();
    while (isModifiersPrefix())
      {
        int m;
        int p2 = tokenPos();
        switch (current())
          {
          case t_redef       : m = Consts.MODIFIER_REDEFINE    ; break;
          case t_fixed       : m = Consts.MODIFIER_FIXED       ; break;
          default            : throw new Error();
          }
        if ((ms & m) != 0)
          {
            Errors.error(sourcePos(pos),
                         "Syntax error: modifier '"+current().keyword()+"' specified repeatedly.",
                         "Within one feature declaration, each modifier may at most appear once.\n" +
                         "Second occurrence of modifier at " + sourcePos(p2) + "\n" +
                         "Parse stack: " + parseStack());
          }
        ms = ms | m;
        next();
      }
    return ms;
  }


  /**
   * Check if the current position starts non-empty modifiers flags.  Does not
   * change the position of the parser.
   *
   * @return true iff the next token(s) start a name
   */
  boolean isModifiersPrefix()
  {
    switch (current())
      {
      case t_redef       :
      case t_fixed       : return true;
      default            : return false;
      }
  }


  /**
   * Parse featNames
   *
featNames   : qual (COMMA featNames
                   |
                   )
            ;
   */
  List<List<String>> featNames()
  {
    var result = new List<List<String>>(qual(true));
    while (skipComma())
      {
        result.add(qual(true));
      }
    return result;
  }


  /**
   * Parse optional formal argument list. Result is empty List in case no formArgs is found.
   *
formArgsOpt : formArgs
            |
            ;
   */
  List<Feature> formArgsOpt()
  {
    return isEmptyFormArgs() ? new List<Feature>()
                             : formArgs();
  }


  /**
   * Parse optional formal argument list. Result is empty List in case no formArgs is found.
   */
  boolean isEmptyFormArgs()
  {
    return
      current() != Token.t_lparen ||
      fork().skipType(false, true);  // result type such as '(i32)->bool' or
                                     // '(a,b)|(c,d)|()' is parsed as resulttype, but
                                     // a type in parentheses like '(list i32)', '(a,
                                     // b i32)' is parsed as an args list.
  }



  /**
   * Parse formal argument list
   *
formArgs    : LPAREN argLst RPAREN
            ;
argLst      : argList
            |
            ;
argList     : argument ( COMMA argList
                       |
                       )
            ;
argument    : visibility
              modifiers
              argNames
              argType
              contract
            ;
argType     : type
            | typeType
            | typeType COLON type
            ;
   */
  List<Feature> formArgs()
  {
    return bracketTermWithNLs(PARENS, "formArgs",
                              () -> {
                                var result = new List<Feature>();
                                do
                                  {
                                    SourcePosition pos = tokenSourcePos();
                                    Visi v = visibility();
                                    int m = modifiers();
                                    List<String> n = argNames();
                                    AbstractType t;
                                    Impl i;
                                    if (current() == Token.t_type)
                                      {
                                        i = typeType();
                                        t = skipColon() ? type()
                                                        : new Type(FuzionConstants.ANY_NAME);
                                      }
                                    else
                                      {
                                        i = Impl.FIELD;
                                        t = type();
                                      }
                                    Contract c = contract();
                                    for (String s : n)
                                      {
                                        result.add(new Feature(pos, v, m, t, s, c, i));
                                      }
                                  }
                                while (skipComma());
                                return result;
                              },
                              () -> new List<Feature>()
                              );
  }


  /**
   * Parse type parameter type suffix
   *
typeType    : "type"
            | "type" "..."
            ;
   */
  Impl typeType()
  {
    match(Token.t_type, "argType");
    return splitSkip("...") ? Impl.TYPE_PARAMETER_OPEN
                            : Impl.TYPE_PARAMETER;
  }


  /**
   * Check if the current position is a formArgs and skip it if this is the
   * case.
   *
   * @return true iff the next token(s) form a formArgs, otherwise no caseField
   * was found and the parser/lexer is at an undefined position.
   */
  boolean skipFormArgs()
  {
    return skipBracketTermWithNLs(PARENS, () -> {
        var result = true;
        if (isNonEmptyVisibilityPrefix() || isModifiersPrefix() || isArgNamesPrefix())
          {
            do
              {
                visibility();
                modifiers();
                result = skipArgNames();
                if (result)
                  {
                    if (skip(Token.t_type))
                      {
                        splitSkip("...");
                        if (skipColon())
                          {
                            result = skipType();
                          }
                      }
                    else
                      {
                        result = skipType();
                      }
                  }
                if (result)
                  {
                    contract();
                  }
              }
            while (result && skipComma());
          }
        return result;
      });
  }


  /**
   * Check if the current position is a formArgs or an actualArgs.  Changes the
   * position of the parser: In case the Tokens encountered could be parsed both
   * as formArgs or as actualArgs, skip them and return FormalOrActual.both.
   *
   * Otherwise, this will stop parsing at an undefined position and return
   * FormalOrActual.formal or FormalOrActual.actual, depending on whether formal
   * or actual arguments were found.
   *
   * @return FormalOrActual.formal/actual if this could be decided,
   * FormalOrActual.both if both could be parsed.
   */
  FormalOrActual skipFormArgsNotActualArgs()
  {
    var result = new FormalOrActual[] { FormalOrActual.both };
    var sr = isEmptyFormArgs() ||
      skipBracketTermWithNLs(PARENS, () -> {
        if (current() != Token.t_rparen)
          {
            do
              {
                if (isNonEmptyVisibilityPrefix() || isModifiersPrefix())
                  {
                    result[0] = FormalOrActual.formal;
                    return false;
                  }
                do
                  {
                    if (!isArgNamesPrefix())
                      {
                        result[0] = FormalOrActual.actual;
                        return false;
                      }
                    skipName();
                  }
                while (skipComma());
                if (skip(Token.t_type))
                  {
                    splitSkip("...");
                    if (skipColon())
                      {
                        skipType();
                      }
                    result[0] = FormalOrActual.formal;
                  }
                // tolerate missing type here
                else if ((skipType() || true) && skipDot())
                  {
                    if (!skip(Token.t_type))
                      {
                        result[0] = FormalOrActual.actual;
                        return false;
                      }
                    else
                      {
                        splitSkip("...");
                      }
                  }
              }
            while (skipComma());
          }
        if (current() != Token.t_rparen)
          {
            result[0] = FormalOrActual.actual;
            return false;
          }
        return true;
      });
    if (CHECKS) check
      (sr || result[0] != FormalOrActual.both); // in case skipBracketTerm failed, we better have a decision.
    return result[0];
  }


  /**
   * Parse argNames
   *
argNames    : name ( COMMA argNames
                   |
                   )
            ;
   */
  List<String> argNames()
  {
    List<String> result = new List<>(name());
    while (skipComma())
      {
        result.add(name());
      }
    return result;
  }


  /**
   * Check if the current position starts argNames.  Does not change the
   * position of the parser.
   *
   * @return true iff the next token(s) start argNames
   */
  boolean isArgNamesPrefix()
  {
    return isNamePrefix();
  }


  /**
   * Check if the current position is an argNames and skip it if this is the
   * case.
   *
   * @return true iff the next token(s) form an argNames, otherwise no argNames
   * was found and the parser/lexer is at an undefined position..
   */
  boolean skipArgNames()
  {
    boolean result;
    do
      {
        result = skipName();
      }
    while (result && skipComma());
    return result;
  }


  /**
   * Parse returnType
   *
returnType  : type
            | "value"
            | "ref"
            |
            ;
   */
  ReturnType returnType()
  {
    ReturnType result;
    if (isType())
      {
        result = new FunctionReturnType(type());
      }
    else
      {
        switch (current())
          {
          case t_value : next(); result = ValueType .INSTANCE; break;
          case t_ref   : next(); result = RefType   .INSTANCE; break;
          default      :         result = NoType    .INSTANCE; break;
          }
      }
    return result;
  }



  /**
   * Parse effects
   *
effects     : EXCLAMATION typeList
            |
            ;
EXCLAMATION : "!"
            ;
   */
  List<AbstractType> effects()
  {
    var result = Type.NONE;
    if (skip('!'))
      {
        var effects = typeList();
      }
    return result;
  }


  /**
   * Check if the current position is an effects and if so, skip it
   *
   * @return true iff the next token(s) start a constructor return type,
   * otherwise no functionReturnType was found and the parser/lexer is at an
   * undefined position.
   */
  boolean skipEffects()
  {
    return skip('!') && skipTypeList();
  }


  /**
   * Check if the current position starts a returnType that is not a
   * FunctionReturnType.  Does not change the position of the parser.
   *
   * @return true iff the next token(s) start a constructor return type.
   */
  boolean isNonFuncReturnTypePrefix()
  {
    switch (current())
      {
      case t_value :
      case t_ref   : return true;
      default      : return false;
      }
  }


  /**
   * Check if the current position is a returnType that is not a
   * FunctionReturnType and skip it if this is the case.
   *
   * @return true iff the next token(s) start a constructor return type,
   * otherwise no functionReturnType was found and the parser/lexer is at an
   * undefined position.
   */
  boolean skipNonFuncReturnType()
  {
    return
      skip(Token.t_value ) ||
      skip(Token.t_ref   );
  }


  /**
   * Check if the current position starts a returnType.  Does not change the
   * position of the parser.
   *
   * @return true iff the next token(s) start a returnType.
   */
  boolean isReturnTypePrefix()
  {
    return isTypePrefix() || isNonFuncReturnTypePrefix();
  }


  /**
   * Parse optional inherits clause
   *
inherits    : inherit
            |
            ;
   */
  List<AbstractCall> inherits()
  {
    return isInheritPrefix() ? inherit() : new List<>();
  }


  /**
   * Check if the current position is a, possibly empty, inherits. If so, skip
   * it.
   *
   * @return true iff the next token(s) are an inherits clause and were skipped.
   *
   */
  boolean skipInherits()
  {
    return !skipColon() || skipCallList();
  }


  /**
   * Parse inherit clause
   *
inherit     : COLON callList
            ;
   */
  List<AbstractCall> inherit()
  {
    matchOperator(":", "inherit");
    return callList();
  }


  /**
   * Check if the current position starts an inherit.  Does not change the
   * position of the parser.
   *
   * @return true iff the next token(s) start an inherit.
   */
  boolean isInheritPrefix()
  {
    return isOperator(':');
  }


  /**
   * Parse callList
   *
callList    : call ( COMMA callList
                   |
                   )
            ;
   */
  List<AbstractCall> callList()
  {
    var result = new List<AbstractCall>(call(null));
    while (skipComma())
      {
        result.add(call(null));
      }
    return result;
  }


  /**
   * Check if the current position is a callList.  If so, skip it.
   *
   * Since a call may contain code that is arbitrarily complex (actual args may
   * contain lambdas that declare arbitrary inner features etc.), this will just
   * parse the call list and, as a side effect, produce errors in case this
   * parsing fails.  This should be OK since this is used in `skipInherits` if a
   * colon was found.  If this turns out not to be an inherits clause, the colon
   * is an infix operator followed by a call, that needs to be parsed anyway.
   *
   * @return true iff the next token(s) are a callList.
   */
  boolean skipCallList()
  {
    var result = isNamePrefix();
    if (result)
      {
        var ignore = callList();
      }
    return result;
  }


  /**
   * Parse call
   *
call        : name actuals callTail
            ;
actuals     : actualArgs
            | dot NUM_LITERAL
            ;
   */
  Call call(Expr target)
  {
    SourcePosition pos = tokenSourcePos();
    String n = name();
    Call result;
    var skippedDot = false;
    if (skipDot())
      {
        if (current() == Token.t_numliteral)
          {
            var select = skipNumLiteral().plainInteger();
            int s = -1;
            try
              {
                s = Integer.parseInt(select);
                if (CHECKS) check
                  (s >= 0); // parser should not allow negative value
              }
            catch (NumberFormatException e)
              {
                AstErrors.illegalSelect(pos, select, e);
              }
            result = new ParsedCall(pos, target, n, s);
          }
        else
          {
            result = new ParsedCall(pos, target, n);
            skippedDot = true;
          }
      }
    else
      {
        var l = actualArgs();
        result = new ParsedCall(pos, target, n, l);
      }
    result = callTail(skippedDot, result);
    return result;
  }


  /**
   * Parse indexcall
   *
indexCall   : LBRACKET actualList RBRACKET indexTail
            ;
indexTail   : ":=" exprInLine
            |
            ;
   */
  Call indexCall(Expr target)
  {
    Call result;
    do
      {
        SourcePosition pos = tokenSourcePos();
        var l = bracketTermWithNLs(CROCHETS, "indexCall", () -> actualList());
        String n = FuzionConstants.FEATURE_NAME_INDEX;
        if (skip(":="))
          {
            l.add(new Actual(exprInLine()));
            n = FuzionConstants.FEATURE_NAME_INDEX_ASSIGN;
          }
        if (l.isEmpty())
          { // In case result is Function, avoid automatic conversion `a[i]`
            // into `a[i].call`
            l = Call.NO_PARENTHESES;
          }
        result = new Call(pos, target, n, l);
        target = result;
      }
    while (!ignoredTokenBefore() && current() == Token.t_lcrochet);
    return result;
  }


  /**
   * Parse callTail
   *
   * @param skippedDot true if a dot was already skipDot()ed.
   *
   * @param target the target of the call
   *
callTail    : indexCallOpt dotCallOpt
            ;
indexCallOpt: indexCall
            |
            ;
dotCallOpt  : dot call
            |
            ;
   */
  Call callTail(boolean skippedDot, Call target)
  {
    var result = target;
    if (!skippedDot && !ignoredTokenBefore() && current() == Token.t_lcrochet)
      {
        result = indexCall(result);
      }
    if (skippedDot || skipDot())
      {
        result = call(result);
      }
    return result;
  }


  /**
   * Parse typeList
   *
typeList    : type ( COMMA typeList
                   |
                   )
            ;
   */
  List<AbstractType> typeList()
  {
    List<AbstractType> result = new List<>(type());
    while (skipComma())
      {
        result.add(type());
      }
    return result;
  }


  /**
   * Check if the current position has typeList and skip it.
   *
   * @return true iff the next token(s) form typeList, otherwise no typeList was
   * found and the parser/lexer is at an undefined position.
   */
  boolean skipTypeList()
  {
    boolean result = skipType();
    while (skipComma())
      {
        result = result && skipType();
      }
    return result;
  }


  /**
   * Check if the current position has typeList and skip it.
   *
   * @param allowTypeThatIsNotExpression false to forbid types that cannot be
   * parsed as expressions such as lambdas types with argument types that are
   * not just argNames.
   *
   * @return true iff the next token(s) form typeList, otherwise no typeList was
   * found and the parser/lexer is at an undefined position.
   */
  boolean skipTypeList(boolean allowTypeThatIsNotExpression)
  {
    boolean result = skipType(true, allowTypeThatIsNotExpression);
    while (skipComma())
      {
        result = result && skipType(true, allowTypeThatIsNotExpression);
      }
    return result;
  }


  /**
   * Parse actualArgs
   *
actualArgs  : actualsList
            | LPAREN actualList RPAREN
            ;
   */
  List<Actual> actualArgs()
  {
    return (ignoredTokenBefore() || current() != Token.t_lparen)
      ? actualsList()
      : bracketTermWithNLs(PARENS, "actualArgs", () -> actualList());
  }


  /**
   * Does the current symbol end a list of space separated actual arguments to a
   * call.
   *
   * @param in the indentation used for the actuals, null if none.
   *
   * @return true if the next symbol ends actual arguments or in!=null and the
   * next symbol is not properly indented.
   */
  boolean endsActuals(boolean atMinIndent)
  {
    return isOperator('.') || endsActuals(current(atMinIndent));
  }


  /**
   * Does the given current token end a list of space separated actual arguments to a
   * call.
   *
   * @param t the token
   *
   * @return true if t ends actual arguments
   */
  boolean endsActuals(Token t)
  {
    return
      switch (t)
      {
      case t_semicolon       ,
           t_comma           ,
           t_rparen          ,
           t_rcrochet        ,
           t_lbrace          ,
           t_rbrace          ,
           t_is              ,
           t_of              ,
           t_pre             ,
           t_post            ,
           t_inv             ,
           t_if              ,
           t_then            ,
           t_else            ,
           t_for             ,
           t_do              ,
           t_while           ,
           t_until           ,
           t_stringBD        ,
           t_stringBQ        ,
           t_stringBB        ,
           t_question        ,
           t_indentationLimit,
           t_lineLimit       ,
           t_spaceLimit      ,
           t_colonLimit      ,
           t_barLimit        ,
           t_eof             -> true;

      // !ignoredTokenBefore(): We have an operator '-' like this 'f-xyz', 'f-
      // xyz', i.e, stuck to the called function, we do not parse it as part
      // of the args.
      //
      // ignoredTokenBefore(): An operator '-' like this 'f a b - xyz', so the
      // arg list ends with 'b' and '-' will be parsed as an infix operator on
      // 'f a b' and 'xyz'.
      case t_op            -> !ignoredTokenBefore() || ignoredTokenAfter();

      // No more actuals if we have a string continuation as in "value $x is
      // ok" for the string after '$x' or in "bla{f a b}blub" for the string
      // after 'f a b'.
      default              -> isContinuedString(t);
      };
  }


  /**
   * Parse actualList
   *
actualList  : actualSome
            |
            ;
actualSome  : actual actualMore
            ;
actualMore  : COMMA actualSome
            |
            ;
   */
  List<Actual> actualList()
  {
    var result = new List<Actual>();
    if (current() != Token.t_rparen   &&
        current() != Token.t_rcrochet   )
      {
        do
          {
            result.add(actual());
          }
        while (skipComma());
      }
    return result;
  }


  /**
   * Parse space separated actual arguments
   *
actualsList : actualSp actualsList
            |
            ;
   */
  List<Actual> actualsList()
  {
    List<Actual> result = Call.NO_PARENTHESES;
    if (ignoredTokenBefore() && !endsActuals(false))
      {
        var in = new Indentation();
        result = new List<>();
        while (!endsActuals(!result.isEmpty()) && in.ok())
          {
            result.add(actualSpace());
            in.next();
          }
        in.end();
      }
    return result;
  }


  /**
   * A bracketTerm
   *
bracketTerm : brblock
            | klammer
            | inlineArray
            ;
   */
  Expr bracketTerm()
  {
    if (PRECONDITIONS) require
      (current() == Token.t_lbrace   ||
       current() == Token.t_lparen   ||
       current() == Token.t_lcrochet   );

    var c = current();
    switch (c)
      {
      case t_lbrace  : return brblock();
      case t_lparen  : return klammer();
      case t_lcrochet: return inlineArray();
      default: throw new Error("Unexpected case: "+c);
      }
  }


  /**
   * An actual that ends in white space unless enclosed in { }, [ ], or ( ).
   *
actualSp : actual         // no white space except enclosed in { }, [ ], or ( ).
         ;

   */
  Actual actualSpace()
  {
    var eas = endAtSpace(tokenPos());
    var result = actual();
    endAtSpace(eas);
    return result;
  }


  /**
   * An actual argument
   *
actual   : expr | type
         ;

   */
  Actual actual()
  {
    var pos = tokenSourcePos();

    boolean hasType = fork().skipType();
    // instead of implementing 'isExpr()', which would be complex, we use
    // 'skipType' with second argument set to false to check if we can parse
    // an expression.
    boolean hasExpr = (!hasType ||
                       fork().skipType(true,
                                       false  /* disallow types that cannot be parsed as expression */));
    AbstractType t;
    Expr e;
    if (hasExpr && hasType)
      {
        var f = fork();
        var t0 = f.type();
        e = expr();
        // we might have an expr 'a.x+d(4)' while the type parsed is
        // just 'a.x', so eagerly take the expr in this case:
        t = f.tokenPos() == tokenPos() ? t0 : null;
        if (CHECKS) check
          (f.tokenPos() <= tokenPos());
      }
    else if (hasExpr)
      {
        t = null;
        e = expr();
      }
    else
      {
        if (CHECKS) check
          (hasType);

        t = type();
        e = Expr.NO_VALUE;
      }
    return new Actual(pos, t, e);
  }


  /**
   * An expr that does not exceed a single line unless it is enclosed by { } or
   * ( ).
   *
exprInLine  : expr             // within one line
            | bracketTerm      // stretching over one or several lines
            ;
   */
  Expr exprInLine()
  {
    Expr result;
    int line = line();
    int oldLine = sameLine(-1);
    switch (current())
      {
      case t_lbrace:
      case t_lparen:
      case t_lcrochet:
        { // allow
          //
          //   { a; b } + c
          //
          //   { a; b
          //   }
          //   .f
          //
          // but not
          //
          //   { a; b
          //   }
          //   + c
          var f = fork();
          f.bracketTerm();
          if (f.line() != line && f.isOperator('.'))
            {
              line = -1;
            }
          break;
        }
      default:
        break;
      }
    sameLine(line);
    result = expr();
    sameLine(oldLine);
    return result;
  }


  /**
   * Parse
   *
expr        : opExpr
              ( QUESTION expr  COLON expr
              | QUESTION casesBars
              |
              )
            ;
   */
  Expr expr()
  {
    Expr result = opExpr();
    SourcePosition pos = tokenSourcePos();
    var f0 = fork();
    if (f0.skip(Token.t_question))
      {
        var i = new Indentation();
        skip(Token.t_question);
        if (f0.isCasesAndNotExpr())
          {
            result = new Match(pos, result, casesBars(i));
          }
        else
          {
            i.ok();
            var eac = endAtColon(true);
            Expr f = expr();
            endAtColon(eac);
            i.next();
            i.ok();
            matchOperator(":", "expr of the form >>a ? b : c<<");
            Expr g = expr();
            i.end();
            result = new Call(pos, result, "ternary ? :", new List<>(new Actual(f),
                                                                     new Actual(g)));
          }
      }
    return result;
  }


  /**
   * Parse opExpr
   *
opExpr      : ( op
              )*
              opTail
            ;
   */
  Expr opExpr()
  {
    OpExpr oe = new OpExpr();
    while (current() == Token.t_op)
      {
        oe.add(op());
      }
    oe.add(opTail());
    return oe.toExpr();
  }


  /**
   * Parse opTail
   *
opTail      : term
              ( ( op )+
                ( opTail
                |
                )
              |
              )
            ;
   */
  OpExpr opTail()
  {
    OpExpr oe = new OpExpr();
    oe.add(term());
    if (current() == Token.t_op)
      {
        do
          {
            oe.add(op());
          }
        while (current() == Token.t_op);
        if (isTermPrefix())
          {
            oe.add(opTail());
          }
      }
    return oe;
  }


  /**
   * Parse klammer is either a single parenthesized expression or a tuple
   *
klammer     : klammerExpr
            | tuple
            | klammerLambd
            ;
klammerExpr : LPAREN expr RPAREN
            ;
tuple       : LPAREN RPAREN
            | LPAREN expr (COMMA expr)+ RPAREN
            ;
klammerLambd: LPAREN argNamesOpt RPAREN lambda
            ;
   */
  Expr klammer()
  {
    SourcePosition pos = tokenSourcePos();
    var f = fork();
    var tupleElements = new List<Actual>();
    bracketTermWithNLs(PARENS, "klammer",
                       () -> {
                         do
                           {
                             tupleElements.add(new Actual(expr()));
                           }
                         while (skipComma());
                         return Void.TYPE;
                       },
                       () -> Void.TYPE);


    // a lambda expression
    if (isLambdaPrefix())
      {
        return lambda(f.bracketTermWithNLs(PARENS, "argNamesOpt", () -> f.argNamesOpt()));
      }
    // an expr wrapped in parentheses, not a tuple
    else if (tupleElements.size() == 1)
      {
        var actual = tupleElements.get(0).expr(null);

        // special handling for cases like:
        // s9a i16 := -(32768)
        // s9c i16 := -(-(-32768))
        // s9a := i16 -(32768)
        return (actual instanceof NumLiteral)
          ? actual
          : new Block(pos, tokenSourcePos(), new List<>(actual));
      }
    // a tuple
    else
      {
        return new Call(pos, null, "tuple", tupleElements);
      }
  }


  /**
   * Parse argNamesOpt
   *
argNamesOpt : argNames
            |
            ;
   */
  List<String> argNamesOpt()
  {
    return (current() == Token.t_ident)
      ? argNames()
      : new List<>();
  }


  /**
   * Check if the current position can be parsed as an argNamesOpt and skip it if
   * this is the case.
   *
   * @return true iff an argNamesOpt was found and skipped, otherwise no argNamesOpt
   * was found and the parser/lexer is at an undefined position.
   */
  boolean skipArgNamesOpt()
  {
    return (current() == Token.t_ident)
      ? skipArgNames()
      : true;
  }


  /**
   * Parse a simple lambda expression, i.e., one without parentheses around the
   * arguments.
   *
lambda      : contract "->" block
            ;
   */
  Expr lambda(List<String> n)
  {
    SourcePosition pos = tokenSourcePos();
    var i = new List<AbstractCall>(); // inherits() is not supported for lambda, do we need it?
    Contract   c = contract();
    matchOperator("->", "lambda");
    return new Function(pos, n, i, c, (Expr) block());
  }


  /**
   * Check if the current position starts a lambda.  Does not change the
   * position of the parser.
   *
   * @return true iff the next token(s) start a plainLambda.
   *
   */
  boolean isLambdaPrefix()
  {
    var f = this;
    if (isContractPrefix()) // fork only if really needed
      {
        f = fork();
        f.contract();
      }
    return f.isOperator("->");
  }


  /**
   * Parse a simple lambda expression, i.e., one without parentheses around the
   * arguments.
   *
plainLambda : argNames lambda
            ;
   */
  Expr plainLambda()
  {
    return lambda(argNames());
  }


  /**
   * Check if the current position starts a plainLambda.  Does not change the
   * position of the parser.
   *
   * @return true iff the next token(s) start a plainLambda.
   *
   */
  boolean isPlainLambdaPrefix()
  {
    var f = fork();
    return f.skipArgNames() && f.isLambdaPrefix();
  }


  /**
   * Parse inlineArray
   *
inlineArray : LBRACKET RBRACKET
            | LBRACKET cmaSepElmts RBRACKET
            | LBRACKET semiSepElmts RBRACKET
            ;
cmaSepElmts : expr addCmaElmts
            ;
addCmaElmts : COMMA cmaSepElmts
            | COMMA
            |
            ;
semiSepElmts: expr addSemiElmts
            ;
addSemiElmts: SEMI semiSepElmts
            | SEMI
            |
            ;
   */
  Expr inlineArray()
  {
    SourcePosition pos = tokenSourcePos();
    var elements = new List<Expr>();
    bracketTermWithNLs(CROCHETS, "inlineArray",
                       () -> {
                         elements.add(expr());
                         var sep = current();
                         var s = sep;
                         var p1 = tokenPos();
                         boolean reportedMixed = false;
                         while ((s == Token.t_comma || s == Token.t_semicolon) && skip(s))
                           {
                             if (current() != Token.t_rcrochet)
                               {
                                 elements.add(expr());
                               }
                             s = current();
                             if ((s == Token.t_comma || s == Token.t_semicolon) && s != sep && !reportedMixed)
                               {
                                 AstErrors.arrayInitCommaAndSemiMixed(pos, sourcePos(p1), tokenSourcePos());
                                 reportedMixed = true;
                               }
                           }
                         return Void.TYPE;
                       },
                       () -> Void.TYPE);
    return new InlineArray(pos, elements);
  }


  /**
   * Parse term
   *
term        : simpleterm ( indexCall
                         |
                         )           ( dot call
                                     |
                                     )
            ;
simpleterm  : bracketTerm
            | stringTerm
            | NUM_LITERAL
            | match
            | loop
            | ifstmnt
            | dotEnv
            | dotType
            | callOrFeatOrThis
            ;
   */
  Expr term()
  {
    Expr result;
    int p1 = tokenPos();
    switch (isDotEnvOrTypePrefix())    // starts with name or '('
      {
      case env : result = dotEnv(); break;
      case type: result = dotType(); break;
      case none:
        switch (current()) // even if this is t_lbrace, we want a term to be indented, so do not use currentAtMinIndent().
          {
          case t_lbrace    :
          case t_lparen    :
          case t_lcrochet  :         result = bracketTerm();                            break;
          case t_numliteral: var l = skipNumLiteral();
                             var m = l.mantissaValue();
                             var b = l.mantissaBase();
                             var d = l.mantissaDotAt();
                             var e = l.exponent();
                             var eb = l.exponentBase();
                             var o = l._originalString;
                             result = new NumLiteral(sourcePos(p1), o, b, m, d, e, eb); break;
          case t_match     :         result = match();                                  break;
          case t_for       :
          case t_variant   :
          case t_while     :
          case t_do        :         result = loop();                                   break;
          case t_if        :         result = ifstmnt();                                break;
          default          :
            if (isStartedString(current()))
              {
                result = stringTerm(null, Optional.empty());
              }
            else
              {
                result = callOrFeatOrThis();
                if (result == null)
                  {
                    syntaxError(p1, "term (lbrace, lparen, lcrochet, fun, string, integer, old, match, or name)", "term");
                    result = new Call(tokenSourcePos(), null, Errors.ERROR_STRING);
                  }
              }
            break;
          }
        break;
      default: throw new Error("unhandled switch case");
      }
    if (!ignoredTokenBefore() && current() == Token.t_lcrochet)
      {
        result = indexCall(result);
      }
    if (skipDot())
      {
        result = call(result);
      }
    return result;
  }


  /**
   * Parse stringTerm
   *
stringTerm  : '&quot;any chars&quot;'
            | '&quot; any chars &dollar;' IDENT stringTermD
            | '&quot; any chars{' block stringTermB
            ;
stringTermD : 'any chars&quot;'
            | 'any chars&dollar;' IDENT stringTermD
            | 'any chars{' block stringTermB
            ;
stringTermB : '}any chars&quot;'
            | '}any chars&dollar;' IDENT stringTermD
            | '}any chars{' block stringTermB
            ;
  */
  Expr stringTerm(Expr leftString, Optional<Integer> multiLineIndentation)
  {
    return relaxLineAndSpaceLimit(() -> {
        Expr result = leftString;
        var t = current();
        if (isString(t))
          {
            var ps = string(multiLineIndentation);
            var str = new StrConst(tokenSourcePos(), ps._v0);
            result = concatString(tokenSourcePos(), leftString, str);
            next();
            if (isPartialString(t))
              {
                var old = setMinIndent(-1);
                var b = block();
                setMinIndent(old);
                result = stringTerm(concatString(tokenSourcePos(), result, b), ps._v1);
              }
          }
        else
          {
            Errors.expectedStringContinuation(tokenSourcePos(), currentAsString());
          }
        return result;
      });
  }


  /**
   * Concatenate two strings using a call to 'infix +' on the first string given
   * the second as an argument.
   *
   * @param string1 an expression or null in cas string2 should be the result
   *
   * @param string2 an expression that is not null.
   *
   * @return a call to 'infix +' on string1 with string2 as an argument, or, if
   * string1 is null, just string2.
   */
  Expr concatString(SourcePosition pos, Expr string1, Expr string2)
  {
    return string1 == null ? string2 : new Call(pos, string1, "infix +", new List<>(new Actual(string2)));
  }


  /**
   * Check if the current position starts a term.  Does not change the position
   * of the parser.
   *
   * @return true iff the next token(s) start a term.
   */
  boolean isTermPrefix()
  {
    switch (current()) // even if this is t_lbrace, we want a term to be indented, so do not use currentAtMinIndent().
      {
      case t_lparen    :
      case t_lcrochet  :
      case t_lbrace    :
      case t_numliteral:
      case t_match     : return true;
      default          :
        return
          isStartedString(current())
          || isNamePrefix()    // Matches call, qualThis and env
          || isAnonymousPrefix() // matches anonymous inner feature declaration
          ;
      }
  }


  /**
   * Parse op
   *
op          : OPERATOR
            ;
   */
  Operator op()
  {
    if (PRECONDITIONS) require
      (current() == Token.t_op);

    Operator result = new Operator(tokenSourcePos(), operator(), ignoredTokenBefore(), ignoredTokenAfter());
    match(Token.t_op, "op");
    return result;
  }


  /**
   * Parse match
   *
match       : "match" exprInLine BRACEL cases BRACER
            ;
   */
  Expr match()
  {
    return relaxLineAndSpaceLimit(() -> {
        SourcePosition pos = tokenSourcePos();
        match(Token.t_match, "match");
        Expr e = exprInLine();
        boolean gotLBrace = skip(true, Token.t_lbrace);
        var c = cases();
        if (gotLBrace)
          {
            match(true, Token.t_rbrace, "match");
          }
        // missing match cases are checked for when resolving types
        return new Match(pos, e, c);
      });
  }


  /**
   * Parse cases
   *
cases       : '|' casesBars
            | casesNoBars
            ;
casesNoBars : caze semiOrFlatLF casesNoBars
            |
            ;
   */
  List<AbstractCase> cases()
  {
    var in = new Indentation();
    List<AbstractCase> result;
    if (skip('|'))
      {
        result = casesBars(in);
      }
    else
      {
        result = new List<AbstractCase>();
        while (!endOfStmnts() && in.ok())
          {
            result.add(caze());
            if (!endOfStmnts())
              {
                semiOrFlatLF();
              }
            in.next();
          }
        in.end();
      }
    return result;
  }


  /**
   * Parse casesBars
   *
   * @param in the Indentation instance created at the position of '?' or at
   * current position (for a 'match'-statement).
   *
casesBars   : caze ( '|' casesBars
                   |
                   )
            ;
   */
  List<AbstractCase> casesBars(Indentation in)
  {
    List<AbstractCase> result = new List<>();
    while (!endOfStmnts() && in.ok())
      {
        if (!result.isEmpty())
          {
            matchOperator("|", "cases");
          }
        var eab = endAtBar(true);
        result.add(caze());
        endAtBar(eab);
        in.next();
      }
    in.end();
    return result;
  }


  /**
   * Parse caze
   *
caze        : ( caseFldDcl
              | caseTypes
              | caseStar
              )
            ;
caseFldDcl  : IDENT type caseBlock
            ;
caseTypes   : typeList   caseBlock
            ;
caseStar    : STAR       caseBlock
            ;
   */
  Case caze()
  {
    SourcePosition pos = tokenSourcePos();
    if (skip('*'))
      {
        return new Case(pos, caseBlock());
      }
    else if (isCaseFldDcl())
      {
        String n = identifier();
        match(Token.t_ident, "caseFldDcl");
        return new Case(pos, type(), n, caseBlock());
      }
    else
      {
        return new Case(pos, typeList(), caseBlock());
      }
  }


  /**
   * Parse caseBlock
   *
caseBlock   : ARROW          // if followed by '|'
            | ARROW block    // if block does not start with '|'
            ;
   */
  Block caseBlock()
  {
    Block result;
    matchOperator("=>", "caseBlock");
    var oldLine = sameLine(-1);
    var bar = current() == Token.t_barLimit;
    sameLine(oldLine);
    if (bar)
      {
        SourcePosition pos1 = tokenSourcePos();
        result = new Block(pos1, pos1, new List<>());
      }
    else
      {
        result = block();
      }
    return result;
  }


  /**
   * Check if the current position starts a caseField.  Does not change the
   * position of the parser.
   *
   * @return true iff the next token(s) start a caseField.
   */
  boolean isCaseFldDcl()
  {
    return
      (current() == Token.t_ident) &&
      fork().skipCaseFldDcl();
  }


  /**
   * Check if the current position can be parsed as a caseField and skip it if
   * this is the case.
   *
   * @return true iff a caseField was found and skipped, otherwise no caseField
   * was found and the parser/lexer is at an undefined position.
   */
  boolean skipCaseFldDcl()
  {
    return
      skip(Token.t_ident) &&
      skipTypeFollowedByArrow();
  }


  /**
   * Check if the current position starts a caze and not an expr.  Does not
   * change the position of the parser.
   *
   * @return true iff the next token(s) start a caze and not an expr.
   */
  boolean isCasesAndNotExpr()
  {
    return fork().skipCazePrefix();
  }


  /**
   * Check if the current position is starts caze and not an expr and skip an
   * unspecified part of it.
   *
   * @return true iff a cause was found
   */
  boolean skipCazePrefix()
  {
    return
      skip('*') && isOperator("=>") ||
      isCaseFldDcl() ||
      skipTypeList() && isOperator("=>");
  }


  /**
   * Parse block
   *
block       : stmnts
            | brblock
            ;
   */
  Block block()
  {
    var p1 = tokenPos();
    var pos1 = tokenSourcePos();
    if (current() == Token.t_semicolon)
      { // we have code like
        //
        //   if cond;
        //
        // or
        //
        //   for x in set
        //   while cond(x);
        //
        // so there is an empty block.
        //
        return new Block(pos1, pos1, new List<>());
      }
    else if (currentAtMinIndent() != Token.t_lbrace)
      {
        var l = stmnts();
        var pos2 = l.size() > 0 ? l.getLast().pos() : pos1;
        if (pos1 == pos2 && current() == Token.t_indentationLimit)
          { /* we have a non-indented new line, e.g., the empty block after `x i32 is` in
             *
             *   x i32 is
             *   y u8 is
             *
             * so we set start and end pos to the position after `x i32 is`.
             */
            pos1 = sourcePos(lineEndPos(lineNum(p1)-1));
            pos2 = pos1;
          }
        return new Block(pos1, pos2, l);
      }
    else
      {
        return brblock();
      }
  }


  /**
   * Parse block
   *
brblock     : BRACEL stmnts BRACER
            ;
   */
  Block brblock()
  {
    SourcePosition pos1 = tokenSourcePos();
    return bracketTermWithNLs(BRACES, "block",
                              () -> {
                                var l = stmnts();
                                var pos2 = tokenSourcePos();
                                return new Block(pos1, pos2, l);
                              });
  }


  /**
   * As long as this is false and we make progress, we try to parse more
   * statements within stmnts.
   */
  boolean endOfStmnts()
  {
    return switch (currentAtMinIndent())
      {
      case
        t_indentationLimit,
        t_lineLimit,
        t_spaceLimit,
        t_colonLimit,
        t_barLimit,
        t_rbrace,
        t_rparen,
        t_rcrochet,
        t_until,
        t_else,
        t_eof -> true;
      default -> isContinuedString(currentNoLimit());
      };
  }


  /**
   * Parse stmnts
   *
stmnts      : stmnt semiOrFlatLF stmnts (semiOrFlatLF | )
            |
            ;
   */
  List<Stmnt> stmnts()
  {
    List<Stmnt> l = new List<>();
    var in = new Indentation();
    while (!endOfStmnts() && in.ok())
      {
        Stmnt s = stmnt();
        if (s instanceof FList fl)
          {
            l.addAll(fl._list);
          }
        else
          {
            l.add(s);
          }
        if (!endOfStmnts())
          {
            semiOrFlatLF();
          }
        in.next();
      }
    in.end();
    return l;
  }


  /**
   * Class to handle a block of indented code.  The code should follow this pattern:
   *
   *    var in = new Indentation();
   *    while (!curTokenWouldTerminateListInSingleLine() && in.ok())
   *      {
   *        ... parse element ...
   *      }
   *    in.end();
   */
  class Indentation
  {
    boolean mayIndent;
    int oldSameLine;
    int firstPos;           // source position of the first element
    int firstIndent  = -1;  // indentation of the first element,              -1 if indentation has not started (yet)
    int oldIndentPos = -1;  // original minIndent()  to be restored by end(), -1 if indentation has not started (yet)
    int oldEAS       = -1;  // original endAtSpace() to be restored by end(), -1 if indentation has not started (yet)
    int okLineNum    = -1;  // line number of last call to ok(), -1 at beginning
    int okPos        = -1;  // position    of last call to ok(), -1 at beginning

    Indentation()
    {
      mayIndent      = !isRestrictedToLine();
      firstPos       = tokenPos();
      if (lastTokenPos() >= 0 && lineNum(lastTokenPos()) == line())  // code starts without LF, so set line limit to find end of line in next()
        {
          oldSameLine    = sameLine(line());
          next();
        }
      else
        {
          oldSameLine    = sameLine(-1);
          startIndent();
        }
    }

    /**
     * Check if a previously not indented line will be indented now. This is the
     * case for code like
     *
     *    for i := 0, i+1
     *        x in arr
     *
     * where the first line will be parsed as a 'sameLine', while the second
     * will be turned into an indented line.
     */
    void next()
    {
      if (mayIndent && current() == Token.t_lineLimit && indent(tokenPos()) >= indent(firstPos))
        {
          startIndent();
        }
    }

    /**
     * start indentation, used internally by constructor and next().
     */
    private void startIndent()
    {
      sameLine(-1);
      firstIndent  = indent(firstPos);
      oldEAS       = endAtSpace(Integer.MAX_VALUE);
      oldIndentPos = setMinIndent(tokenPos());
    }


    /**
     * Is indentation still ok, i.e, we are still in the same line or in a new
     * line that is properly indented. Also checks if we have made progress, so
     * repeated calls to ok() will cause errors.
     */
    boolean ok()
    {
      var lastPos = okPos;
      okPos = tokenPos();
      var progress = lastPos < okPos;
      if (CHECKS) check
        (Errors.count() > 0 || progress);
      var ok = progress;
      if (ok && firstIndent != -1)
        {
          ok = firstIndent > indent(oldIndentPos); // new indentation must be deeper
          if (ok && okLineNum != lineNum(okPos))
            { // a new line, so check its indentation:
              var curIndent = indent(okPos);
              if (firstIndent != curIndent)
                {
                  Errors.indentationProblemEncountered(tokenSourcePos(), sourcePos(firstPos), parserDetail("stmnts"));
                }
              setMinIndent(okPos);
              okLineNum = lineNum(okPos);
            }
        }
      return ok;
    }

    /**
     * Reset indentation to original level.
     */
    void end()
    {
      sameLine(oldSameLine);
      if (firstIndent != -1)
        {
          endAtSpace(oldEAS);
          setMinIndent(oldIndentPos);
        }
    }
  }


  /**
   * Get the indentation, i.e., the byte-column of the given pos, or 0 for pos==-1
   */
  int indent(int pos)
  {
    return pos >= 0 ? codePointInLine(pos) : 0;
  }


  /**
   * Parse stmnt
   *
stmnt       : feature
            | assign
            | destructure
            | exprInLine
            | checkstmnt
            ;
   */
  Stmnt stmnt()
  {
    return
      isCheckPrefix()       ? checkstmnt()  :
      isAssignPrefix()      ? assign()      :
      isDestructurePrefix() ? destructure() :
      isFeaturePrefix()     ? feature()     : expr();
  }


  /**
   * Parse loop
   *
loop        : loopProlog loopBody loopEpilog
            |            loopBody loopEpilog
            | loopProlog loopBody
            |            loopBody
            | loopProlog          loopEpilog
            ;
loopProlog  : indexVars "variant" exprInLine
            | indexVars
            |           "variant" exprInLine
            ;
loopBody    : "while" exprInLine      block
            | "while" exprInLine "do" block
            |                    "do" block
            ;
loopEpilog  : "until" exprInLine thenPart elseBlock
            |                             "else" block
            ;
   */
  Expr loop()
  {
    return relaxLineAndSpaceLimit(() -> {
        SourcePosition pos = tokenSourcePos();
        List<Feature> indexVars  = new List<>();
        List<Feature> nextValues = new List<>();
        var hasFor   = current() == Token.t_for; if (hasFor) { indexVars(indexVars, nextValues); }
        var hasVar   = skip(true, Token.t_variant); var v   = hasVar              ? exprInLine()    : null;
                                                    var i   = hasFor || v != null ? invariant(true) : null;
        var hasWhile = skip(true, Token.t_while  ); var w   = hasWhile            ? exprInLine()    : null;
        var hasDo    = skip(true, Token.t_do     ); var b   = hasWhile || hasDo   ? block()         : null;
        var hasUntil = skip(true, Token.t_until  ); var u   = hasUntil            ? exprInLine()    : null;
                                                    var ub  = hasUntil            ? thenPart(true)  : null;
                                                    var els1= fork().elseBlock();
                                                    var els =        elseBlock();

        if (!hasWhile && !hasDo && !hasUntil && els == null)
          {
            syntaxError(tokenPos(), "loopBody or loopEpilog: 'while', 'do', 'until' or 'else'", "loop");
          }
        return new Loop(pos, indexVars, nextValues, v, i, w, b, u, ub, els, els1).tailRecursiveLoop();
      });
  }


  /**
   * Parse IndexVars
   *
indexVars   : "for" indexVar (semi indexVars)
            |
            ;
   */
  void indexVars(List<Feature> indexVars, List<Feature> nextValues)
  {
    match(Token.t_for, "indexVars");
    var in = new Indentation();
    while (isIndexVarPrefix() && in.ok())
      {
        indexVar(indexVars, nextValues);
        semi();
        in.next();
      }
    in.end();
  }


  /**
   * Parse IndexVar
   *
indexVar    : visibility
              modifiers
              name
              ( type contract implFldInit nextValue
              |      contract implFldInit nextValue
              | type contract implFldIter
              |      contract implFldIter
              )
            ;
implFldIter : "in" exprInLine
            ;
nextValue   : COMMA exprInLine
            |
            ;
   */
  void indexVar(List<Feature> indexVars, List<Feature> nextValues)
  {
    SourcePosition pos = tokenSourcePos();
    Parser forked = fork();  // tricky: in case there is no nextValue, we
                             // re-parse the initial value expr and use it
                             // as nextValue
    Visi       v1  =        visibility();
    Visi       v2  = forked.visibility();
    int        m1  =        modifiers();
    int        m2  = forked.modifiers();
    String     n1  =        name();
    String     n2  = forked.name();
    boolean hasType = isType();
    ReturnType r1 = hasType ? new FunctionReturnType(       type()) : NoType.INSTANCE;
    ReturnType r2 = hasType ? new FunctionReturnType(forked.type()) : NoType.INSTANCE;
    Contract   c1 =        contract();
    Contract   c2 = forked.contract();
    Impl p1, p2;
    if (       skip(Token.t_in) &&
        forked.skip(Token.t_in)    )
      {
        p1 = new Impl(tokenSourcePos(),        exprInLine(), Impl.Kind.FieldIter);
        p2 = new Impl(tokenSourcePos(), forked.exprInLine(), Impl.Kind.FieldIter);
      }
    else
      {
        p1 =        implFldInit(hasType);
        p2 = forked.implFldInit(hasType);
        // up to here, this and forked parse the same, i.e, v1, m1, .. p1 is the
        // same as v2, m2, .. p2.  Now, we check if there is a comma, which
        // means there is a different value for the second and following
        // iterations:
        if (skipComma())
          {
            p2 = new Impl(pos, exprInLine(), p2._kind);
          }
      }
    Feature f1 = new Feature(pos,v1,m1,r1,new List<>(n1),
                             new List<Feature>(),
                             new List<>(),
                             c1,p1);
    Feature f2 = new Feature(pos,v2,m2,r2,new List<>(n2),
                             new List<Feature>(),
                             new List<>(),
                             c2,p2);
    indexVars.add(f1);
    nextValues.add(f2);
  }


  /**
   * Check if the current position starts an indexVar declaration.  Does not
   * change the position of the parser.
   *
   * @return true iff an indexVar declaration should be parsed.
   */
  boolean isIndexVarPrefix()
  {
    var mi = setMinIndent(-1);
    var result =
      isNonEmptyVisibilityPrefix() ||
      isModifiersPrefix() ||
      isNamePrefix();
    setMinIndent(mi);
    return result;
  }


  /**
   * Parse cond
   *
cond        : exprInLine
            ;
   */
  Cond cond()
  {
    Expr e = exprInLine();
    return new Cond(e);
  }


  /**
   * Parse ifstmnt
   *
ifstmnt      : "if" exprInLine thenPart elseBlock
            ;
   */
  If ifstmnt()
  {
    return relaxLineAndSpaceLimit(() -> {
        SourcePosition pos = tokenSourcePos();
        match(Token.t_if, "ifstmnt");
        Expr e = exprInLine();
        Block b = thenPart(false);
        If result = new If(pos, e, b);
        var els = elseBlock();
        if (els != null && els._statements.size() > 0)
          { // do no set empty blocks as else blocks since the source position
            // of those block might be somewhere unexpected.
            result.setElse(els);
          }
        return result;
      });
  }


  /**
   * Parse thenPart
   *
thenPart    : "then" block
            |        block
            ;
   */
  Block thenPart(boolean emptyBlockIfNoBlockPresent)
  {
    var p = tokenPos();
    skip(Token.t_then);
    var result = block();
    return emptyBlockIfNoBlockPresent && p == tokenPos() ? null : result;
  }


  /**
   * Parse elseBlock
   *
elseBlock   : "else" block
            |
            ;
   */
  Block elseBlock()
  {
    var result = skip(true, Token.t_else) ? block()
                                          : null;

    if (POSTCONDITIONS) ensure
      (result == null          ||
       result instanceof Block    );

    return result;
  }


  /**
   * Check if the current position starts an ifstmnt.  Does not change the
   * position of the parser.
   *
   * @return true iff the next token(s) start an ifstmnt.
   */
  boolean isIfPrefix()
  {
    return current() == Token.t_if;
  }


  /**
   * Parse checkstmnt
   *
checkstmnt   : "check" cond
            ;
   */
  Stmnt checkstmnt()
  {
    match(Token.t_check, "checkstmnt");
    return new Check(tokenSourcePos(), cond());
  }


  /**
   * Check if the current position starts a checkstmnt.  Does not change the
   * position of the parser.
   *
   * @return true iff the next token(s) start a checkstmnt.
   */
  boolean isCheckPrefix()
  {
    return current() == Token.t_check;
  }


  /**
   * Parse assign
   *
assign      : "set" name ":=" exprInLine
            ;
   */
  Stmnt assign()
  {
    match(Token.t_set, "assign");
    String n = name();
    SourcePosition pos = tokenSourcePos();
    matchOperator(":=", "assign");
    return new Assign(pos, n, exprInLine());
  }


  /**
   * Check if the current position starts an assign.  Does not change the
   * position of the parser.
   *
   * @return true iff the next token(s) start an assign.
   */
  boolean isAssignPrefix()
  {
    return (current() == Token.t_set) && fork().skipAssignPrefix();
  }


  /**
   * Check if the current position starts an assign and skip an unspecified part
   * of it.
   *
   * @return true iff the next token(s) start an assign.
   */
  boolean skipAssignPrefix()
  {
    return skip(Token.t_set) && skipName() && isOperator(":=");
  }


  /**
   * Parse destructure
   *
destructure : destructr
            | destructrDcl
            | destructrSet
            ;
destructr   : "(" argNames ")"       ":=" exprInLine
            ;
destructrDcl: formArgs               ":=" exprInLine
            ;
destructrSet: "set" "(" argNames ")" ":=" exprInLine
            ;
   */
  Stmnt destructure()
  {
    if (fork().skipFormArgs())
      {
        var a = formArgs();
        var pos = tokenSourcePos();
        matchOperator(":=", "destructure");
        return Destructure.create(pos, a, null, false, exprInLine());
      }
    else
      {
        var hasSet = skip(Token.t_set);
        match(Token.t_lparen, "destructure");
        var names = argNames();
        match(Token.t_rparen, "destructure");
        var pos = tokenSourcePos();
        matchOperator(":=", "destructure");
        return Destructure.create(pos, null, names, !hasSet, exprInLine());
      }
  }


  /**
   * Check if the current position starts destructure.  Does not change the
   * position of the parser.
   *
   * @return true iff the next token(s) start a destructure.
   */
  boolean isDestructurePrefix()
  {
    return (current() == Token.t_lparen) && (fork().skipDestructrDclPrefix() ||
                                             fork().skipDestructrPrefix()        ) ||
      (current() == Token.t_set) && (fork().skipDestructrPrefix());
  }


  /**
   * Check if the current position starts a destructure using formArgs and skip an
   * unspecified part of it.
   *
   * @return true iff the next token(s) start a destructureDecl
   */
  boolean skipDestructrDclPrefix()
  {
    return skipFormArgs() && isOperator(":=");
  }


  /**
   * Check if the current position starts a destructr and skip an unspecified part
   * of it.
   *
   * @return true iff the next token(s) start a destructure.
   */
  boolean skipDestructrPrefix()
  {
    boolean result = false;
    skip(Token.t_set);
    if (skip(Token.t_lparen))
      {
        do
          {
            result = skipName();
          }
        while (result && skipComma());
        result = result
          && skip(Token.t_rparen)
          && isOperator(":=");
      }
    return result;
  }


  /**
   * Parse call or anonymous feature or this
   *
callOrFeatOrThis  : anonymous
                  | thistype
                  | qualThis
                  | plainLambda
                  | call
                  | universeCall
                  ;
   */
  Expr callOrFeatOrThis()
  {
    return
      isAnonymousPrefix()           ? anonymous()      : // starts with value/ref/:/fun/name
      isThistype()                  ? thistypeAsExpr() : // starts with type followed by 'this.type'
      isQualThisPrefix()            ? qualThisAsThis() : // starts with name
      isPlainLambdaPrefix()         ? plainLambda()    : // x,y,z post result = x*y*z -> x*y*z
      isNamePrefix()                ? call(null)       : // starts with name
      current() == Token.t_universe ? universeCall()
                                    : null;
  }


  /**
   * Parse universeCall
   *
   * Note that we do not allow `universe` which is not followed by `.`, i.e., it
   * is not possible to get the value of the `universe`.
   *
universeCall      : "universe" dot "this" dot call
                  ;
   */
  Expr universeCall()
  {
    var pos = tokenSourcePos();
    match(Token.t_universe, "universeCall");
    matchOperator(".",      "universeCall");
    match(Token.t_this,     "universeCall");
    matchOperator(".",      "universeCall");
    return call(new Universe(pos));
  }


  /**
   * Parse anonymous
   *
anonymous   : "ref"
              inherit
              contract
              block
            ;
   */
  Expr anonymous()
  {
    var sl = sameLine(line());
    SourcePosition pos = tokenSourcePos();
    if (CHECKS) check
      (current() == Token.t_ref);
    ReturnType r = returnType();  // only `ref` return type allowed.
    var        i = inherit();
    Contract   c = contract();
    Block      b = block();
    var f = Feature.anonymous(pos, r, i, c, b);
    var ca = new Call(pos, f);
    sameLine(sl);
    return ca;
    // NYI: This would simplify the code (in Feature.findFieldDefInScope that
    // has special handling for c.calledFeature().isAnonymousInnerFeature()) but
    // does not work yet, probably because of too much that is done explicitly
    // for anonymous features.
    //
    // return new Block(pos, b.closingBracePos_, new List<>(f, ca));
  }


  /**
   * Check if the current position starts an anonymous.  Does not change the
   * position of the parser.
   *
   * @return true iff the next token(s) start an anonymous.
   */
  boolean isAnonymousPrefix()
  {
    return current() == Token.t_ref;
  }


  /**
   * Parse qualThis
   *
   * @param asType select to parse this as a list of names or as a Type.
   *
   * @return List<String> or Type depending on asType being false or true
   *
qualThis    : name ( dot name )* dot "this"
            ;
   */
  Object qualThis(boolean asType /* should result be Type or This? */)
  {
    SourcePosition pos;
    List<String> q = asType ? null : new List<>();
    Type result = null;
    var done = false;
    do
      {
        var n = name();
        if (!skipDot())
          {
            if (isFullStop())
              {
                syntaxError("'.' (not followed by white space)", "qualThis");
              }
            else
              {
                syntaxError("'.'", "qualThis");
              }
          }
        pos = tokenSourcePos();
        done = skip(Token.t_this);
        if (asType)
          {
            result = new Type(pos,
                              n,
                              Call.NO_GENERICS,
                              result,
                              null,
                              done ? Type.RefOrVal.ThisType
                                   : Type.RefOrVal.LikeUnderlyingFeature);
          }
        else
          {
            q.add(n);
          }
      }
    while (!done);
    return asType ? result : new This(pos, q);
  }


  /**
   * Parse qualThis producing an instance of 'This'.  This is used withing the
   * rule callOrFeatOrThis.
   */
  This qualThisAsThis()
  {
    return (This) qualThis(false);
  }


  /**
   * Parse qualThis producing an instance of Type.  This is used withing the
   * rule thistype.
   */
  Type qualThisAsType()
  {
    return (Type) qualThis(true);
  }


  /**
   * Check if the current position starts a qualThis.  Does not change the
   * position of the parser.
   *
   * @return true iff the next token(s) start a qualThis.
   */
  boolean isQualThisPrefix()
  {
    return isNamePrefix() && fork().skipQualThisPrefix();
  }


  /**
   * Check if the current position starts a qualThis.  Does not change the
   * position of the parser.
   *
   * @return true iff the next token(s) start a qualThis.
   */
  boolean skipQualThisPrefix()
  {
    boolean result = false;
    while (!result && skipName() && skipDot())
      {
        result = skip(Token.t_this);
      }
    return result;
  }


  /**
   * Parse dotEnv
   *
dotEnv      : simpletype dot "env"
            | LPAREN type RPAREN dot "env"
            ;
   */
  Env dotEnv()
  {
    var t = typeInParens();
    skipDot();
    match(Token.t_env, "env");
    return new Env(tokenSourcePos(), t);
  }


  /**
   * Parse dotType
   *
dotType     : simpletype dot "type"
            | LPAREN type RPAREN dot "type"
            ;
   */
  Expr dotType()
  {
    var t = typeInParens();
    skipDot();
    match(Token.t_type, "type");
    return new DotType(tokenSourcePos(), t);
  }


  /**
   * Check if the current position starts an env.  Does not change the
   * position of the parser.
   *
   * @return true iff the next token(s) start a env
   */
  EnvOrType isDotEnvOrTypePrefix()
  {
    return (isNamePrefix() || current() == Token.t_lparen) ? fork().skipDotEnvOrType()
      : EnvOrType.none;
  }


  /**
   * Check if the current position can be parsed as a dotEnv or dotType and skip
   * it if this is the case.

   * @return true iff a dotEnv or dotType was found and skipped, otherwise no
   * dotEnv nor dotType was found and the parser/lexer is at an undefined
   * position.
   */
  EnvOrType skipDotEnvOrType()
  {
    return
      !(skipTypeInParens() && skipDot()) ? EnvOrType.none :
      skip(Token.t_env )                 ? EnvOrType.env  :
      skip(Token.t_type)                 ? EnvOrType.type
                                         : EnvOrType.none;
  }


  /**
   * Check if the current position can be parsed as a dotType and skip it if
   * this is the case.

   * @return true iff a dotType was found and skipped, otherwise no dotType was
   * found and the parser/lexer is at an undefined position.
   */
  boolean skipDotType()
  {
    return
      skipTypeInParens()
      && skipDot()
      && skip(Token.t_type);
  }


  /**
   * Parse contract
   */
  Contract contract()
  {
    return contract(false);
  }


  /**
   * Parse contract
   *
contract    : require
              ensure
            ;
   */
  Contract contract(boolean atMinIndent)
  {
    var pre  = requir(atMinIndent);
    var post = ensur (atMinIndent);
    return pre == null && post == null
      ? Contract.EMPTY_CONTRACT
      : new Contract(pre, post);
  }


  /**
   * Check if the current position starts a contract.  Does not change the
   * position of the parser.
   *
   * @return true iff the next token(s) start a contract.
   */
  boolean isContractPrefix()
  {
    switch (currentAtMinIndent())
      {
      case t_pre      :
      case t_post     :
      case t_inv      : return true;
      default         : return false;
      }
  }


  /**
   * Parse require
   *
require     : "pre" condList
            |
            ;
   */
  List<Cond> requir(boolean atMinIndent)
  {
    List<Cond> result = null;
    if (skip(atMinIndent, Token.t_pre))
      {
        result = condList();
      }
    return result;
  }


  /**
   * Parse ensure
   *
ensure      : "post" condList
            |
            ;
   */
  List<Cond> ensur(boolean atMinIndent)
  {
    List<Cond> result = null;
    if (skip(atMinIndent, Token.t_post))
      {
        result = condList();
      }
    return result;
  }


  /**
   * Parse invariant
   *
invariant   : "inv" condList
            |
            ;
   */
  List<Cond> invariant(boolean atMinIndent)
  {
    List<Cond> result = null;
    if (skip(atMinIndent, Token.t_inv))
      {
        result = condList();
      }
    return result;
  }


  /**
   * Parse condList
   *
condList    : cond ( COMMA condList
                   |
                   )
              semi
            ;
   */
  List<Cond> condList()
  {
    List<Cond> result = new List<>(cond());
    while (skipComma())
      {
        result.add(cond());
      }
    semi();
    return result;
  }


  /**
   * Parse implRout
   *
implRout    : block
            | "is" "abstract"
            | "is" "intrinsic"
            | "is" "intrinsic_constructor"
            | "is" block
            | ARROW block
            | "of" block
            | fullStop
            ;
   */
  Impl implRout()
  {
    SourcePosition pos = tokenSourcePos();
    Impl result;
    var startRoutine = (currentAtMinIndent() == Token.t_lbrace || skip(true, Token.t_is));
    if      (startRoutine    ) { result = skip(Token.t_abstract             ) ? Impl.ABSTRACT              :
                                          skip(Token.t_intrinsic            ) ? Impl.INTRINSIC             :
                                          skip(Token.t_intrinsic_constructor) ? Impl.INTRINSIC_CONSTRUCTOR :
                                          new Impl(pos, block()      , Impl.Kind.Routine   ); }
    else if (skip("=>")      ) { result = new Impl(pos, block()      , Impl.Kind.RoutineDef); }
    else if (skip(Token.t_of)) { result = new Impl(pos, block()      , Impl.Kind.Of        ); }
    else if (skipFullStop()  ) { result = new Impl(pos, new Block(pos, pos, new List<>()), Impl.Kind.Routine); }
    else
      {
        syntaxError(tokenPos(), "'is', '{' or '=>' in routine declaration", "implRout");
        result = Impl.ERROR;
      }
    return result;
  }


  /**
   * Parse implFldOrRout
   *
implFldOrRout   : implRout
                | implFldInit
                |
                ;
   */
  Impl implFldOrRout(boolean hasType)
  {
    if (currentAtMinIndent() == Token.t_lbrace ||
        currentAtMinIndent() == Token.t_is     ||
        currentAtMinIndent() == Token.t_of     ||
        isOperator("=>")                       ||
        isFullStop()                              )
      {
        return implRout();
      }
    else if (isOperator(":="))
      {
        return implFldInit(hasType);
      }
    else
      {
        syntaxError(tokenPos(), "'is', ':=' or '{'", "impl");
        return Impl.FIELD;
      }
  }


  /**
   * Parse implFldInit
   *
implFldInit : ":=" exprInLine
            ;
   */
  Impl implFldInit(boolean hasType)
  {
    SourcePosition pos = tokenSourcePos();
    if (!skip(":="))
      {
        syntaxError(tokenPos(), "':='", "implFldInit");
      }
    return new Impl(pos,
                    exprInLine(),
                    hasType ? Impl.Kind.FieldInit
                            : Impl.Kind.FieldDef);
  }


  /**
   * Check if the current position starts an impl.  Does not change the position
   * of the parser.
   *
   * @return true iff the next token(s) start an impl.
   */
  boolean isImplPrefix()
  {
    return
      currentAtMinIndent() == Token.t_lbrace ||
      currentAtMinIndent() == Token.t_is ||
      currentAtMinIndent() == Token.t_of ||
      isOperator(":=") ||
      isOperator("=>") ||
      isFullStop();
  }


  /**
   * Parse type
   *
type        : thistype
            | onetype ( PIPE onetype ) *
            ;
   */
  AbstractType type()
  {
    AbstractType result;
    if (isThistype())
      {
        result = thistype();
      }
    else
      {
        result = onetype();
        if (isOperator('|'))
          {
            List<AbstractType> l = new List<>(result);
            while (skip('|'))
              {
                l.add(onetype());
              }
            result = new Type(result.pos2BeRemoved(), "choice", l, null);
          }
      }
    return result;
  }


  /**
   * Check if the current position starts a type.  Does not change the position
   * of the parser.
   *
   * @return true iff the next token(s) starts a type.
   */
  boolean isTypePrefix()
  {
    switch (current())
      {
      case t_ref:
      case t_lparen: return true;
      default: return isNamePrefix();
      }
  }


  /**
   * Check if the current position is a type.  Does not change the position
   * of the parser.
   *
   * @return true iff the next token(s) form a type.
   */
  boolean isType()
  {
    return fork().skipType();
  }


  /**
   * Check if the current position can be parsed as a type and skip it if this is the case.
   *
   * @return true iff a type was found and skipped, otherwise no type was found
   * and the parser/lexer is at an undefined position.
   */
  boolean skipType()
  {
    return skipType(true, true);
  }


  /**
   * Check if the current position can be parsed as a type and skip it if this is the case.
   *
   * @param allowTypeInParentheses true iff the type may be surrounded by
   * parentheses, i.e., '(i32, list bool)', '(stack f64)', '()'.
   *
   * @param allowTypeThatIsNotExpression false to forbid types that cannot be
   * parsed as expressions such as lambda types with argument types that are
   * not just argNames.
   *
   * @return true iff a type was found and skipped, otherwise no type was found
   * and the parser/lexer is at an undefined position.
   */
  boolean skipType(boolean allowTypeInParentheses, boolean allowTypeThatIsNotExpression)
  { // we forbid tuples like '(a,b)', '(a)', '()', but we allow lambdas '(a,b)->c' and choice
    // types '(a,b) | (d,e)'

    boolean result = skipThistype();
    if (!result)
      {
        var hasForbiddenParentheses = allowTypeInParentheses ? false : !fork().skipOneType(false, allowTypeThatIsNotExpression);
        var res = skipOneType(true, allowTypeThatIsNotExpression);
        while (res && skip('|'))
          {
            res = skipOneType(true, allowTypeThatIsNotExpression);
            hasForbiddenParentheses = false;
          }
        result = res && !hasForbiddenParentheses;
      }
    return result;
  }


  /**
   * Parse thistype
   *
thistype    : qualThis dot "type"
            ;
   */
  AbstractType thistype()
  {
    Type result = qualThisAsType();
    matchOperator(".", "thistype");
    match(Token.t_type, "thistype");
    return result;
  }


  /**
   * Parse thistype as Expr
   *
   */
  Expr thistypeAsExpr()
  {
    var result = thistype();
    return new DotType(result.pos2BeRemoved(), result);
  }


  /**
   * Check if the current position is a thistype.  Does not change the position
   * of the parser.
   *
   * @return true iff the next token(s) form a thistype.
   */
  boolean isThistype()
  {
    var result = isQualThisPrefix();
    if (result)
      {
        var f = fork();
        var ignore = f.qualThisAsType();
        result = f.skipDot() && f.skip(Token.t_type);
      }
    return result;
  }


  /**
   * Check if the current position starts a thistype and skip it.
   *
   * @return true iff the next token(s) is a thistype, otherwise no thistype was
   * found and the parser/lexer is at an undefined position.
   */
  boolean skipThistype()
  {
    var result = isThistype();
    if (result)
      {
        var ignore = thistype();
      }
    return result;
  }


  /**
   * Parse onetype
   *
onetype     : "ref" simpletype
            | simpletype "->" simpletype
            | pTypeList "->" simpletype
            | pTypeList
            | LPAREN type RPAREN typeTail
            | simpletype
            ;
pTypeList   : LPAREN typeList RPAREN
            ;
pTypeListOpt: pTypeList
            |
            ;
typeOpt     : type
            |
            ;
   */
  AbstractType onetype()
  {
    AbstractType result;
    SourcePosition pos = tokenSourcePos();
    if (skip(Token.t_ref))
      {
        var r = simpletype(null);
        r.setRef();
        result = r;
      }
    else if (current() == Token.t_lparen)
      {
        var a = bracketTermWithNLs(PARENS, "pTypeList", () -> current() != Token.t_rparen ? typeList() : Type.NONE);
        if (skip("->"))
          {
            result = Type.funType(pos, type(), a);
          }
        else if (a.size() == 1)
          {
            result = typeTail((Type) a.getFirst());
          }
        else
          {
            result = new Type(pos, "tuple", a, null);
          }
      }
    else
      {
        result = simpletype(null);
        if (skip("->"))
          {
            result = Type.funType(pos, type(), new List<>(result));
          }
      }
    return result;
  }


  /**
   * Check if the current position starts a onetype and skip it.
   *
   * @return true iff the next token(s) is a onetype, otherwise no onetype was
   * found and the parser/lexer is at an undefined position.
   */
  boolean skipOneType()
  {
    return skipOneType(true, true);
  }


  /**
   * Check if the current position starts a onetype and skip it.
   *
   * @param allowTypeInParentheses true iff the type may be surrounded by
   * parentheses, i.e., '(i32, list bool)', '(stack f64)', '()'.
   *
   * @param allowTypeThatIsNotExpression false to forbid types that cannot be
   * parsed as expressions such as lambdas types with argument types that are
   * not just argNames.
   *
   * @return true iff the next token(s) is a onetype, otherwise no onetype was
   * found and the parser/lexer is at an undefined position.
   */
  boolean skipOneType(boolean allowTypeInParentheses,
                      boolean allowTypeThatIsNotExpression)
  {
    boolean result;
    if (skip(Token.t_ref))
      {
        result = allowTypeThatIsNotExpression && skipSimpletype();
      }
    else
      {
        var f = fork();
        var f2 = fork();
        if (f.skipBracketTermWithNLs(PARENS, () -> f.current() == Token.t_rparen || f.skipTypeList(allowTypeThatIsNotExpression)))
          {
            result = skipBracketTermWithNLs(PARENS, () -> current() == Token.t_rparen || skipTypeList(allowTypeThatIsNotExpression));
            var p = tokenPos();
            if (skip("->"))
              {
                result =
                  // an lambda-expression would allow only arg names
                  // '(x,y)->..', while a lambda-type can have arbitrary types
                  // '(list bool, io.file.buffer) -> bool'.
                  (allowTypeThatIsNotExpression ||
                   f2.skipBracketTermWithNLs(PARENS,
                                             () -> f2.current() == Token.t_rparen || f2.skipArgNamesOpt())) &&
                  skipType();
              }
            else
              {
                result = result && skipTypeTail();
              }
            result = result && (allowTypeInParentheses || p < tokenPos());
          }
        else
          {
            result = skipSimpletype() && (!skip("->") || skipSimpletype());
          }
      }
    return result;
  }


  /**
   * Parse simpletype
   *
   * @param lhs the left hand side for this type that was already parsed, null
   * if none.
   *
simpletype  : name typePars typeTail
            ;
   */
  Type simpletype(Type lhs)
  {
    var p = tokenSourcePos();
    var n = name();
    var a = typePars();
    lhs = new Type(p, n, a, lhs);
    return typeTail(lhs);
  }


  /**
   * Check if the current position is a simpletype and skip it.
   *
   * @return true iff the next token(s) is a simpletype, otherwise no simpletype
   * was found and the parser/lexer is at an undefined position.
   */
  boolean skipSimpletype()
  {
    return
      skipName() &&
      skipTypePars() &&
      skipTypeTail();
  }


  /**
   * Check if the current position is a dot followed by "env" or "type".  Does
   * not change the position of the parser.
   *
   * @return true iff the next token(s) is a dot followed by "env"
   */
  boolean isDotEnvOrType()
  {
    if (isDot())
      {
        var f = fork();
        return f.skipDot() && (f.skip(Token.t_env ) ||
                               f.skip(Token.t_type)    );
      }
    return false;
  }


  /**
   * Parse typeTail
   *
   * @param lhs the left hand side for this type that was already parsed, null
   * if none.
   *
typeTail    : dot simpletype
            |
            ;
   */
  Type typeTail(Type lhs)
  {
    var result = lhs;
    if (!isDotEnvOrType() && skipDot())
      {
        result = simpletype(lhs);
      }
    return result;
  }


  /**
   * Check if the current position is a typeTail and skip it.
   *
   * @return true iff the next token(s) is a typeTail, otherwise no typeTail
   * was found and the parser/lexer is at an undefined position.
   */
  boolean skipTypeTail()
  {
    return
      isDotEnvOrType() || !skipDot() || skipSimpletype();
  }


  /**
   * Parse typePars
   *
typePars    : typeInParens typePars
            | "(" typeList ")"
            |
            ;
   */
  List<AbstractType> typePars()
  {
    if (ignoredTokenBefore() || current() != Token.t_lparen)
      {
        var res = new List<AbstractType>();
        while (isTypePrefix())
          {
            res.add(typeInParens());
          }
        return res;
      }
    else
      {
        return bracketTermWithNLs(PARENS, "typePars",
                                  () -> typeList(),
                                  () -> new List<>());
      }
  }


  /**
   * Parse typeInParens
   *
   * This is a little tricky since a lambda '()->i32' or '(u8,bool)->f64' is a type,
   * while '(u8)', '((()->i32))' or '((((u8,bool)->f64)))' are types in parentheses.
   *
typeInParens: "(" typeInParens ")"
            | type         // no white space except enclosed in { }, [ ], or ( ).
            ;
   */
  AbstractType typeInParens()
  {
    AbstractType result;
    if (current() == Token.t_lparen)
      {
        var pos = tokenPos();
        var l = bracketTermWithNLs(PARENS, "typeInParens",
                                   () -> typeList(),
                                   () -> new List<AbstractType>());
        var eas = endAtSpace(tokenPos());
        if (!ignoredTokenBefore() && isOperator("->"))
          {
            matchOperator("->", "onetype");
            result = Type.funType(sourcePos(pos), type(), l);
          }
        else if (l.size() == 1)
          {
            result = l.get(0);
            if (!ignoredTokenBefore())
              {
                result = typeTail((Type) result);
              }
          }
        else
          {
            syntaxError(pos, "exactly one type", "typeInParens");
            result = Types.t_ERROR;
          }
        endAtSpace(eas);
      }
    else
      {
        var eas = endAtSpace(tokenPos());
        result = type();
        endAtSpace(eas);
      }
    return result;
  }


  /**
   * Check if the current position has typePars and skip them.
   *
   * @return true iff the next token(s) form typePars, otherwise no typePars
   * was found and the parser/lexer is at an undefined position.
   */
  boolean skipTypePars()
  {
    if (ignoredTokenBefore() || current() != Token.t_lparen)
      {
        while (skipTypeInParens())
          {
          }
        return true;
      }
    else
      {
        var f = fork();
        if (f.skipBracketTermWithNLs(PARENS, ()->f.skipTypeList()))
          {
            skipBracketTermWithNLs(PARENS, ()->skipTypeList());
            return true;
          }
      }
    return false;
  }


  /**
   * Check if the current position has typeInParens and skip them.
   *
   * @return true if a typeInParens was skipped
   */
  boolean skipTypeInParens()
  {
    if (isTypePrefix())
      {
        var f = fork();
        f.endAtSpace(tokenPos());
        if (f.skipType())
          {
            var eas = endAtSpace(tokenPos());
            skipType();
            endAtSpace(eas);
            return true;
          }
      }
    var f = fork();
    if (f.skipBracketTermWithNLs(PARENS, ()->f.skipTypeList()))
      {
        return skipBracketTermWithNLs(PARENS, ()->skipTypeList());
      }
    return false;
  }


  /**
   * Check if the current position is a type followed by Token next and, if op
   * != null, operator op.  If this is the case, skip it.
   *
   * @return true iff the next token(s) form type followed by next/op, otherwise
   * no type followed by next/op was found and the parser/lexer is at an
   * undefined position.
   */
  boolean skipTypeFollowedBy(Token next, String op)
  {
    return
      skipType() &&
      (next == Token.t_op || skip(next)) &&
      (next != Token.t_op || skip(op));
  }


  /**
   * Check if the current position is a type followed by '=>'.  If this is the
   * case, skip it.
   *
   * @return true iff the next token(s) form type followed by '=>', otherwise no
   * type followed by '=>' was found and the parser/lexer is at an undefined
   * position.
   */
  boolean skipTypeFollowedByArrow()
  {
    return skipTypeFollowedBy(Token.t_op, "=>");
  }


  /**
   * Check if the current position is a type followed by {.  Does not change the
   * position of the parser.
   *
   * @return true iff the next token(s) is a type followed by '{', otherwise no
   * type followed by '{' was found and the parser/lexer is at an undefined
   * position.
   */
  boolean isTypeFollowedByLBrace()
  {
    return fork().skipTypeFollowedBy(Token.t_lbrace, null);
  }


  /**
   * Check if the current position is a type followed by :.  Does not change the
   * position of the parser.
   *
   * @return true iff the next token(s) is a type followed by ':, otherwise no
   * type followed by ':' was found and the parser/lexer is at an undefined
   * position.
   */
  boolean isTypeFollowedByColon()
  {
    return fork().skipTypeFollowedBy(Token.t_op, ":");
  }


  /**
   * Parse comma if it is found
   *
comma       : COMMA
            ;
   *
   * @return true iff a comma was found and skipped.
   */
  boolean skipComma()
  {
    return skip(Token.t_comma);
  }


  /**
   * Parse colon if it is found
   *
colon       : ":"
            ;
   *
   * @return true iff a colon was found and skipped.
   */
  boolean skipColon()
  {
    return skip(':');
  }


  /**
   * Parse "." if it is found.
   *
dot         : "."      // either preceded by white space or not followed by white space
            ;
   *
   * @return true iff a "." was found and skipped.
   */
  boolean skipDot()
  {
    var result = !isFullStop();
    if (result)
      {
        result = skip('.');
        if (!result)
          { // allow dot to appear in new line
            var oldLine = sameLine(-1);
            result = skip('.');
            sameLine(result ? line() : oldLine);
          }
      }
    return result;
  }


  /**
   * Check if current is "." but not a fullStop.
   */
  boolean isDot()
  {
    var result = false;
    if (!isFullStop())
      {
        var oldLine = sameLine(-1);
        result = isOperator('.');
        sameLine(oldLine);
      }
    return result;
  }


  /**
   * Check if current is "." followed by white space.
   */
  boolean isFullStop()
  {
    return isOperator('.') && !ignoredTokenBefore() && ignoredTokenAfter();
  }


  /**
   * Parse "." followed by white space if it is found
   *
fullStop    : "."        // not following white space but followed by white space
            ;
   *
   * @return true iff a "." followed by white space was found and skipped.
   */
  boolean skipFullStop()
  {
    return isFullStop() && skip('.');
  }

}

/* end of file */<|MERGE_RESOLUTION|>--- conflicted
+++ resolved
@@ -778,15 +778,8 @@
 modifiers   : modifier modifiers
             |
             ;
-<<<<<<< HEAD
-modifier    : "lazy"
-            | "redef"
-            | "dyn"
-=======
 modifier    : "redef"
-            | "redefine"
             | "fixed"
->>>>>>> ee3b1049
             ;
    *
    * @return logically or'ed set of Consts.MODIFIER_* constants found.
