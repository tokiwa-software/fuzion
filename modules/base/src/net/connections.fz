--- conflicted
+++ resolved
@@ -48,8 +48,7 @@
   # cleanup active connections that
   # have not been closed manually
   #
-<<<<<<< HEAD
-  public redef finally =>
+  public redef finally unit =>
     active
       .map desc->
         fuzion.sys.net.close desc
@@ -57,11 +56,6 @@
         match res
           e error => fuzion.runtime.fault.cause ("net.connections.finally", "closing connection failed: {e}")
           unit =>
-=======
-  public redef finally unit =>
-    active.for_each desc->
-      _ := fuzion.sys.net.close desc # NYI: handle errors
->>>>>>> 37f7075f
 
 
 # short-hand to get connections effect
