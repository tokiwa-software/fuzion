--- conflicted
+++ resolved
@@ -44,16 +44,7 @@
 
 # a type denoting mapped memory
 #
-<<<<<<< HEAD
 private:module Mapped_Memory ref is
-=======
-private:module Mapped_Memory ref is
-
-
-# a type denoting a reference obtained
-# via native interface.
-#
-private:public Native_Ref ref is
 
 
 # a type denoting backend-specific allocated memory
@@ -63,5 +54,4 @@
 # calls on this value are permitted, not even `p.as_string`, this will lead to
 # undefined behaviour.
 #
-private:module Array /* NYI: UNDER DEVELOPMENT: (ET type)*/ ref is
->>>>>>> cc7400eb
+private:module Array /* NYI: UNDER DEVELOPMENT: (ET type)*/ ref is