--- conflicted
+++ resolved
@@ -112,7 +112,7 @@
       compute_result.write cr
       check cnd.broadcast
 
-  public redef is_done => compute_result.read.exists
+  public redef is_done bool => compute_result.read.exists
 
   public redef get T =>
     if !is_done
@@ -122,7 +122,7 @@
 
     compute_result.read.val
 
-  public redef and_then(T2 type, new_task T->T2) =>
+  public redef and_then(T2 type, new_task T->T2) concur.Future T2 =>
     TP.env.submit T2 ()->(new_task get)
 
 
@@ -158,39 +158,7 @@
   # the thread pool has already shut down.
   #
   public submit(T type, task ()->T) concur.Future T =>
-<<<<<<< HEAD
     res := Computable_Future _ thread_pool.this task
-=======
-
-
-    fut ref : concur.Future T is
-
-      fut_cnd := concur.sync.condition.new.val # NYI: error handling
-
-      compute_result := concur.atomic (option T) nil
-
-      compute =>
-        cr := task.call
-        fut_cnd.synchronized ()->
-          compute_result.write cr
-          check fut_cnd.broadcast
-
-      public redef is_done bool => compute_result.read.exists
-
-      public redef get T =>
-        if !is_done
-          fut_cnd.synchronized ()->
-            if !is_done
-              check fut_cnd.wait
-
-        compute_result.read.val
-
-      public redef and_then(T2 type, new_task T->T2) concur.Future T2 =>
-        submit T2 ()->(new_task get)
-
-    res := fut
-
->>>>>>> 37f7075f
     if bq.enqueue ()->res.compute
       res
     else
