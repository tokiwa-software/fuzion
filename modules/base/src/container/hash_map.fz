# This file is part of the Fuzion language implementation.
#
# The Fuzion language implementation is free software: you can redistribute it
# and/or modify it under the terms of the GNU General Public License as published
# by the Free Software Foundation, version 3 of the License.
#
# The Fuzion language implementation is distributed in the hope that it will be
# useful, but WITHOUT ANY WARRANTY; without even the implied warranty of
# MERCHANTABILITY or FITNESS FOR A PARTICULAR PURPOSE.  See the GNU General Public
# License for more details.
#
# You should have received a copy of the GNU General Public License along with The
# Fuzion language implementation.  If not, see <https://www.gnu.org/licenses/>.


# -----------------------------------------------------------------------
#
#  Tokiwa Software GmbH, Germany
#
#  Source code of Fuzion standard library feature hash_map
#
#  Author: Fridtjof Siebert (siebert@tokiwa.software)
#
# -----------------------------------------------------------------------

# hash_map -- an immutable hash map from keys HK to values V
#
public hash_map(
        public HK type : property.hashable,
        public V  type,
        ks Sequence HK,
        vs Sequence V) : Map HK V
  pre
<<<<<<< HEAD
    debug: ks.length = vs.length
    debug: ks.length.as_u64 <= (hash_map HK V).max_size  # we impose a max. size due to our collision avoidance algorithm
=======
    debug: ks.count = vs.count
>>>>>>> f3392543

is

  # maximum size
  #
  public type.max_size u64 => 100_000_000_000_000_000

  # number of entries in this map
  #
  public redef size i32 := ks.count


  # size of allocated contents array, allows for some empty slots
  #
  allocated_size => size * 2


  # calculate the index of k within contents array in case of no conflict
  #
  at (h u64) => h % allocated_size.as_u64


  # in case of a collision at given position,
  # return the next alternative position to check
  #
  collision (at u64, h u64) =>
    # a simple collision avoidance woud just advance to the next cell. This, however, is problematic
    # in case the hash function produces values that are close to one another: Assume
    #
    #  hash k1 = 7
    #  hash k2 = 7
    #  hash k3 = 8
    #  hash k4 = 7
    #  hash k5 = 8
    #
    # then, we have collisions for 7 and 8, but adding 1 results in k1/k2/k3 colliding also with k3/k5.
    #
    # To avoid this, we instead advance by p that depends on `h`:
    #
    # In case of a collision, we advance by a prime number p of cells wich p > allocated_size.  Then,
    # since p % allocated_size != 0, repeated addition of p will not return to the same cell before all
    # cells were visited.
    #
    # And, neighboring hash values like `7` and `8` as above would not result in clusters of collisions.
    #
    # However, neighboring hash values that differ by `primes.count` will cause collisions.  This is
    # why we chose a prime for `primes.count` (31) to keep this unlikely.
    #
    p := prime h
    check
      debug: size.as_u64 <= p
    (at + p) % allocated_size.as_u64  # NYI: dumb collision function, check literature and improve!


  # for a given hash code, return a prime number larger than `max_size`
  #
  prime(h) => primes[h.as_i32 % primes.count]


  # 31 primes that are all larger than `max_size`, for use in collision handling
  #
  primes
    post
      # NYI: OPTIMIZATION: this post-conditions causes sever performance degradation in the example from #5885, need to check why.
      #
      # debug: result.min.get > (hash_map HK V).max_size
  =>
    cached_primes(p array u64) is
    (cache cached_primes ()->
      ps := [# generated using https://bigprimes.org/
             u64
             904644503766293287,
             273661186099400849,
             334046234297393963,
             741897359597713663,
             397344200611950061,
             569354700928729277,
             122921628140331893,
             798110498943838499,
             397474344583484809,
             454177314234609187,
             160486382462582443,
             894962757252268423,
             239643940612081871,
             659159027127300797,
             263678202614407153,
             467352024101294113,
             962186220974124121,
             305257249802330333,
             629392008633749299,
             913535742779912377,
             253544983966072991,
             704658375926768441,
             954522022665259159,
             143760886812584159,
             398952305741082427,
             482296154841239663,
             241093767448102817,
             322274479876339043,
             983886456891355613,
             234844915899376649,
             859627742854685113]
      check
        debug: ps.min.get > (hash_map HK V).max_size
      cached_primes ps
    ).p


  mi : mutate is

  # the contents
  #
  contents := mi ! ()->
    for
      mcontents := (mutate.array (option (tuple HK V))).new mi allocated_size.as_i64 nil, mcontents
      k in ks
      v in vs
    do
      h := hash k
      store (at h)

      # store k,v for index at,
      store (at u64) unit =>

        match mcontents[at.as_i64]
          nil     =>     # slot is free, so use it:
            mcontents[at.as_i64] := (k, v)

          t tuple =>     # we have a conflict
            ek, _ := t
            if ek = k    # no conflict, but remapping of k
              mcontents[at.as_i64] := (k, v)
            else         # conflict
              store (collision at h)

/* NYI: With better pattern matching, this could be:
        match mcontents[at]
          nil,
          (k, _) =>  mcontent[at] := (k, v)  # no conflict
          (_, _) =>  store collision at      # conflict
*/

    else
      mcontents.as_array


  # get the value k is mapped to
  #
  public redef index [] (k HK) option V =>
    h := hash k

    retrieve (at u64) option V =>
      match contents[at.as_i32]
        nil     => nil
        t tuple =>
          ek, v := t
          if ek = k
            v
          else
            retrieve (collision at h)

    retrieve (at h)


  # get a list of all key/value pairs in this map
  #
  public redef items Sequence (tuple HK V) =>
    contents
      .filter o->o??
      .map (o -> o.get (panic "filter failed"))


  # NYI: implement this when #4642 is done
  # create a mutable map from this
  #
  # public redef as_mutable_map container.Mutable_Map PK V =>


  # empty -- convenience routine to create an empty instance of hash_map
  #
  public fixed redef type.empty container.hash_map HK V =>
    container.hash_map HK V [] []<|MERGE_RESOLUTION|>--- conflicted
+++ resolved
@@ -31,12 +31,8 @@
         ks Sequence HK,
         vs Sequence V) : Map HK V
   pre
-<<<<<<< HEAD
-    debug: ks.length = vs.length
-    debug: ks.length.as_u64 <= (hash_map HK V).max_size  # we impose a max. size due to our collision avoidance algorithm
-=======
     debug: ks.count = vs.count
->>>>>>> f3392543
+    debug: ks.count.as_u64 <= (hash_map HK V).max_size  # we impose a max. size due to our collision avoidance algorithm
 
 is
 
