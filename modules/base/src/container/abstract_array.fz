--- conflicted
+++ resolved
@@ -129,11 +129,7 @@
         if to ≤ from
           nil
         else
-<<<<<<< HEAD
-          container.array_cons abstract_array.this from to
-=======
           unit.new_array_cons abstract_array.this from to
->>>>>>> 34ce29a2
 
 
       # get the contents of this slice at the given index
@@ -178,8 +174,6 @@
     arrayslice
 
 
-<<<<<<< HEAD
-=======
   # create a cons cell for a list of this array starting at the given
   # index `i` and up to `to`
   #
@@ -197,7 +191,6 @@
   unit.new_array_cons(a A : container.abstract_array T, i, to i32) => array_cons T A a i to
 
 
->>>>>>> 34ce29a2
   # map the array to a new array applying function f to all elements
   #
   public map_to_array(B type, f T -> B) array B =>
