--- conflicted
+++ resolved
@@ -158,17 +158,9 @@
         abstract_array.this[from+i]
 
 
-<<<<<<< HEAD
       # redefines abstract_array.length for array.
       #
       public redef length i32 => to-from
-=======
-
-      # check if argument is a valid index in this array.
-      #
-      # Unlike for general Sequences, this performs in O(1).
-      #
-      public redef is_valid_index(i i32) bool => 0 ≤ i ≤ arrayslice.this.count
 
 
       # a slice of a slice, need to adjust from and to args
@@ -176,8 +168,6 @@
       public redef slice(from_, to_ i32) Sequence T
       =>
         abstract_array.this.slice from+from_ from+to_
-
->>>>>>> 0c18be69
 
     array_slice
 
