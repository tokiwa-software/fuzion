--- conflicted
+++ resolved
@@ -63,37 +63,6 @@
   public write (data Sequence u8) write_result =>
     p := data.as_array
     n := p.length
-<<<<<<< HEAD
-    # NYI: BUG: #4494: store loop result in var `wr` due to this bug
-    wr := (
-      for n_written := 0, n_written + r
-          e outcome unit := unit, e0
-      while n_written < n
-        y := new (outcome unit unit)
-        f =>
-          if buffer.buffered = 0 && (n - n_written) > buf_size
-            # can write directly
-            y <- wp.write (p.slice n_written (n_written + buf_size)).as_array
-            buf_size
-          else if buffer.buffered = 0
-            # start filling buffer, but incompletely
-            y <- buffer.enqueue (p.slice n_written n).as_array
-            n - n_written
-          else
-            # fill up the rest of the buffer
-            a := min (buf_size - buffer.buffered.as_i32) n
-            y <- buffer.enqueue (p.slice n_written (n_written + a)).as_array
-            y <- flush
-            a
-        r := f
-        e0 := y.get
-      until !e
-        (n_written, e)
-      else
-        (n_written, e)
-      )
-    write_result wr.values.0 wr.values.1
-=======
     for n_written := 0, n_written + r
         e outcome unit := unit, e0
     while n_written < n
@@ -118,5 +87,4 @@
     until !e
       write_result n_written e
     else
-      write_result n_written e
->>>>>>> d4cf7e87
+      write_result n_written e