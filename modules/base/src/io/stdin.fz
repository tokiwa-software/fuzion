--- conflicted
+++ resolved
@@ -53,11 +53,7 @@
   # create a reader for stdin using the given local mutate instance
   #
   public reader (LM type : mutate) =>
-<<<<<<< HEAD
-    (buffered LM).reader stdin_read_provider 1024
-=======
-    buffered.reader LM stdin_read_handler 1024
->>>>>>> d4cf7e87
+    (buffered LM).reader stdin_read_handler 1024
 
   # read all of stdin in an array of u8 bytes using
   # io.buffered.read_fully.
