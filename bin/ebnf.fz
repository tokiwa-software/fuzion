# This file is part of the Fuzion language implementation.
#
# The Fuzion language implementation is free software: you can redistribute it
# and/or modify it under the terms of the GNU General Public License as published
# by the Free Software Foundation, version 3 of the License.
#
# The Fuzion language implementation is distributed in the hope that it will be
# useful, but WITHOUT ANY WARRANTY; without even the implied warranty of
# MERCHANTABILITY or FITNESS FOR A PARTICULAR PURPOSE.  See the GNU General Public
# License for more details.
#
# You should have received a copy of the GNU General Public License along with The
# Fuzion language implementation.  If not, see <https://www.gnu.org/licenses/>.


# -----------------------------------------------------------------------
#
#  Tokiwa Software GmbH, Germany
#
#  source code of script ebnf.fz
#
# -----------------------------------------------------------------------

# echos ebnf grammar and tests the resulting grammar with antlr
# 1) Extract ebnf grammar from Lexer/Parser.java
# 2) Test if grammar can be parsed with antlr4

lm1 : mutate is
lm2 : mutate is
alm1 => lm1
alm2 => lm2
_ := main
main =>

  ########### Extensions ###############

  # execute this Sequence of process+args
  # return what we read from stdout as the result
  #
  Sequence.prefix ! String =>
<<<<<<< HEAD
    alm1 ! ()->
=======

    # NYI: CLEANUP: #5039: Workaround to avoid DFA performance problem: use `unit`
    # as outer feature for `lm` to reduce number of DFA values for
    # `lm1` (while `Sequence` has many values).
    unit.lm1 : mutate is
    unit.new_lm1 => lm1

    unit.new_lm1 ! ()->
>>>>>>> 34ce29a2
      seq := map x->x.as_string
      match os.process.start seq.first.val (seq.drop 1)
        e error => panic "failed executing {Sequence.this}, error is $e"
        p os.process =>
<<<<<<< HEAD
          match p.with_out String lm1 (()->String.from_bytes (io.buffered lm1).read_fully)
=======
          match p.with_out String unit.lm1 (()->String.from_bytes (io.buffered unit.lm1).read_fully)
>>>>>>> 34ce29a2
            e error => panic "failed reading stdout from {Sequence.this}, error is: $e"
            s String => s


  # feed this string to a new process
  # return what we read from stdout as the result
  #
  String.infix | (seq Sequence String) String =>
<<<<<<< HEAD
    alm2 ! ()->
      match os.process.start seq.first.val (seq.drop 1)
        e error => panic "failed executing $seq, error is $e"
        p os.process =>
          _ := p.with_in unit lm2 ()->
            _ := (io.buffered lm2).writer.env.write String.this.utf8
            _ := (io.buffered lm2).writer.env.flush
            _ := p.wait # close stdin
          match p.with_out String lm2 (()->String.from_bytes (io.buffered lm2).read_fully)
=======

    # NYI: CLEANUP: #5039: Workaround to avoid DFA performance problem: use `unit`
    # as outer feature for `lm` to reduce number of DFA values for
    # `lm2` (while `String` has many values).
    unit.lm2 : mutate is
    unit.new_lm2 => lm2

    unit.new_lm2 ! ()->
      match os.process.start seq.first.val (seq.drop 1)
        e error => panic "failed executing $seq, error is $e"
        p os.process =>
          _ := p.with_in unit unit.lm2 ()->
            _ := (io.buffered unit.lm2).writer.env.write String.this.utf8
            _ := (io.buffered unit.lm2).writer.env.flush
            _ := p.wait # close stdin
          match p.with_out String unit.lm2 (()->String.from_bytes (io.buffered unit.lm2).read_fully)
>>>>>>> 34ce29a2
            e error => panic "failed reading stdout from $seq, error is: $e"
            s String => s


  # execute this string by splitting at all whitespaces
  # return what we read from stdout as the result
  #
  String.prefix !! String =>
    !split


  ########### EBNF ###############


  new_line := "\n"

  if envir.args.count < 2
    panic "expecting at least one file name argument"

  # first, strip out asciidoc code that is enclosed as blocks of the form
  #
  #   // tag::bla_bla
  #   ...
  #   // end::bla_bla
  #
  asciidoc_matcher        := ["pcregrep", "--invert-match", "--multiline", "// tag::(\\n|.)*?// end::"]

  # then, extract EBNF rules of the form
  #
  # bla_bla : rhs
  #         | rhs
  #         ;
  #
  # or
  #
  # fragment
  # bla_bla : rhs
  #         | rhs
  #         ;
  #
  rule_matcher := ["pcregrep", "--multiline",  "^(fragment\\n)*[a-zA-Z0-9_]+[ ]*:(\\n|.)*?( ;)"]

  # header
  ebnf_header := "grammar Fuzion;$new_line$new_line"

  ebnf := envir.args.drop 1
    .map src->
      if !io.file.exists src
        panic "file not found '$src'."

      src_without_asciidoc  := !(asciidoc_matcher ++ [src])
      (src_without_asciidoc | rule_matcher)
        .replace "\"" "'"     # replace " by '

    .reduce ebnf_header (+)

  say ebnf

  # test grammar with antlr4
  tmp := !!"mktemp --directory"
  _ := !!"mkdir --tmpdir=$tmp/fuzion_grammar"
  _ := io.file.write "$tmp/fuzion_grammar/Fuzion.g4" ebnf
  antlr := if ((os.process.start "antlr4").bind u32 p->p.wait).as_equatable = 0 then "antlr4" else "antlr"
  # NYI add option -Werror
  _ := !!"$antlr -long-messages -o $tmp/fuzion_grammar $tmp/fuzion_grammar/Fuzion.g4"
  !!"rm --recursive --force $tmp"<|MERGE_RESOLUTION|>--- conflicted
+++ resolved
@@ -38,9 +38,6 @@
   # return what we read from stdout as the result
   #
   Sequence.prefix ! String =>
-<<<<<<< HEAD
-    alm1 ! ()->
-=======
 
     # NYI: CLEANUP: #5039: Workaround to avoid DFA performance problem: use `unit`
     # as outer feature for `lm` to reduce number of DFA values for
@@ -49,16 +46,11 @@
     unit.new_lm1 => lm1
 
     unit.new_lm1 ! ()->
->>>>>>> 34ce29a2
       seq := map x->x.as_string
       match os.process.start seq.first.val (seq.drop 1)
         e error => panic "failed executing {Sequence.this}, error is $e"
         p os.process =>
-<<<<<<< HEAD
-          match p.with_out String lm1 (()->String.from_bytes (io.buffered lm1).read_fully)
-=======
           match p.with_out String unit.lm1 (()->String.from_bytes (io.buffered unit.lm1).read_fully)
->>>>>>> 34ce29a2
             e error => panic "failed reading stdout from {Sequence.this}, error is: $e"
             s String => s
 
@@ -67,17 +59,6 @@
   # return what we read from stdout as the result
   #
   String.infix | (seq Sequence String) String =>
-<<<<<<< HEAD
-    alm2 ! ()->
-      match os.process.start seq.first.val (seq.drop 1)
-        e error => panic "failed executing $seq, error is $e"
-        p os.process =>
-          _ := p.with_in unit lm2 ()->
-            _ := (io.buffered lm2).writer.env.write String.this.utf8
-            _ := (io.buffered lm2).writer.env.flush
-            _ := p.wait # close stdin
-          match p.with_out String lm2 (()->String.from_bytes (io.buffered lm2).read_fully)
-=======
 
     # NYI: CLEANUP: #5039: Workaround to avoid DFA performance problem: use `unit`
     # as outer feature for `lm` to reduce number of DFA values for
@@ -94,7 +75,6 @@
             _ := (io.buffered unit.lm2).writer.env.flush
             _ := p.wait # close stdin
           match p.with_out String unit.lm2 (()->String.from_bytes (io.buffered unit.lm2).read_fully)
->>>>>>> 34ce29a2
             e error => panic "failed reading stdout from $seq, error is: $e"
             s String => s
 
