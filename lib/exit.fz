--- conflicted
+++ resolved
@@ -154,58 +154,4 @@
   set_exit_code(code i32) outcome unit
     pre
       0 ≤ code ≤ 127
-<<<<<<< HEAD
-    is abstract
-
-
-# type related to exit declaring features not requiring an instance of exit
-#
-exit_type is
-
-
-  install_default is
-    if !effect.type.installed exit
-      _ := exit default_exit_handler effect_mode.default unit
-
-
-  # default exit handler
-  #
-  default_exit_handler : Exit_Handler is
-
-
-    # mutable value of the current exit code set
-    #
-    exit_code := mut 0
-
-
-    # exit with the given code
-    #
-    exit(code i32) =>
-      fuzion.std.exit code
-
-
-    # exit with the stored code
-    #
-    exit =>
-      fuzion.std.exit exit_code.get
-
-
-    # set the stored exit code
-    #
-    set_exit_code(code i32) outcome unit
-      pre
-        0 ≤ code ≤ 127
-      post
-        code != 0 : !exit_code.open
-      is
-        if exit_code.open
-          exit_code <- code
-
-          if code != 0
-            exit_code.close
-            unit
-        else
-          error "exit code is already set"
-=======
-    is abstract
->>>>>>> 1b37e4f1
+    is abstract