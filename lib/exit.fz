# This file is part of the Fuzion language implementation.
#
# The Fuzion language implementation is free software: you can redistribute it
# and/or modify it under the terms of the GNU General Public License as published
# by the Free Software Foundation, version 3 of the License.
#
# The Fuzion language implementation is distributed in the hope that it will be
# useful, but WITHOUT ANY WARRANTY; without even the implied warranty of
# MERCHANTABILITY or FITNESS FOR A PARTICULAR PURPOSE.  See the GNU General Public
# License for more details.
#
# You should have received a copy of the GNU General Public License along with The
# Fuzion language implementation.  If not, see <https://www.gnu.org/licenses/>.


# -----------------------------------------------------------------------
#
#  Tokiwa Software GmbH, Germany
#
#  Source code of Fuzion standard library feature exit
#
#  Author: Fridtjof Siebert (siebert@tokiwa.software)
#
# -----------------------------------------------------------------------

# exit -- effect that terminates a computation in exit
#
private:public exit (

  # the handler this effect uses to exit
  p Exit_Handler,

  redef r effect_mode.val,

  _ unit
  ) : effect r
is

  # exit with the given code
  #
  exit(code i32) => p.exit code


  # exit with the stored code
  #
  exit => p.exit


  # set the stored exit code, which, by default, is zero
  #
  set_exit_code(code i32)
  pre
    0 ≤ code ≤ 127
  => p.set_exit_code code


  # install default instance of exit
  #
  type.install_default is
    if !effect.type.is_installed exit
      _ := exit default_exit_handler effect_mode.default unit


  # default exit handler
  #
  type.default_exit_handler : Exit_Handler is


    # mutable value of the current exit code set
    #
    exit_code := 0


    # exit with the given code
    #
    exit(code i32) =>
      fuzion.std.exit code


    # exit with the stored code
    #
    exit =>
      fuzion.std.exit exit_code


    # set the stored exit code
    #
    set_exit_code(code i32) outcome unit
      pre
        0 ≤ code ≤ 127
      post
<<<<<<< HEAD
        exit_code = code
      is
        if exit_code = 0
          set exit_code := code
          unit
=======
        code != 0 : !exit_code.open
      =>
        if exit_code.open
          exit_code <- code

          if code != 0
            exit_code.close
            unit
>>>>>>> 489f6b83
        else
          error "exit code is already set"


# exit with no argument returns exit.env, the currently installed
# exit handler.
#
exit0 =>
  exit.type.install_default
  exit.env


# exit with a code argument calls exit.exit code, i.e., it uses the
# current exit effect to exit with the given message.
#
public exit(code i32) => exit0.exit code


# exit with the currently stored exit code
#
public exit => exit0.exit


# change the currently stored exit code
#
public set_exit_code(code i32)
  pre
    0 ≤ code ≤ 127
  => exit0.set_exit_code code


# install given exit handler and run code with it.
#
public exit(handler Exit_Handler, code ()->unit) =>
  exit handler (effect_mode.inst code) unit


# Exit_Handler -- abstract exit
#
public Exit_Handler ref is

  # exit with the given code
  #
  exit(code i32) void => abstract


  # exit with the stored code
  #
  exit void => abstract


  # set the stored exit code, which, by default, is zero
  #
  set_exit_code(code i32) outcome unit
    pre
      0 ≤ code ≤ 127
    => abstract<|MERGE_RESOLUTION|>--- conflicted
+++ resolved
@@ -89,22 +89,11 @@
       pre
         0 ≤ code ≤ 127
       post
-<<<<<<< HEAD
         exit_code = code
-      is
+      =>
         if exit_code = 0
           set exit_code := code
           unit
-=======
-        code != 0 : !exit_code.open
-      =>
-        if exit_code.open
-          exit_code <- code
-
-          if code != 0
-            exit_code.close
-            unit
->>>>>>> 489f6b83
         else
           error "exit code is already set"
 
