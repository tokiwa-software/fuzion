--- conflicted
+++ resolved
@@ -35,13 +35,8 @@
   # via a call to 'raise' wrap the 'error' passed to 'raise' into the
   # resulting 'outcome'.
   #
-<<<<<<< HEAD
-  public with(R type, f ()->R) outcome R is
+  public with(R type, f ()->R) outcome R =>
     try reader R (() -> run f (() -> exit 1))
-=======
-  public with(R type, f ()->R) outcome R =>
-    try reader R ()->(run f (_ -> exit 1))
->>>>>>> 489f6b83
 
 
   # terminate immediately with the given error wrapped in 'option'.
