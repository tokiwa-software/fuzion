--- conflicted
+++ resolved
@@ -27,13 +27,9 @@
 #
 # note: anything in the buffer when effect is uninstalled will be discarded.
 #
-<<<<<<< HEAD
-public reader(LM type : mutate, rp Read_Provider, buf_size i32) : effect
+public reader(LM type : mutate, rp Read_Provider, buf_size i32) : tryable
 pre debug: buf_size > 0
 is
-=======
-public reader(LM type : mutate, rp Read_Provider, buf_size i32) : tryable is
->>>>>>> edb52701
 
 
   # circular buffer backing this reader
@@ -46,28 +42,6 @@
   eof := LM.env.new false
 
 
-<<<<<<< HEAD
-  # install this effect and execute 'f'. Wrap the result of 'f' into an
-  # 'outcome' if 'f' returns normally, otherwise if 'f' is aborted early
-  # via a call to 'raise' wrap the 'error' passed to 'raise' into the
-  # resulting 'outcome'.
-  #
-  # NYI: UNDER DEVELOPMENT: with should have signature
-  # with(R type, f ()-> outcome R) outcome R =>
-  #
-  public with(R type, f ()->R) outcome R =>
-    try (reader LM) R ()->
-      reader.this ! f
-
-
-  # terminate immediately with the given error wrapped in 'option'.
-  #
-  raise(e error) =>
-    (try (reader LM)).env.raise e
-
-
-=======
->>>>>>> edb52701
   # read returns the current buffer or end of file.
   # in case the buffer is empty it fills the buffer
   # before returning it.
