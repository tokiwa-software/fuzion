# This file is part of the Fuzion language implementation.
#
# The Fuzion language implementation is free software: you can redistribute it
# and/or modify it under the terms of the GNU General Public License as published
# by the Free Software Foundation, version 3 of the License.
#
# The Fuzion language implementation is distributed in the hope that it will be
# useful, but WITHOUT ANY WARRANTY; without even the implied warranty of
# MERCHANTABILITY or FITNESS FOR A PARTICULAR PURPOSE.  See the GNU General Public
# License for more details.
#
# You should have received a copy of the GNU General Public License along with The
# Fuzion language implementation.  If not, see <https://www.gnu.org/licenses/>.


# -----------------------------------------------------------------------
#
#  Tokiwa Software GmbH, Germany
#
#  Source code of Fuzion standard library feature out
#
#  Author: Fridtjof Siebert (siebert@tokiwa.software)
#
# -----------------------------------------------------------------------

# out -- effect providing an output stream
#
<<<<<<< HEAD
public out (redef p Can_Print) : print_effect p is
=======
private out (redef p Print_Handler) : print_effect p is
>>>>>>> 856bc4b9


  type.install_default =>
    (io.out default_print_handler).default


  type.default_print_handler : io.Print_Handler is
    print(s Any) => fuzion.sys.out.print s


# short-hand for accessing out effect in current environment
#
public out =>
  out.type.install_default
  io.out.env<|MERGE_RESOLUTION|>--- conflicted
+++ resolved
@@ -25,11 +25,7 @@
 
 # out -- effect providing an output stream
 #
-<<<<<<< HEAD
-public out (redef p Can_Print) : print_effect p is
-=======
-private out (redef p Print_Handler) : print_effect p is
->>>>>>> 856bc4b9
+public out (redef p Print_Handler) : print_effect p is
 
 
   type.install_default =>
