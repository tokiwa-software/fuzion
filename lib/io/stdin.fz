--- conflicted
+++ resolved
@@ -169,11 +169,7 @@
 stdins is
   install_default is
     if !effects.exists io.stdin
-<<<<<<< HEAD
-      s := stdin (defaultInputHandler (error "not initialized")) effect_mode.new unit
-=======
-      s := stdin (default_input_handler (error "not initialized")) effectMode.new unit
->>>>>>> 62e01981
+      s := stdin (default_input_handler (error "not initialized")) effect_mode.new unit
       s.default
 
 
