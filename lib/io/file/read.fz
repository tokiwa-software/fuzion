--- conflicted
+++ resolved
@@ -25,11 +25,7 @@
 
 # read -- effect providing byte reading operations from files
 #
-<<<<<<< HEAD
-public read(ro Read_Operation) : simple_effect is
-=======
-private read(ro Read_Handler) : simple_effect is
->>>>>>> 856bc4b9
+public read(ro Read_Handler) : simple_effect is
 
 
   # how much of a file do we read at a time, in bytes
@@ -93,9 +89,5 @@
 
 # reference to the reading operations that could take place
 #
-<<<<<<< HEAD
-private:public Read_Operation ref is
-=======
-Read_Handler ref is
->>>>>>> 856bc4b9
+private:public Read_Handler ref is
   read(fd i64, n u64) outcome (array u8) is abstract