# This file is part of the Fuzion language implementation.
#
# The Fuzion language implementation is free software: you can redistribute it
# and/or modify it under the terms of the GNU General Public License as published
# by the Free Software Foundation, version 3 of the License.
#
# The Fuzion language implementation is distributed in the hope that it will be
# useful, but WITHOUT ANY WARRANTY; without even the implied warranty of
# MERCHANTABILITY or FITNESS FOR A PARTICULAR PURPOSE.  See the GNU General Public
# License for more details.
#
# You should have received a copy of the GNU General Public License along with The
# Fuzion language implementation.  If not, see <https://www.gnu.org/licenses/>.


# -----------------------------------------------------------------------
#
#  Tokiwa Software GmbH, Germany
#
#  Source code of Fuzion standard library feature u128
#
#  Author: Fridtjof Siebert (siebert@tokiwa.software)
#
# -----------------------------------------------------------------------

# u128 -- 128-bit unsigned integer values
#
public u128(hi, lo u64) : num.wrap_around, has_interval is

<<<<<<< HEAD
  #  redef thiz => u128.this  -- NYI: This causes a type error when using C backend
  public thiz => u128 hi lo
=======
  thiz => u128 hi lo
>>>>>>> e9f590f6

  # overflow checking

  # would negation -thiz cause an overflow?
  redef wrapped_on_neg => !is_zero

  # would addition thiz + other cause an overflow or underflow?
  public fixed overflow_on_add (other u128) => max -° thiz < other
  public fixed underflow_on_add(other u128) => false

  # would subtraction thiz - other cause an overflow or underflow?
  public fixed overflow_on_sub (other u128) => false
  public fixed underflow_on_sub(other u128) => thiz < other

  # would multiplication thiz * other cause an overflow or underflow?
  public fixed overflow_on_mul (other u128) => if (other = u128.type.zero) false else (thiz *° other / other) != thiz
  public fixed underflow_on_mul(other u128) => false

  # neg, add, sub, mul with wrap-around semantics
  public fixed prefix -°             u128 is carry u64 := { if (lo > u64 0         ) 1 else 0 }; u128 (u64 0 -° hi -° carry) (u64 0 -° lo)
  public fixed infix +° (other u128) u128 is carry u64 := { if (lo +° other.lo < lo) 1 else 0 }; u128 (hi +° other.hi +° carry) (lo +° other.lo)
  public fixed infix -° (other u128) u128 is carry u64 := { if (lo < other.lo      ) 1 else 0 }; u128 (hi -° other.hi -° carry) (lo -° other.lo)
  public fixed infix *° (other u128) u128 is
    a0 := lo & 0x_ffff_ffff
    a1 := lo >> 32
    a2 := hi & 0x_ffff_ffff
    a3 := hi >> 32
    b0 := other.lo & 0x_ffff_ffff
    b1 := other.lo >> 32
    b2 := other.hi & 0x_ffff_ffff
    b3 := other.hi >> 32
    p00 := a0*b0
    p10 := a1*b0
    p01 := a0*b1
    p20 := a2*b0
    p11 := a1*b1
    p02 := a0*b2
    p30 := a3*b0
    p21 := a2*b1
    p12 := a1*b2
    p03 := a0*b3
    (u128 0       p00     +°
     u128 p10>>32 p10<<32 +°
     u128 p01>>32 p01<<32 +°
     u128 p20     0       +°
     u128 p11     0       +°
     u128 p02     0       +°
     u128 p30<<32 0       +°
     u128 p21<<32 0       +°
     u128 p12<<32 0       +°
     u128 p03<<32 0         )

  # division and remainder with check for div-by-zero
  public fixed infix / (other u128)
    pre
      safety: other != u128.type.zero
   => div other
  public fixed infix %  (other u128)
    pre
      safety: other != u128.type.zero
   => mod other

  # private division and remainder with crash in case of div-by-zero
  private div (other u128) u128 is
    if thiz < other
      u128.type.zero
    else
      ob := other.highest_one_bit.trailing_zeros
      for
        rem := thiz, rem - s
        bit := rem.highest_one_bit >> ob.as_u128, bit >> u128.type.one
        d := other << bit.trailing_zeros.as_u128, d >> u128.type.one
        s := if (rem < d) u128.type.zero else d
        p := if (rem < d) u128.type.zero else bit
        res := p, res + p
      until bit = u128.type.zero
        check
          debug: res *° other + rem = thiz
        res

  private mod (other u128) u128 is
    thiz - div(other) *° other

  # bitwise and, or and xor operations
  public fixed infix &  (other u128) u128 is u128 (hi & other.hi) (lo & other.lo)
  public fixed infix |  (other u128) u128 is u128 (hi | other.hi) (lo | other.lo)
  public fixed infix ^  (other u128) u128 is u128 (hi ^ other.hi) (lo ^ other.lo)

  # shift operations (unsigned)
  public fixed infix >> (other u128) u128 is
    n := other.as_u64  # NYI: other should be of type u32
    if n ≥ u64 128
      u128 0 0
    else if n ≥ u64 64
      u128 0 (hi >> (n - 64))
    else if n > u64 0
      u128 (hi >> n) ((lo >> n) | (hi << (u64 64 - n)))
    else
      thiz

  public fixed infix << (other u128) u128 is
    n := other.as_u64  # NYI: other should be of type u32
    if n ≥ u64 128
      u128 0 0
    else if n ≥ u64 64
      u128 (lo << (n-64)) 0
    else if n > u64 0
      u128 ((hi << n) | (lo >> (u64 64 - n))) (lo << n)
    else
      thiz

  # equality
  #
  fixed type.equality(a, b u128) =>
    a.hi = b.hi && a.lo = b.lo

  # total order
  #
  fixed type.lteq(a, b u128) =>
    a.hi < b.hi || (a.hi = b.hi) && (a.lo ≤ b.lo)

  public as_i8 i8
    pre
      thiz ≤ i8.type.max.as_u128
    is
      lo.as_i8
  public as_i16 i16
    pre
      thiz ≤ i16.type.max.as_u128
    is
      lo.as_i16
  public as_i32 i32
    pre
      thiz ≤ i32.type.max.as_u128
    is
      lo.as_i32
  public as_i64 i64
    pre
      thiz ≤ i64.type.max.as_u128
    post
      analysis: result.as_u128 = thiz
    is
      lo.as_i64
  public as_u8 u8
    pre
      thiz ≤ u8.type.max.as_u128
    post
      analysis: result.as_u128 = thiz
    is
      lo.as_u8
  public as_u16 u16
    pre
      thiz ≤ u16.type.max.as_u128
    post
      analysis: result.as_u128 = thiz
    is
      lo.as_u16
  public as_u32 u32
    pre
      thiz ≤ u32.type.max.as_u128
    post
      analysis: result.as_u128 = thiz
    is
      lo.as_u32
  public as_u64 u64
    pre
      thiz ≤ u64.type.max.as_u128
    post
      analysis: result.as_u128 = thiz
    is
      lo

  public low8bits  u8  is lo.low8bits
  public low16bits u16 is lo.low16bits
  public low32bits u32 is lo.low32bits
  public low64bits u64 is lo

  # NYI: max is redefined here only to solve repeated inheritance conflict. Since max inherited
  # from has_interval is abstract, fz should not complain about this conflict.
  fixed redef max => u128 0x_ffff_ffff_ffff_ffff 0x_ffff_ffff_ffff_ffff


  # create hash code from this number
  public hash u64 is
    hi ^ lo


  # find the highest 1 bit in this integer and return integer with
  # this single bit set or 0 if this is 0.
  #
  public highest_one_bit u128 is
    if hi = u64 0
      u128 0 lo.highest_one_bit
    else
      u128 hi.highest_one_bit 0


  # count the number of trailing zeros in this integer.
  #
  public trailing_zeros i32 is
    if lo = u64 0
      64 + hi.trailing_zeros
    else
      lo.trailing_zeros


  # count the number of 1 bits in the binary representation of this
  # integer.
  #
  public ones_count i32 is
    hi.ones_count + lo.ones_count


  # returns the number in whose bit representation all bits are ones
  fixed redef type.all_bits_set => u128 0x_ffff_ffff_ffff_ffff 0x_ffff_ffff_ffff_ffff


  # minimum
  #
  public fixed type.min => u128 0 0


  # maximum
  #
  public fixed type.max => u128 0x_ffff_ffff_ffff_ffff 0x_ffff_ffff_ffff_ffff


  # identity element for 'infix +'
  #
  public fixed type.zero => u128 0 0


  # identity element for 'infix *'
  #
  public fixed type.one => u128 0 1<|MERGE_RESOLUTION|>--- conflicted
+++ resolved
@@ -27,12 +27,7 @@
 #
 public u128(hi, lo u64) : num.wrap_around, has_interval is
 
-<<<<<<< HEAD
-  #  redef thiz => u128.this  -- NYI: This causes a type error when using C backend
   public thiz => u128 hi lo
-=======
-  thiz => u128 hi lo
->>>>>>> e9f590f6
 
   # overflow checking
 
