--- conflicted
+++ resolved
@@ -79,47 +79,7 @@
   # create a fraction via unicode fraction slash \u2044 '⁄ '
   infix ⁄ (other I) => integer.this /-/ other
 
-<<<<<<< HEAD
-  # the constant '2' in whatever integer implementation we have, maximum in case of overflow
-  two => from_u32(2)
 
-  # the constant '10' in whatever integer implementation we have, maximum in case of overflow
-  ten => from_u32(10)
-
-  # the value corresponding to v in whatever integer implementation we have, maximum in case of overflow
-  from_u32(v u32) I is
-    if v == 0 zero else from_u32(v-1) +^ one
-
-  # the u32 value corresponding to this
-  to_u32 u32
-    pre
-      debug: thiz >= zero
-  is
-    if (thiz > zero) ((thiz - one).to_u32 + 1)
-    else 0
-
-
-  # find the highest power of b that is less or equal than thiz.
-  #
-  private highest(b I) I
-    pre
-      debug: thiz.sign >= 0
-    post
-      debug: (thiz == zero: result == one),
-      debug: (thiz != zero: thiz / b < result <= thiz)
-# NYI: original postcondition code should cause a compiler error since
-# result.infix <= expects an argument of type I while integer.this is
-# not of type I.
-#
-#     integer.this != zero: integer.this / b < result <= integer.this
-  is
-    for
-      bs := one, bs * b
-    while thiz / b >= bs
-
-
-=======
->>>>>>> 6804794e
   # convert this to a decimal number in a string.  If negative, add "-" as
   # the first character.
   #
