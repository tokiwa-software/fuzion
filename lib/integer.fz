--- conflicted
+++ resolved
@@ -195,21 +195,5 @@
   hex(len i32) => integer.this.as_string len 16
 
 
-<<<<<<< HEAD
-  # the lowest byte of this integer
-  low8bits u8 is abstract
-
-
-  # how many bytes does this integer use?
-  bytes i32 is abstract
-
-
-  # this integer as an array of bytes
-  as_bytes array u8 is
-    array u8 bytes (idx ->
-      shift I := from_u32((bytes.as_u32-idx.as_u32-1)*8)
-      (integer.this>>shift).low8bits)
-=======
   # the least significant byte of this integer
   low8bits u8 is abstract
->>>>>>> a2076569
