--- conflicted
+++ resolved
@@ -108,29 +108,6 @@
 
   # create an empty instance of ordered_map
   #
-<<<<<<< HEAD
   type.empty => (ordered_map
                  ((Sequence OK).type.empty).as_array
-                 ((Sequence V).type.empty).as_array)
-
-
-# entry is an index in ks/vs
-#
-entry(OK type : has_total_order,
-      V type,
-      om ref ordered_map OK V,
-      i i32) : has_total_order is
-
-
-  key => om.ks[i]
-  val => om.vs[i]
-
-
-  # total order over entries.
-  #
-  fixed type.lteq(a, b entry OK V) => a.om.ks[a.i] ≤ b.om.ks[b.i]
-=======
-  empty => (ordered_map
-            ((Sequence OK).type.empty).as_array
-            ((Sequence V).type.empty).as_array)
->>>>>>> 17d88e46
+                 ((Sequence V).type.empty).as_array)