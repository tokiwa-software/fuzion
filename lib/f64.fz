# This file is part of the Fuzion language implementation.
#
# The Fuzion language implementation is free software: you can redistribute it
# and/or modify it under the terms of the GNU General Public License as published
# by the Free Software Foundation, version 3 of the License.
#
# The Fuzion language implementation is distributed in the hope that it will be
# useful, but WITHOUT ANY WARRANTY; without even the implied warranty of
# MERCHANTABILITY or FITNESS FOR A PARTICULAR PURPOSE.  See the GNU General Public
# License for more details.
#
# You should have received a copy of the GNU General Public License along with The
# Fuzion language implementation.  If not, see <https://www.gnu.org/licenses/>.


# -----------------------------------------------------------------------
#
#  Tokiwa Software GmbH, Germany
#
#  Source code of Fuzion standard library feature f64
#
#  Author: Fridtjof Siebert (siebert@tokiwa.software)
#
# -----------------------------------------------------------------------

# f64 -- 64 bit floating point values
#
#
# f64 are binary64-numbers as defined in the IEEE 754-2019 standard, see
# https://ieeexplore.ieee.org/servlet/opac?punumber=8766227
#
f64(val f64) : float f64, f64s is

  redef thiz        => f64.this.val


  # basic operations: 'prefix -' (negation)
  redef prefix - f64 is intrinsic
  infix + (other f64) f64 is intrinsic
  infix - (other f64) f64 is intrinsic
  infix * (other f64) f64 is intrinsic
  infix / (other f64) f64 is intrinsic
  infix % (other f64) f64 is intrinsic
  infix ** (other f64) f64 is intrinsic


  # conversion

  # NaN is converted to 0
  # anything greater than i64.max as well as  ∞ is i64.max
  # anything lower   than i64.min as well as -∞ is i64.min
  as_i64_lax i64 is intrinsic


  fits_in_i64 =>
    (thiz ≥ i64s.min.as_f64) && (thiz ≤ i64s.max.as_f64)


  redef as_i64
    pre
      safety: fits_in_i64
    => as_i64_lax


  as_f32 f32 is intrinsic


  # casting bit representation to u64
  castTo_u64 u64 is intrinsic


  # create hash code from this number
  hash u64 is
    castTo_u64.hash


  # is the sign bit set?
  is_sign_bit_set bool is
    castTo_u64 >= 1P63


  # number of bits used for mantissa,
  # including leading '1' that is not actually stored
  #
  type.significand_bits => 53

  # number of bits used for exponent
  #
  type.exponent_bits => 11


  # mask for the the bits that encode the mantissa
  type.mantissa_mask => u64 1P52 - 1


  # mask for the the bits that encode the exponent
  # (the mask is not shifted to the correct position)
  type.exponent_mask => u64 1P11 - 1


  # the exponent bias (the zero offset of the exponent)
  type.exponent_bias => 1023


  # the biased exponent
  exponent_biased => ((castTo_u64 >> f64.type.mantissa_bits.as_u64) & f64.type.exponent_mask).as_i32


  # the normalized exponent
  exponent =>
    if exponent_biased = 0
      1 - f64.type.exponent_bias
    else
      exponent_biased - f64.type.exponent_bias


  # the normalized mantissa
  mantissa =>
    m := castTo_u64 & f64.type.mantissa_mask
    if exponent_biased = 0
      m
    else
      (u64 1 << f64.type.mantissa_bits.as_u64) | m


  # the fraction of this floating point number
  redef fract f64 is
    if f64s.isNaN val
      NaN
    else if val ⩻ (f64 0)
      -(-val).fract
    else if val ⩻ (f64 1)
      val
    else
<<<<<<< HEAD
      shift := (f64.type.mantissa_bits - exponent)
      if (shift > 0)
        whole := castTo_u64 & (u64s.max << shift.as_u64)
        val - whole.castTo_f64
=======
      bits := castTo_u64
      fract_bits := significandBits.as_u64 - 1
      bias := (u64 2 ** (exponentBits.as_u64 - 1) - 1)
      mask := u64 2 ** exponentBits.as_u64 - 1
      e := ((bits >> fract_bits) & mask) - bias
      if (e ⩻ fract_bits)
        x := bits & (u64s.max << (fract_bits - e))
        val - x.castTo_f64
>>>>>>> db68d3a5
      else
        0.0


  # convert this to a string.
  #
  redef as_string String is intrinsic


  # -----------------------------------------------------------------------
  #
  # type features:


  # identity element for 'infix +'
  #
  fixed type.zero f64 is 0


  # identity element for 'infix *'
  #
  fixed type.one  f64 is 1


  # equality
  #
  fixed type.equality(a, b f64) bool is intrinsic


  # total order
  #
  fixed type.lteq(a, b f64) bool is intrinsic


# f64s -- unit type defining features related to f64 but not requiring an
# instance
#
f64s : floats f64 is

  redef name => "f64"

  redef zero => f64 0
  redef one  => f64 1

  redef bytes => 8


  redef isNaN(val f64) bool is intrinsic

  redef ℇ => 2.7182818284590452354

  redef π => 3.14159265358979323846


  redef minExp i32 is intrinsic
  redef maxExp i32 is intrinsic
  redef minPositive f64 is intrinsic
  redef max f64 is intrinsic
  redef epsilon f64 is intrinsic

  redef from_i64(val i64) f64 is
    val.as_f64

  redef squareRoot(val f64) f64 is intrinsic

  redef exp(val f64) f64 is intrinsic
  redef log(val f64) f64 is intrinsic

  redef sin(val f64) f64 is intrinsic
  redef cos(val f64) f64 is intrinsic
  redef tan(val f64) f64 is intrinsic
  redef asin(val f64) f64 is intrinsic
  redef acos(val f64) f64 is intrinsic
  redef atan(val f64) f64 is intrinsic
  redef atan2(y f64, x f64) f64 is intrinsic

  redef sinh(val f64) f64 is intrinsic
  redef cosh(val f64) f64 is intrinsic
  redef tanh(val f64) f64 is intrinsic<|MERGE_RESOLUTION|>--- conflicted
+++ resolved
@@ -132,21 +132,10 @@
     else if val ⩻ (f64 1)
       val
     else
-<<<<<<< HEAD
       shift := (f64.type.mantissa_bits - exponent)
       if (shift > 0)
         whole := castTo_u64 & (u64s.max << shift.as_u64)
         val - whole.castTo_f64
-=======
-      bits := castTo_u64
-      fract_bits := significandBits.as_u64 - 1
-      bias := (u64 2 ** (exponentBits.as_u64 - 1) - 1)
-      mask := u64 2 ** exponentBits.as_u64 - 1
-      e := ((bits >> fract_bits) & mask) - bias
-      if (e ⩻ fract_bits)
-        x := bits & (u64s.max << (fract_bits - e))
-        val - x.castTo_f64
->>>>>>> db68d3a5
       else
         0.0
 
