--- conflicted
+++ resolved
@@ -79,13 +79,8 @@
       # NYI: analysis: for all i=0..a.length/heap_size: a[heap_size*i .. heap_size*(i+1)-1] is sorted
   is
     # check if the array is fully sorted
-<<<<<<< HEAD
     if heap_size >= a.length
-      a.asArray  # NYI: #167: convert 'ref'-array due to lack of 'like this' back to non-'ref' array
-=======
-    if heapSize >= a.length
       a.as_array  # NYI: #167: convert 'ref'-array due to lack of 'like this' back to non-'ref' array
->>>>>>> 473fcd2a
     else
       # h1 is the mutable index within the current first heap, this is updated
       # by the function passed to the array constructor.
