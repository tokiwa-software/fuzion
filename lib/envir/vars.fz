--- conflicted
+++ resolved
@@ -25,11 +25,7 @@
 
 # envir.vars -- effect providing access to environment variables
 #
-<<<<<<< HEAD
-public vars (p Vars_Provider) : simple_effect is
-=======
-vars (p Vars_Handler) : simple_effect is
->>>>>>> 856bc4b9
+public vars (p Vars_Handler) : simple_effect is
 
   # If set, get the environment variable corresponding to v.
   #
@@ -88,11 +84,7 @@
 # Different heirs of this feature may provided different sources for environment
 # variables
 #
-<<<<<<< HEAD
-private:public Vars_Provider ref is
-=======
-Vars_Handler ref is
->>>>>>> 856bc4b9
+private:public Vars_Handler ref is
 
   # If set, get the environment variable corresponding to v
   #
