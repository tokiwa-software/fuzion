# This file is part of the Fuzion language implementation.
#
# The Fuzion language implementation is free software: you can redistribute it
# and/or modify it under the terms of the GNU General Public License as published
# by the Free Software Foundation, version 3 of the License.
#
# The Fuzion language implementation is distributed in the hope that it will be
# useful, but WITHOUT ANY WARRANTY; without even the implied warranty of
# MERCHANTABILITY or FITNESS FOR A PARTICULAR PURPOSE.  See the GNU General Public
# License for more details.
#
# You should have received a copy of the GNU General Public License along with The
# Fuzion language implementation.  If not, see <https://www.gnu.org/licenses/>.


# -----------------------------------------------------------------------
#
#  Tokiwa Software GmbH, Germany
#
#  Source code of Fuzion standard library feature option
#
#  Author: Fridtjof Siebert (siebert@tokiwa.software)
#
# -----------------------------------------------------------------------

# option -- feature wrapping a value or nothing
#
# option represents an optional value of type T
#
public option(public T type)
  : switch T nil,
    monad T (option T)
is



  # Does this option contain no value of type T?
  #
  public is_nil => !exists


<<<<<<< HEAD
  # short-hand postfix operator for 'is_nil'
  #
  public postfix !! => is_nil


  # short-hand prefix operator for 'is_nil'
  #
  public prefix ! => is_nil


  # value of an option that is known to contain a value
  #
  # this can only be called in cases where it is known for sure that this option
  # is not nil.  A runtime error will be created otherwise.
  #
  public val T
    pre
      safety: option.this??
  =>
    option.this ? v T => v
                | nil => fuzion.std.panic "option.val called on nil. Enable `safety` to obtain a precondition failure for debugging."


=======
>>>>>>> 7a42682f
  # monadic operator
  #
  # This is handy to implement functions on optional values. As an example,
  # take an option string and you would like to add a filename suffix to
  # this string if it is present. Then you can do this as follows:
  #
  #   add_txt(o option string) => o >>= s -> s + ".txt"
  #
  # NYI: Should maybe have generic parameter B and result in option B
  #
  public redef infix >>= (f T -> option T) => option.this.bind f


  # monadic operator
  #
  # Same as non-generic >>=, but also maps to a different type B.
  #
  public bind(B type, f T -> option B) option B =>
    option.this ? v T => f v
                | nil => nil


  # synonym for infix >>=
  #
  public and_then (f T -> option T) => option.this >>= f


  # if this option is nil return the result of f
  # otherwise just return this option.
  #
  public or (f Lazy (option T)) option T =>
    if is_nil then f() else option.this


  # map this option using f, i.e., map nil to nil and any value v to f v
  #
  public map_to_option(B type, f T -> B) option B =>
    option.this ? v T => f v
                | nil => nil


  # converts option to a string
  #
  # returns the result of $T for an option containing an instance
  # of T, alternatively returns $nil for an option that is nil.
  #
  public redef as_string String =>
    option.this ? v T => $v
                | nil => $nil


<<<<<<< HEAD
  # unwraps an option that is known to contain a value
  #
  # this can only be called in cases where it is known for sure that this option
  # is not nil.  A runtime error will be created otherwise.
  #
  public get
  pre
    safety: option.this??
  =>
    option.this ? v T => v
                | nil => fuzion.std.panic "option.get called on nil. Enable `safety` to obtain a precondition failure for debugging."

=======
>>>>>>> 7a42682f

  # unwraps an option if it exists, returns default value otherwise.
  #
  public or_else(default Lazy T)
  =>
    option.this ? v T => v
                | nil => default





  # return function
  #
  public fixed redef type.return (a T) => option a



# option with 1 argument provides an short-hand to wrap a value into an option
#
# Using this enables to write
#
#   o := option x
#
# insted of
#
#   o option TypeOfX := x
#
public option(T type, o option T) => o<|MERGE_RESOLUTION|>--- conflicted
+++ resolved
@@ -39,32 +39,6 @@
   public is_nil => !exists
 
 
-<<<<<<< HEAD
-  # short-hand postfix operator for 'is_nil'
-  #
-  public postfix !! => is_nil
-
-
-  # short-hand prefix operator for 'is_nil'
-  #
-  public prefix ! => is_nil
-
-
-  # value of an option that is known to contain a value
-  #
-  # this can only be called in cases where it is known for sure that this option
-  # is not nil.  A runtime error will be created otherwise.
-  #
-  public val T
-    pre
-      safety: option.this??
-  =>
-    option.this ? v T => v
-                | nil => fuzion.std.panic "option.val called on nil. Enable `safety` to obtain a precondition failure for debugging."
-
-
-=======
->>>>>>> 7a42682f
   # monadic operator
   #
   # This is handy to implement functions on optional values. As an example,
@@ -116,21 +90,6 @@
                 | nil => $nil
 
 
-<<<<<<< HEAD
-  # unwraps an option that is known to contain a value
-  #
-  # this can only be called in cases where it is known for sure that this option
-  # is not nil.  A runtime error will be created otherwise.
-  #
-  public get
-  pre
-    safety: option.this??
-  =>
-    option.this ? v T => v
-                | nil => fuzion.std.panic "option.get called on nil. Enable `safety` to obtain a precondition failure for debugging."
-
-=======
->>>>>>> 7a42682f
 
   # unwraps an option if it exists, returns default value otherwise.
   #
