# This file is part of the Fuzion language implementation.
#
# The Fuzion language implementation is free software: you can redistribute it
# and/or modify it under the terms of the GNU General Public License as published
# by the Free Software Foundation, version 3 of the License.
#
# The Fuzion language implementation is distributed in the hope that it will be
# useful, but WITHOUT ANY WARRANTY; without even the implied warranty of
# MERCHANTABILITY or FITNESS FOR A PARTICULAR PURPOSE.  See the GNU General Public
# License for more details.
#
# You should have received a copy of the GNU General Public License along with The
# Fuzion language implementation.  If not, see <https://www.gnu.org/licenses/>.


# -----------------------------------------------------------------------
#
#  Tokiwa Software GmbH, Germany
#
#  Source code of Fuzion standard library feature connection
#
# -----------------------------------------------------------------------

module:public connection(desc i64) is

  # close connection manually.
  # note that connections are closed automatically
  # when effect is uninstalled, i.e. on abort or when thread is finished.
  #
  public close ! net.connections =>
    net.connections.env.close desc


  # is the connection still active?
  #
  public is_active ! net.connections =>
    net.connections.env.is_active desc


  # this installs reader, writer and channel for the given connection
  #
  public with(T type, LM type : mutate, fn ()->T) ! net.connections
  pre is_active
  =>
    with0 T LM fn


  # helper feature, without precondition `is_active`
  # to make this usable from any thread
  #
  with0(T type, LM type : mutate, fn ()->T) ! net.connections
  =>
    (io.buffered.reader LM (read_provider desc) 1024).with ()->
      (io.buffered.writer LM (write_provider desc) 1024).with ()->
        (net.channel desc) ! ()->
          fn.call


  # this installs reader, writer and channel for the given connection
  #
  # NYI: DOCUMENTATION: see tests/sockets_thread_pool for now
  #
  public in_thread_pool(T type, TP type : concur.thread_pool, LM type : mutate, lm LM, fn ()->T) ! net.connections
  pre is_active
  =>
    TP.env.submit (outcome T) ()->
<<<<<<< HEAD
      lm.instate_self (outcome T) ()->
        (with0 T LM fn).bind T x->x
=======
      lm ! ()->
        ((io.buffered.reader LM (read_provider desc) 1024).with ()->
          (io.buffered.writer LM (write_provider desc) 1024).with ()->
            (net.channel desc) ! ()->
              fn()).bind T x->x


>>>>>>> 37ae6d45
<|MERGE_RESOLUTION|>--- conflicted
+++ resolved
@@ -64,15 +64,5 @@
   pre is_active
   =>
     TP.env.submit (outcome T) ()->
-<<<<<<< HEAD
-      lm.instate_self (outcome T) ()->
-        (with0 T LM fn).bind T x->x
-=======
       lm ! ()->
-        ((io.buffered.reader LM (read_provider desc) 1024).with ()->
-          (io.buffered.writer LM (write_provider desc) 1024).with ()->
-            (net.channel desc) ! ()->
-              fn()).bind T x->x
-
-
->>>>>>> 37ae6d45
+        (with0 T LM fn).bind T x->x