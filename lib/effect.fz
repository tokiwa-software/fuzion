# This file is part of the Fuzion language implementation.
#
# The Fuzion language implementation is free software: you can redistribute it
# and/or modify it under the terms of the GNU General Public License as published
# by the Free Software Foundation, version 3 of the License.
#
# The Fuzion language implementation is distributed in the hope that it will be
# useful, but WITHOUT ANY WARRANTY; without even the implied warranty of
# MERCHANTABILITY or FITNESS FOR A PARTICULAR PURPOSE.  See the GNU General Public
# License for more details.
#
# You should have received a copy of the GNU General Public License along with The
# Fuzion language implementation.  If not, see <https://www.gnu.org/licenses/>.


# -----------------------------------------------------------------------
#
#  Tokiwa Software GmbH, Germany
#
#  Source code of Fuzion standard library feature effect
#
#  Author: Fridtjof Siebert (siebert@tokiwa.software)
#
# -----------------------------------------------------------------------

# effect -- abstract parent feature for effects
#
# effect provides a means to perform effectful operations.  Instances
# of effect are installed in the current environment while their code is
# executed.  The code may access the effect via <type>.env.
#
module:public effect (
  # action to be performed, may include code to run while this effect is installed.
  #
  r effect_mode.val
  )
is

  match r
    _ effect_mode.plain   =>
    i effect_mode.inst    => run i.f ()->unit
    _ effect_mode.repl    => replace
    _ effect_mode.default => default
    _ effect_mode.new     =>

  public mode effect_mode.val =>
    match r
      effect_mode.plain => effect_mode.plain
      effect_mode.inst, effect_mode.repl, effect_mode.default, effect_mode.new => effect_mode.repl

  # replace effect in the current context by this
  module replace unit => intrinsic


  # execute code provided in f.call while this effect is installed
  # in the current environment. Return immediately in case abort is
  # called.
  #
  # NYI: uses type parameter T only to simplify C backend
  #
  private abortable(T type : Function unit, f T) unit => intrinsic


  # replace effect in the current context by this and abort current execution
<<<<<<< HEAD
  public abort void
  pre
    safety: abortable
  =>
    abort0

  # Intrinsic version of abort.
  #
  # NYI: precondition does not seem to work for an intrinsic yet, causes test failure e.g., in tests/local_mutate
  # so we use cannot make `abort` intrinsic.
  private abort0 void
  is
    intrinsic


  # does this effect support abort?
  #
  # Redefining this to return `false` helps to detect unexptected calls to
  # `abort` at runtime and ensure that the static analysis finds that there
  # code executed with this effect will always return normally and produce
  # a result. This is used, e.g, in `mutate` to avoid static analysis
  # reporting `panic` as an effect of the use of a local mutate instance.
  #
  public abortable => true

=======
  public abort void => intrinsic
>>>>>>> 489f6b83

  # set default effect in the current context to this if none is installed
  module default unit => intrinsic

  # execute the code of 'f' in the context of this effect
  #
<<<<<<< HEAD
  module run(R type, f () -> R, def ()->R) R is
=======
  module run(R type, f () -> R, def (unit /* NYI: unit type only to distingish 'f' and 'def' in static analysis, remove once 'fz -effects' uses DFA */)->R) R =>
>>>>>>> 489f6b83
    cf := Effect_Call f
    abortable cf
    match cf.res
      nil => def()
      x R => x


  # has an effect of the given type been installed?
  public type.is_installed(E type) bool => intrinsic_constructor



# helper instance for effect.abortable to wrap call to f() into a ()->unit
#
private Effect_Call(R type, f () -> R) ref : Function unit is
  res option R := nil
  call =>
    set res := f()


# effect mode is an enum that determines how an instance of effect is used
#
public effect_mode is

  public plain is             # a plain effect, not installed as 'env'
  public repl is              # effect instance replaces previous one in 'env'
  public default is           # install as default. NYI: remove and use 'new' instead, see io.stdin.fz
  public new is               # a new effect to be installed
  public inst(f ()->unit) is  # install and run 'f'. NYI: remove and use 'new' instead, see io.stdin.fz

  public val : choice plain repl default new inst of


public code_effect : effect (effect_mode.inst code)
is

  # the code to be executed within this effect.  This is typically
  # redefined as an argument field of a sub-feature of effect.
  #
  # NYI: Currently, there is no direct way to return a result value
  # from the code.
  #
  public code ()->unit => abstract


# simple_effect provides a simple means to define and use an effect
#
# user-defined effects should inherit from this feature and add
# operations as inner features or fields of function type.
#
# To install this effect to execute a function, simple_effect.use
# can be called.
#
public simple_effect : effect effect_mode.plain
is

  # install this simple_effect and run code
  #
  # In case of an `abort`, `use` returns silently (NYI: maybe this should better
  # return an oucome with the abort wrapped in an error?).
  #
<<<<<<< HEAD
  public use(code ()->unit) unit is
    go code

=======
  public use(code ()->unit) unit =>
    abortable (Effect_Call code)
>>>>>>> 489f6b83

  # install this effect and run code that produces a result of
  # type T. panic in case abort is called.
  #
<<<<<<< HEAD
  public go(T type, f ()->T) T is
    cf := Effect_Call ()->f()
    abortable cf
    match cf.res
      nil => msg := "*** unexpected abort in {simple_effect.this.type}"
             if abortable
               panic msg
             else
               # the user should not be able to produce this state: since the effect is
               # not abortable cf can only return with a result. So we do a low-level
               # panic that does not show up as a used effect:
               fuzion.std.panic msg
      x T => x
=======
  public go(T type, f ()->T) T =>
    fo () -> option T => ()->f()
    r := run fo _->nil
    match r
      nil => panic "*** unexpected abort in {simple_effect.this.type}"
      v T => v
>>>>>>> 489f6b83
<|MERGE_RESOLUTION|>--- conflicted
+++ resolved
@@ -62,7 +62,6 @@
 
 
   # replace effect in the current context by this and abort current execution
-<<<<<<< HEAD
   public abort void
   pre
     safety: abortable
@@ -74,7 +73,7 @@
   # NYI: precondition does not seem to work for an intrinsic yet, causes test failure e.g., in tests/local_mutate
   # so we use cannot make `abort` intrinsic.
   private abort0 void
-  is
+  =>
     intrinsic
 
 
@@ -88,20 +87,13 @@
   #
   public abortable => true
 
-=======
-  public abort void => intrinsic
->>>>>>> 489f6b83
 
   # set default effect in the current context to this if none is installed
   module default unit => intrinsic
 
   # execute the code of 'f' in the context of this effect
   #
-<<<<<<< HEAD
-  module run(R type, f () -> R, def ()->R) R is
-=======
-  module run(R type, f () -> R, def (unit /* NYI: unit type only to distingish 'f' and 'def' in static analysis, remove once 'fz -effects' uses DFA */)->R) R =>
->>>>>>> 489f6b83
+  module run(R type, f () -> R, def ()->R) R =>
     cf := Effect_Call f
     abortable cf
     match cf.res
@@ -163,20 +155,14 @@
   # In case of an `abort`, `use` returns silently (NYI: maybe this should better
   # return an oucome with the abort wrapped in an error?).
   #
-<<<<<<< HEAD
-  public use(code ()->unit) unit is
+  public use(code ()->unit) unit =>
     go code
 
-=======
-  public use(code ()->unit) unit =>
-    abortable (Effect_Call code)
->>>>>>> 489f6b83
 
   # install this effect and run code that produces a result of
   # type T. panic in case abort is called.
   #
-<<<<<<< HEAD
-  public go(T type, f ()->T) T is
+  public go(T type, f ()->T) T =>
     cf := Effect_Call ()->f()
     abortable cf
     match cf.res
@@ -188,12 +174,4 @@
                # not abortable cf can only return with a result. So we do a low-level
                # panic that does not show up as a used effect:
                fuzion.std.panic msg
-      x T => x
-=======
-  public go(T type, f ()->T) T =>
-    fo () -> option T => ()->f()
-    r := run fo _->nil
-    match r
-      nil => panic "*** unexpected abort in {simple_effect.this.type}"
-      v T => v
->>>>>>> 489f6b83
+      x T => x