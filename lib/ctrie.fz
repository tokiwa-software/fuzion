--- conflicted
+++ resolved
@@ -327,12 +327,7 @@
                                                       // resurrect
                                                       tn TNode CTK CTV => tn.sn
                                                       * => m
-<<<<<<< HEAD
-                                                  sn SNode => sn
-                                    )
-=======
                                                   sn SNode => sn)
->>>>>>> 3471131d
     contract (CNode CTK CTV cn.bmp narr) lev gen
 
 
