# This file is part of the Fuzion language implementation.
#
# The Fuzion language implementation is free software: you can redistribute it
# and/or modify it under the terms of the GNU General Public License as published
# by the Free Software Foundation, version 3 of the License.
#
# The Fuzion language implementation is distributed in the hope that it will be
# useful, but WITHOUT ANY WARRANTY; without even the implied warranty of
# MERCHANTABILITY or FITNESS FOR A PARTICULAR PURPOSE.  See the GNU General Public
# License for more details.
#
# You should have received a copy of the GNU General Public License along with The
# Fuzion language implementation.  If not, see <https://www.gnu.org/licenses/>.


# -----------------------------------------------------------------------
#
#  Tokiwa Software GmbH, Germany
#
#  Source code of Fuzion standard library feature fault
#
#  Author: Fridtjof Siebert (siebert@tokiwa.software)
#
# -----------------------------------------------------------------------

# fault -- effect that terminates a computation due to a runtime fault
#
public fault (
  # the handler this effect uses to fail
  p ((String, String))->void
<<<<<<< HEAD
  ) : eff.fallible (String,String) /* NYI: BUG: this type parameter is required, type inference results in NullPointException */ p
=======
  ) : eff.fallible (String,String) /* NYI: BUG: this type parameter is required, type inference results in NullPointerException */ p
>>>>>>> 7f8c9bf6
is

  # install default fault handler
  type.install_default =>
    (new kind_and_msg->
      (kind, msg) := kind_and_msg
      fuzion.sys.fatal_fault kind msg
    ).default


  # create an instance of `fault` with the given error handler.
  #
  public fixed type.new(h ((String,String))->void) => fuzion.runtime.fault h


# fault with no argument returns fault.env, the currently installed
# runtime fault handler.
#
public fault =>
  fault.install_default
  fault.env<|MERGE_RESOLUTION|>--- conflicted
+++ resolved
@@ -28,11 +28,7 @@
 public fault (
   # the handler this effect uses to fail
   p ((String, String))->void
-<<<<<<< HEAD
-  ) : eff.fallible (String,String) /* NYI: BUG: this type parameter is required, type inference results in NullPointException */ p
-=======
   ) : eff.fallible (String,String) /* NYI: BUG: this type parameter is required, type inference results in NullPointerException */ p
->>>>>>> 7f8c9bf6
 is
 
   # install default fault handler
