--- conflicted
+++ resolved
@@ -191,22 +191,13 @@
 
   # convert a Sequence to a Java Array object
   #
-<<<<<<< HEAD
   public array_to_java_object(T type, a Sequence T) Array T =>
-    array_to_java_object0 T a.as_array.internal_array.data
-=======
-  public array_to_java_object(T type, a Sequence T) Array T is
     array_to_java_object0 T a.as_array.internal_array
->>>>>>> 404edcca
 
 
   # intrinsic to convert an array to a Java Array object
   #
-<<<<<<< HEAD
-  private array_to_java_object0(T type, a fuzion.sys.Pointer) Array T => intrinsic_constructor
-=======
-  private array_to_java_object0(T type, a fuzion.sys.internal_array T) Array T is intrinsic_constructor
->>>>>>> 404edcca
+  private array_to_java_object0(T type, a fuzion.sys.internal_array T) Array T => intrinsic_constructor
 
 
   # convert a string to a Java String object
