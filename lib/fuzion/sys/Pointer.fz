# This file is part of the Fuzion language implementation.
#
# The Fuzion language implementation is free software: you can redistribute it
# and/or modify it under the terms of the GNU General Public License as published
# by the Free Software Foundation, version 3 of the License.
#
# The Fuzion language implementation is distributed in the hope that it will be
# useful, but WITHOUT ANY WARRANTY; without even the implied warranty of
# MERCHANTABILITY or FITNESS FOR A PARTICULAR PURPOSE.  See the GNU General Public
# License for more details.
#
# You should have received a copy of the GNU General Public License along with The
# Fuzion language implementation.  If not, see <https://www.gnu.org/licenses/>.


# -----------------------------------------------------------------------
#
#  Tokiwa Software GmbH, Germany
#
#  Source code of Fuzion standard library feature sys.Pointer
#
#  Author: Fridtjof Siebert (siebert@tokiwa.software)
#
# -----------------------------------------------------------------------

# backend-specific pointer type used, e.g., to refer to the actual data in an
# array
#
# This must not be used for anything except assignments to other pointers, no
# calls on this value are permitted, not even `p.as_string`, this will lead to
# undefined behaviour.
#
<<<<<<< HEAD
public /* NYI: #1860 private */ Pointer ref is
=======
private:module Pointer ref is
>>>>>>> 0557f2b9

  # this must not contain any declarations.<|MERGE_RESOLUTION|>--- conflicted
+++ resolved
@@ -30,10 +30,6 @@
 # calls on this value are permitted, not even `p.as_string`, this will lead to
 # undefined behaviour.
 #
-<<<<<<< HEAD
-public /* NYI: #1860 private */ Pointer ref is
-=======
 private:module Pointer ref is
->>>>>>> 0557f2b9
 
   # this must not contain any declarations.