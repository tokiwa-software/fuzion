--- conflicted
+++ resolved
@@ -83,34 +83,6 @@
 
   # intrinsic to write bytes (internal array data) in a file using the file path
   #
-<<<<<<< HEAD
-  private writeFile(
-                    # the internal array data representing the file path in bytes
-                    path Object,
-                    # the length of the internal array representing the path
-                    pathLength i32,
-                    # the internal array data representing the content bytes to insert in file
-                    content Object,
-                    # the length of the internal array representing the content
-                    contentLength i32) unit is intrinsic
-
-  # creates a directory using the specified path
-  # parent directories in the path should exist otherwise, no creation will take place
-  #
-  public create_dir(
-                # the (relative or absolute) dir name, using platform specific path separators
-                path string) =>
-    arr := path.utf8.asArray
-    create_dir arr.internalArray.data arr.length
-
-  # intrinsic that returns unit type in case of success or failure during dir creation
-  #
-  private create_dir(
-                 # the internal array data representing the dir path in bytes
-                 path Object,
-                 # the length of the internal array representing the path
-                 path_length i32) unit is intrinsic
-=======
   private write(
                 # the internal array data representing the file path in bytes
                 path Object,
@@ -155,4 +127,20 @@
                  path Object,
                  # the length of the internal array representing the path
                  path_length i32) bool is intrinsic
->>>>>>> babc5e83
+
+  # creates a directory using the specified path
+  # parent directories in the path should exist otherwise, no creation will take place
+  #
+  public create_dir(
+                # the (relative or absolute) dir name, using platform specific path separators
+                path string) =>
+    arr := path.utf8.asArray
+    create_dir arr.internalArray.data arr.length
+
+  # intrinsic that returns unit type in case of success or failure during dir creation
+  #
+  private create_dir(
+                 # the internal array data representing the dir path in bytes
+                 path Object,
+                 # the length of the internal array representing the path
+                 path_length i32) unit is intrinsic