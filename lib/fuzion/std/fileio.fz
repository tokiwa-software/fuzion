# This file is part of the Fuzion language implementation.
#
# The Fuzion language implementation is free software: you can redistribute it
# and/or modify it under the terms of the GNU General Public License as published
# by the Free Software Foundation, version 3 of the License.
#
# The Fuzion language implementation is distributed in the hope that it will be
# useful, but WITHOUT ANY WARRANTY; without even the implied warranty of
# MERCHANTABILITY or FITNESS FOR A PARTICULAR PURPOSE.  See the GNU General Public
# License for more details.
#
# You should have received a copy of the GNU General Public License along with The
# Fuzion language implementation.  If not, see <https://www.gnu.org/licenses/>.


# -----------------------------------------------------------------------
#
#  Tokiwa Software GmbH, Germany
#
#  Source code of Fuzion standard library feature fuzion.std.fileio
#
#  Author: Wael Youssfi (wael.youssfi@tokiwa.software)
#
# -----------------------------------------------------------------------

# fuzion.std.fileio -- fileio presents two simple methods:
#
# read to retrieve data from a file
#
# write to insert data into a file
#
public fileio is

  # reads a file and returns the content as an array of u8.
  #
  public read(
              # the (relative or absolute) file name, using platform specific path separators
              path string) outcome (array u8) is 
    match get_file_size path
      num i64 =>
        file := array num.as_i32 i->(u8 0) # allocating an array the size of the file
        arr := fuzion.sys.c_string path # transforms the path to a utf8 byte array
        read arr file.internalArray.data file.length // NYI: error handling for the read feature
        file
      error error =>
        error

  # intrinsic that fills an array u8 with the file bytes
  # returns true in case of success and false in case of failure
  #
  private read(
               # the internal array data representing the file path in bytes
               path Object,
               # the internal array data representing the container for the bytes to be read from the file
               file_array Object,
               # the length of the array that represents the file bytes
               file_array_length i32) bool is intrinsic

  # retrieves the file size in bytes and returns an outcome of error in case of an error
  #
  public get_file_size(
                       # the (relative or absolute) file name, using platform specific path separators
                       path string) outcome i64 is
    arr := fuzion.sys.c_string path
    size := get_file_size arr path.byteLength
    if size != -1
      size
    else
      error "an error occurred while retrieving the size of the file/dir: \"$path\""

  # intrinsic that returns the file size in bytes or -1 in case of an error
  #
  private get_file_size(
                        # the internal array data representing the file path in bytes
                        path Object,
                        # the length of the internal array representing the path
                        path_length i32) i64 is intrinsic

  # creates a new file using an array of u8 as content and a string as the file path
  # it overwrites the file, if it exists, or creates a new one if it does not exist
  # if the director(y/ies) in the path d(oes/o) not exist, or an error happens during the writing operation an error will be returned
  # in case of success a unit type will be the outcome
  #
  public write(
               # the (relative or absolute) file name, using platform specific path separators
               path string,
               # the content of the file as an u8 array
               content array u8) outcome unit is
    arr := fuzion.sys.c_string path
    if write arr content.internalArray.data content.length
      unit
    else
      error "an error occurred during writing the file: \"$path\""

  # intrinsic to write bytes (internal array data) in a file using the file path
  # returns TRUE in case of success and FALSE in case of failure
  #
  private write(
                # the internal array data representing the file path in bytes
                path Object,
                # the internal array data representing the content bytes to insert in file
                content Object,
                # the length of the internal array representing the content
                content_length i32) bool is intrinsic

  # checks if the file/directory in the path exists or not
  # exists is wrapped with outcome bool so it returns TRUE if the file/directory exists, FALSE if it does not and error in case of an error
  #
  public exists(
                # the (relative or absolute) file/directory name, using platform specific path separators
                path string) outcome bool is
    arr := fuzion.sys.c_string path
    rslt := exists arr path.byteLength
    if rslt = 1
      true
    else if rslt = 0
      false
    else
      error "an error occurred while performing exists operation on the following file/dir: \"$path\""

  # intrinsic that checks the existence of the file/directory in the path
  # it returns 1 in case the file/dir exists, 0 in case it does not exist and -1 in case of an error
  #
  private exists(
                 # the internal array data representing the file/directory path in bytes
                 path Object,
                 # the length of the internal array representing the path
                 path_length i32) i8 is intrinsic

  # deletes the file/dir found in the path
  # returns unit as outcome in case of successful deletion and error in case of failure
  # if the targeted dir has content, then the return value will be error and the deletion will not take place
  #
  public delete(
                # the (relative or absolute) file name, using platform specific path separators
                path string) outcome unit is
    arr := fuzion.sys.c_string path
    if delete arr unit
      unit
    else
      error "an error occurred while performing the delete operation on the following file/dir: \"$path\""

  # intrinsic that deletes the file/dir represented by the path returning TRUE in case of success
  # and FALSE in case of failure
  #
  private delete(
                 # the internal array data representing the file/dir path in bytes
                 path Object,
                 # dummy parameter to avoid duplicate feature name
                 _ unit) bool is intrinsic

  # moves file/dir from an old path to a the new path
  # can rename the file/dir as well by changing the name of the old file/dir to a new name in the new_path
  # returns a unit type as outcome in case of success and error in case of failure
  #
  public move(
              # the old (relative or absolute) file name, using platform specific path separators
              old_path string,
              # the new (relative or absolute) file name, using platform specific path separators
              new_path string) outcome unit is
<<<<<<< HEAD
    arr0 := old_path.utf8.asArray
    arr1 := new_path.utf8.asArray
    if move arr0.internalArray.data arr1.internalArray.data unit
=======
    arr0 := fuzion.sys.c_string old_path
    arr1 := fuzion.sys.c_string new_path
    if move arr0 old_path.byteLength arr1 new_path.byteLength
>>>>>>> 57f6bce6
      unit
    else
      error "an error occurred while performing the following move operation: \"$old_path\" --> \"$new_path\""

  # intrinsic that returns TRUE in case the move was successful and FALSE in case not
  #
  private move(
               # the internal array data representing the old file/dir path in bytes
               old_path Object,
               # the internal array data representing the new file/dir path in bytes
               new_path Object,
               # dummy parameter
               _ unit) bool is intrinsic

  # creates a directory using the specified path
  # parent directories in the path should exist otherwise, no creation will take place and an error will be the outcome
  # in case of successful creation a unit type will be the outcome
  #
  public create_dir(
                # the (relative or absolute) dir name, using platform specific path separators
                path string) outcome unit is
    arr := fuzion.sys.c_string path
    if create_dir arr unit
      unit
    else
      error "an error occurred while creating the following directory: \"$path\""

  # intrinsic that returns TRUE in case of success or FALSE in case of failure during dir creation
  #
  private create_dir(
                 # the internal array data representing the dir path in bytes
                 path Object,
                 # dummy parameter
                 _ unit) bool is intrinsic<|MERGE_RESOLUTION|>--- conflicted
+++ resolved
@@ -158,15 +158,9 @@
               old_path string,
               # the new (relative or absolute) file name, using platform specific path separators
               new_path string) outcome unit is
-<<<<<<< HEAD
-    arr0 := old_path.utf8.asArray
-    arr1 := new_path.utf8.asArray
-    if move arr0.internalArray.data arr1.internalArray.data unit
-=======
     arr0 := fuzion.sys.c_string old_path
     arr1 := fuzion.sys.c_string new_path
-    if move arr0 old_path.byteLength arr1 new_path.byteLength
->>>>>>> 57f6bce6
+    if move arr0 arr1 unit
       unit
     else
       error "an error occurred while performing the following move operation: \"$old_path\" --> \"$new_path\""
