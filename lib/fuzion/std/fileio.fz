--- conflicted
+++ resolved
@@ -83,33 +83,6 @@
 
   # intrinsic to write bytes (internal array data) in a file using the file path
   #
-<<<<<<< HEAD
-  private writeFile(
-                    # the internal array data representing the file path in bytes
-                    path Object,
-                    # the length of the internal array representing the path
-                    pathLength i32,
-                    # the internal array data representing the content bytes to insert in file
-                    content Object,
-                    # the length of the internal array representing the content
-                    contentLength i32) unit is intrinsic
-
-  # deletes the file/dir found in the path
-  # returns TRUE in case of successful deletion and FALSE in case of failure or error
-  # if the targeted dir has content, then the return value will be FALSE and the deletion will not take place
-  #
-  public delete(
-                # the (relative or absolute) file name, using platform specific path separators
-                path string) =>
-    arr := path.utf8.asArray
-    delete arr.internalArray.data arr.length
-
-  # intrinsic that deletes the file/dir found in the path returning TRUE in case of success
-  # and FALSE in case of failure
-  #
-  private delete(
-                 # the internal array data representing the file/dir path in bytes
-=======
   private write(
                 # the internal array data representing the file path in bytes
                 path Object,
@@ -132,7 +105,25 @@
   # intrinsic that checks the existence of the file/directory in the path
   private exists(
                  # the internal array data representing the file/directory path in bytes
->>>>>>> cbea8a96
+                 path Object,
+                 # the length of the internal array representing the path
+                 path_length i32) bool is intrinsic
+
+  # deletes the file/dir found in the path
+  # returns TRUE in case of successful deletion and FALSE in case of failure or error
+  # if the targeted dir has content, then the return value will be FALSE and the deletion will not take place
+  #
+  public delete(
+                # the (relative or absolute) file name, using platform specific path separators
+                path string) =>
+    arr := path.utf8.asArray
+    delete arr.internalArray.data arr.length
+
+  # intrinsic that deletes the file/dir found in the path returning TRUE in case of success
+  # and FALSE in case of failure
+  #
+  private delete(
+                 # the internal array data representing the file/dir path in bytes
                  path Object,
                  # the length of the internal array representing the path
                  path_length i32) bool is intrinsic