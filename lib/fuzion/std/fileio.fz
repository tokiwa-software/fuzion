# This file is part of the Fuzion language implementation.
#
# The Fuzion language implementation is free software: you can redistribute it
# and/or modify it under the terms of the GNU General Public License as published
# by the Free Software Foundation, version 3 of the License.
#
# The Fuzion language implementation is distributed in the hope that it will be
# useful, but WITHOUT ANY WARRANTY; without even the implied warranty of
# MERCHANTABILITY or FITNESS FOR A PARTICULAR PURPOSE.  See the GNU General Public
# License for more details.
#
# You should have received a copy of the GNU General Public License along with The
# Fuzion language implementation.  If not, see <https://www.gnu.org/licenses/>.


# -----------------------------------------------------------------------
#
#  Tokiwa Software GmbH, Germany
#
#  Source code of Fuzion standard library feature fuzion.std.fileio
#
#  Author: Wael Youssfi (wael.youssfi@tokiwa.software)
#
# -----------------------------------------------------------------------

# fuzion.std.fileio -- fileio presents two simple methods:
#
# read to retrieve data from a file
#
# write to insert data into a file 
#
public fuzion.std.fileio is

  # reads a file and returns the content as an array of u8.
  #
  public read(
              # the (relative or absolute) file name, using platform specific path separators  
              path string) =>
    file := array get_file_size(path).as_i32 i->(u8 0) # allocating an array the size of the file
    arr := path.utf8.asArray # transforms the path to a utf8 byte array
    read arr.internalArray.data arr.length file.internalArray.data file.length
    file

  # intrinsic that fills an array u8 with the file bytes.
  # 
  private read(
               # the internal array data representing the file path in bytes
               path Object,
               # the length of the internal array representing the path
               path_length i32,
               # the internal array data representing the container for the bytes to be read from the file
               file_array Object,
               # the length of the array that represents the file bytes
               file_array_length i32) i64 is intrinsic

  # retrieves the file size in bytes and returns -1 in case of an error
  #
  public get_file_size(
                       # the (relative or absolute) file name, using platform specific path separators
                       path string) =>
    arr := path.utf8.asArray
    get_file_size arr.internalArray.data arr.length

  # intrinsic that returns the file size in bytes or -1 in case of an error
  #
  private get_file_size(
                        # the internal array data representing the file path in bytes
                        path Object,
                        # the length of the internal array representing the path
                        path_length i32) i64 is intrinsic

  # creates a new file using an array of u8 as content and a string as the file path
  # it overwrites the file, if it exists, or creates a new one if it does not exist
  # if the director(y/ies) in the path d(oes/o) not exist, no file shall be created
  #
  public write(
               # the (relative or absolute) file name, using platform specific path separators
               path string,
               # the content of the file as an u8 array
               content array<u8>) =>
    arr := path.utf8.asArray
    write arr.internalArray.data arr.length content.internalArray.data content.length

  # intrinsic to write bytes (internal array data) in a file using the file path
  #
<<<<<<< HEAD
  private writeFile(
                    # the internal array data representing the file path in bytes
                    path Object,
                    # the length of the internal array representing the path
                    pathLength i32,
                    # the internal array data representing the content bytes to insert in file
                    content Object,
                    # the length of the internal array representing the content
                    contentLength i32) unit is intrinsic

  # checks if the file/directory in the path exists or not
  # returns TRUE if the file/directory exists and FALSE if it does not or there is an error
  #
  public exists(
                # the (relative or absolute) file/directory name, using platform specific path separators
                path string) =>
    arr := path.utf8.asArray
    exists arr.internalArray.data arr.length

  # intrinsic that checks the existence of the file/directory in the path
  private exists(
                 # the internal array data representing the file/directory path in bytes
                 path Object,
                 # the length of the internal array representing the path
                 path_length i32) bool is intrinsic
=======
  private write(
                # the internal array data representing the file path in bytes
                path Object,
                # the length of the internal array representing the path
                path_length i32,
                # the internal array data representing the content bytes to insert in file
                content Object,
                # the length of the internal array representing the content
                content_length i32) unit is intrinsic
>>>>>>> e502be6a
<|MERGE_RESOLUTION|>--- conflicted
+++ resolved
@@ -83,16 +83,16 @@
 
   # intrinsic to write bytes (internal array data) in a file using the file path
   #
-<<<<<<< HEAD
-  private writeFile(
-                    # the internal array data representing the file path in bytes
-                    path Object,
-                    # the length of the internal array representing the path
-                    pathLength i32,
-                    # the internal array data representing the content bytes to insert in file
-                    content Object,
-                    # the length of the internal array representing the content
-                    contentLength i32) unit is intrinsic
+
+  private write(
+                # the internal array data representing the file path in bytes
+                path Object,
+                # the length of the internal array representing the path
+                path_length i32,
+                # the internal array data representing the content bytes to insert in file
+                content Object,
+                # the length of the internal array representing the content
+                content_length i32) unit is intrinsic
 
   # checks if the file/directory in the path exists or not
   # returns TRUE if the file/directory exists and FALSE if it does not or there is an error
@@ -108,15 +108,4 @@
                  # the internal array data representing the file/directory path in bytes
                  path Object,
                  # the length of the internal array representing the path
-                 path_length i32) bool is intrinsic
-=======
-  private write(
-                # the internal array data representing the file path in bytes
-                path Object,
-                # the length of the internal array representing the path
-                path_length i32,
-                # the internal array data representing the content bytes to insert in file
-                content Object,
-                # the length of the internal array representing the content
-                content_length i32) unit is intrinsic
->>>>>>> e502be6a
+                 path_length i32) bool is intrinsic