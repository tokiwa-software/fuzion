--- conflicted
+++ resolved
@@ -38,16 +38,9 @@
   # returns the current date_time
   # the system is giving us.
   #
-<<<<<<< HEAD
-  private type.default_now ()->time.date_time => () ->
+  type.default_now ()->time.date_time => () ->
     a := fuzion.sys.internal_array_init i32 6
     fuzion.std.date_time a.data
-=======
-  type.default_now ()->time.date_time => () ->
-    arr := fuzion.sys.internal_array_init i32 6
-    fuzion.std.date_time arr.data
-    a := arr.as_array
->>>>>>> b8aa36d8
     time.date_time a[0] a[1] a[2] a[3] a[4] a[5]
 
 
