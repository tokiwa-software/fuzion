# This file is part of the Fuzion language implementation.
#
# The Fuzion language implementation is free software: you can redistribute it
# and/or modify it under the terms of the GNU General Public License as published
# by the Free Software Foundation, version 3 of the License.
#
# The Fuzion language implementation is distributed in the hope that it will be
# useful, but WITHOUT ANY WARRANTY; without even the implied warranty of
# MERCHANTABILITY or FITNESS FOR A PARTICULAR PURPOSE.  See the GNU General Public
# License for more details.
#
# You should have received a copy of the GNU General Public License along with The
# Fuzion language implementation.  If not, see <https://www.gnu.org/licenses/>.


# -----------------------------------------------------------------------
#
#  Tokiwa Software GmbH, Germany
#
#  GitHub Actions workflow to build and test Fuzion on Ubuntu.
#
# -----------------------------------------------------------------------

name: run tests on linux

# https://lobste.rs/s/ppjtie/simple_trick_save_environment_money_when
concurrency:
  group: ${{ github.workflow }}-${{ github.event.pull_request.number || github.ref }}
  cancel-in-progress: ${{ github.ref != 'refs/heads/main' }}

permissions:
  contents: read

on:
  workflow_dispatch:
  push:
    branches:
      - 'main'
  pull_request: {}

env:
  PRECONDITIONS: true
  POSTCONDITIONS: true
  FUZION_REPRODUCIBLE_BUILD: true
  dev_flang_tools_serializeFUIR: true
<<<<<<< HEAD
  dev_flang_fuir_analysis_dfa_DFA_MAX_ITERATIONS: 75
=======
  dev_flang_fuir_analysis_dfa_DFA_MAX_ITERATIONS: 50
>>>>>>> fe555978
  INFLUXDB_TOKEN: ${{ secrets.INFLUXDB_TOKEN }}

jobs:
  run_tests:
    runs-on: ubuntu-latest
    steps:
      - uses: actions/checkout@08c6903cd8c0fde910a37f88322edcfb5dd907a8 # v5.0.0
      - uses: actions/setup-java@dded0888837ed1f317902acf8a20df0ad188d165 # v5.0.0
        with:
          distribution: 'temurin'
          java-version: '21'

      - name: install dependencies
        run: |
          sudo apt-get update
          sudo apt-get install sqlite3 libgc1 libgc-dev shellcheck asciidoc asciidoctor ruby-asciidoctor-pdf antlr4 libclang1 libclang-dev libwolfssl-dev libsodium23 libsodium-dev

      - name: link libclang
        run: |
          export CLANG_MAJOR_VERSION=$(clang --version | head -n 1 | awk '{print $4}' | cut -d. -f1)
          test -f /usr/lib/llvm-$CLANG_MAJOR_VERSION/lib/libclang.so && sudo ln -s /usr/lib/llvm-$CLANG_MAJOR_VERSION/lib/libclang.so /usr/lib/

      - name: check shell scripts
        run: make shellcheck

      - name: build java code
        run: make javac

      - name: build (no java modules)
        run: make no-java

      - name: build docs
        run: make doc

      - name: compile language server
        run: make lsp/compile

      - name: run tests
        run: make run_tests_parallel

      - name: syntax check
        run: make syntaxcheck<|MERGE_RESOLUTION|>--- conflicted
+++ resolved
@@ -43,11 +43,7 @@
   POSTCONDITIONS: true
   FUZION_REPRODUCIBLE_BUILD: true
   dev_flang_tools_serializeFUIR: true
-<<<<<<< HEAD
-  dev_flang_fuir_analysis_dfa_DFA_MAX_ITERATIONS: 75
-=======
   dev_flang_fuir_analysis_dfa_DFA_MAX_ITERATIONS: 50
->>>>>>> fe555978
   INFLUXDB_TOKEN: ${{ secrets.INFLUXDB_TOKEN }}
 
 jobs:
